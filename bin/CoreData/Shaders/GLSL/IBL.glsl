--- conflicted
+++ resolved
@@ -9,13 +9,8 @@
 
     vec3 EnvBRDFApprox (vec3 SpecularColor, float Roughness, float NoV)
     {
-<<<<<<< HEAD
         vec4 c0 = vec4(-1.0, -0.0275, -0.572, 0.022 );
         vec4 c1 = vec4(1.0, 0.0425, 1.0, -0.04 );
-=======
-        vec4 c0 = vec4(-1.0, -0.0275, -0.572, 0.022);
-        vec4 c1 = vec4(1.0, 0.0425, 1.0, -0.04);
->>>>>>> 88faf5f3
         vec4 r = Roughness * c0 + c1;
         float a004 = min( r.x * r.x, exp2( -9.28 * NoV ) ) * r.x + r.y;
         vec2 AB = vec2( -1.04, 1.04 ) * a004 + r.zw;
@@ -26,11 +21,7 @@
     vec3 FixCubeLookup(vec3 v, float cubeMapSize) 
     {
         float M = max(max(abs(v.x), abs(v.y)), abs(v.z));
-<<<<<<< HEAD
-        float scale = (1024.0 - 1.0) / 1024.0;
-=======
         float scale = (cubeMapSize - 1.0) / cubeMapSize;
->>>>>>> 88faf5f3
 
         if (abs(v.x) != M) v.x *= scale;
         if (abs(v.y) != M) v.y *= scale;
