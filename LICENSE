--- conflicted
+++ resolved
@@ -1,11 +1,7 @@
 The MIT License (MIT)
 
-<<<<<<< HEAD
-Copyright (c) 2008-2019 the Urho3D project.
+Copyright (c) 2008-2020 the Urho3D project.
 Copyright (c) 2017-2020 the rbfx project.
-=======
-Copyright (c) 2008-2020 the Urho3D project.
->>>>>>> fe4a641a
 
 Permission is hereby granted, free of charge, to any person obtaining a
 copy of this software and associated documentation files (the "Software"),
