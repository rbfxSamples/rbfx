--- conflicted
+++ resolved
@@ -58,11 +58,6 @@
 
 \page Credits Credits
 
-<<<<<<< HEAD
-List of authors may be found in AUTHORS.md
-
-=======
->>>>>>> b1370616
 Urho3D is greatly inspired by OGRE (http://www.ogre3d.org/) and Horde3D (http://www.horde3d.org/). Additional inspiration & research used:
 
 - Rectangle packing by Jukka Jyl&auml;nki (clb) (http://clb.demon.fi/projects/rectangle-bin-packing/)
