--- conflicted
+++ resolved
@@ -1,6 +1,5 @@
-<<<<<<< HEAD
-//
-// Copyright (c) 2008-2018 the Urho3D project.
+//
+// Copyright (c) 2008-2019 the Urho3D project.
 //
 // Permission is hereby granted, free of charge, to any person obtaining a copy
 // of this software and associated documentation files (the "Software"), to deal
@@ -324,322 +323,4 @@
     // If draw debug mode is enabled, draw physics debug geometry. Use depth test to make the result easier to interpret
     if (drawDebug_)
         scene_->GetComponent<PhysicsWorld>()->DrawDebugGeometry(true);
-}
-=======
-//
-// Copyright (c) 2008-2019 the Urho3D project.
-//
-// Permission is hereby granted, free of charge, to any person obtaining a copy
-// of this software and associated documentation files (the "Software"), to deal
-// in the Software without restriction, including without limitation the rights
-// to use, copy, modify, merge, publish, distribute, sublicense, and/or sell
-// copies of the Software, and to permit persons to whom the Software is
-// furnished to do so, subject to the following conditions:
-//
-// The above copyright notice and this permission notice shall be included in
-// all copies or substantial portions of the Software.
-//
-// THE SOFTWARE IS PROVIDED "AS IS", WITHOUT WARRANTY OF ANY KIND, EXPRESS OR
-// IMPLIED, INCLUDING BUT NOT LIMITED TO THE WARRANTIES OF MERCHANTABILITY,
-// FITNESS FOR A PARTICULAR PURPOSE AND NONINFRINGEMENT. IN NO EVENT SHALL THE
-// AUTHORS OR COPYRIGHT HOLDERS BE LIABLE FOR ANY CLAIM, DAMAGES OR OTHER
-// LIABILITY, WHETHER IN AN ACTION OF CONTRACT, TORT OR OTHERWISE, ARISING FROM,
-// OUT OF OR IN CONNECTION WITH THE SOFTWARE OR THE USE OR OTHER DEALINGS IN
-// THE SOFTWARE.
-//
-
-#include <Urho3D/Core/CoreEvents.h>
-#include <Urho3D/Engine/Engine.h>
-#include <Urho3D/Graphics/Camera.h>
-#include <Urho3D/Graphics/DebugRenderer.h>
-#include <Urho3D/Graphics/Graphics.h>
-#include <Urho3D/Graphics/Light.h>
-#include <Urho3D/Graphics/Material.h>
-#include <Urho3D/Graphics/Model.h>
-#include <Urho3D/Graphics/Octree.h>
-#include <Urho3D/Graphics/Renderer.h>
-#include <Urho3D/Graphics/Skybox.h>
-#include <Urho3D/Graphics/Zone.h>
-#include <Urho3D/Input/Input.h>
-#include <Urho3D/IO/File.h>
-#include <Urho3D/IO/FileSystem.h>
-#include <Urho3D/Physics/CollisionShape.h>
-#include <Urho3D/Physics/PhysicsWorld.h>
-#include <Urho3D/Physics/RigidBody.h>
-#include <Urho3D/Resource/ResourceCache.h>
-#include <Urho3D/Scene/Scene.h>
-#include <Urho3D/UI/Font.h>
-#include <Urho3D/UI/Text.h>
-#include <Urho3D/UI/UI.h>
-
-#include "Physics.h"
-
-#include <Urho3D/DebugNew.h>
-
-URHO3D_DEFINE_APPLICATION_MAIN(Physics)
-
-Physics::Physics(Context* context) :
-    Sample(context),
-    drawDebug_(false)
-{
-}
-
-void Physics::Start()
-{
-    // Execute base class startup
-    Sample::Start();
-
-    // Create the scene content
-    CreateScene();
-
-    // Create the UI content
-    CreateInstructions();
-
-    // Setup the viewport for displaying the scene
-    SetupViewport();
-
-    // Hook up to the frame update and render post-update events
-    SubscribeToEvents();
-
-    // Set the mouse mode to use in the sample
-    Sample::InitMouseMode(MM_RELATIVE);
-}
-
-void Physics::CreateScene()
-{
-    auto* cache = GetSubsystem<ResourceCache>();
-
-    scene_ = new Scene(context_);
-
-    // Create octree, use default volume (-1000, -1000, -1000) to (1000, 1000, 1000)
-    // Create a physics simulation world with default parameters, which will update at 60fps. Like the Octree must
-    // exist before creating drawable components, the PhysicsWorld must exist before creating physics components.
-    // Finally, create a DebugRenderer component so that we can draw physics debug geometry
-    scene_->CreateComponent<Octree>();
-    scene_->CreateComponent<PhysicsWorld>();
-    scene_->CreateComponent<DebugRenderer>();
-
-    // Create a Zone component for ambient lighting & fog control
-    Node* zoneNode = scene_->CreateChild("Zone");
-    auto* zone = zoneNode->CreateComponent<Zone>();
-    zone->SetBoundingBox(BoundingBox(-1000.0f, 1000.0f));
-    zone->SetAmbientColor(Color(0.15f, 0.15f, 0.15f));
-    zone->SetFogColor(Color(1.0f, 1.0f, 1.0f));
-    zone->SetFogStart(300.0f);
-    zone->SetFogEnd(500.0f);
-
-    // Create a directional light to the world. Enable cascaded shadows on it
-    Node* lightNode = scene_->CreateChild("DirectionalLight");
-    lightNode->SetDirection(Vector3(0.6f, -1.0f, 0.8f));
-    auto* light = lightNode->CreateComponent<Light>();
-    light->SetLightType(LIGHT_DIRECTIONAL);
-    light->SetCastShadows(true);
-    light->SetShadowBias(BiasParameters(0.00025f, 0.5f));
-    // Set cascade splits at 10, 50 and 200 world units, fade shadows out at 80% of maximum shadow distance
-    light->SetShadowCascade(CascadeParameters(10.0f, 50.0f, 200.0f, 0.0f, 0.8f));
-
-    // Create skybox. The Skybox component is used like StaticModel, but it will be always located at the camera, giving the
-    // illusion of the box planes being far away. Use just the ordinary Box model and a suitable material, whose shader will
-    // generate the necessary 3D texture coordinates for cube mapping
-    Node* skyNode = scene_->CreateChild("Sky");
-    skyNode->SetScale(500.0f); // The scale actually does not matter
-    auto* skybox = skyNode->CreateComponent<Skybox>();
-    skybox->SetModel(cache->GetResource<Model>("Models/Box.mdl"));
-    skybox->SetMaterial(cache->GetResource<Material>("Materials/Skybox.xml"));
-
-    {
-        // Create a floor object, 1000 x 1000 world units. Adjust position so that the ground is at zero Y
-        Node* floorNode = scene_->CreateChild("Floor");
-        floorNode->SetPosition(Vector3(0.0f, -0.5f, 0.0f));
-        floorNode->SetScale(Vector3(1000.0f, 1.0f, 1000.0f));
-        auto* floorObject = floorNode->CreateComponent<StaticModel>();
-        floorObject->SetModel(cache->GetResource<Model>("Models/Box.mdl"));
-        floorObject->SetMaterial(cache->GetResource<Material>("Materials/StoneTiled.xml"));
-
-        // Make the floor physical by adding RigidBody and CollisionShape components. The RigidBody's default
-        // parameters make the object static (zero mass.) Note that a CollisionShape by itself will not participate
-        // in the physics simulation
-        /*RigidBody* body = */floorNode->CreateComponent<RigidBody>();
-        auto* shape = floorNode->CreateComponent<CollisionShape>();
-        // Set a box shape of size 1 x 1 x 1 for collision. The shape will be scaled with the scene node scale, so the
-        // rendering and physics representation sizes should match (the box model is also 1 x 1 x 1.)
-        shape->SetBox(Vector3::ONE);
-    }
-
-    {
-        // Create a pyramid of movable physics objects
-        for (int y = 0; y < 8; ++y)
-        {
-            for (int x = -y; x <= y; ++x)
-            {
-                Node* boxNode = scene_->CreateChild("Box");
-                boxNode->SetPosition(Vector3((float)x, -(float)y + 8.0f, 0.0f));
-                auto* boxObject = boxNode->CreateComponent<StaticModel>();
-                boxObject->SetModel(cache->GetResource<Model>("Models/Box.mdl"));
-                boxObject->SetMaterial(cache->GetResource<Material>("Materials/StoneEnvMapSmall.xml"));
-                boxObject->SetCastShadows(true);
-
-                // Create RigidBody and CollisionShape components like above. Give the RigidBody mass to make it movable
-                // and also adjust friction. The actual mass is not important; only the mass ratios between colliding
-                // objects are significant
-                auto* body = boxNode->CreateComponent<RigidBody>();
-                body->SetMass(1.0f);
-                body->SetFriction(0.75f);
-                auto* shape = boxNode->CreateComponent<CollisionShape>();
-                shape->SetBox(Vector3::ONE);
-            }
-        }
-    }
-
-    // Create the camera. Set far clip to match the fog. Note: now we actually create the camera node outside the scene, because
-    // we want it to be unaffected by scene load / save
-    cameraNode_ = new Node(context_);
-    auto* camera = cameraNode_->CreateComponent<Camera>();
-    camera->SetFarClip(500.0f);
-
-    // Set an initial position for the camera scene node above the floor
-    cameraNode_->SetPosition(Vector3(0.0f, 5.0f, -20.0f));
-}
-
-void Physics::CreateInstructions()
-{
-    auto* cache = GetSubsystem<ResourceCache>();
-    auto* ui = GetSubsystem<UI>();
-
-    // Construct new Text object, set string to display and font to use
-    auto* instructionText = ui->GetRoot()->CreateChild<Text>();
-    instructionText->SetText(
-        "Use WASD keys and mouse/touch to move\n"
-        "LMB to spawn physics objects\n"
-        "F5 to save scene, F7 to load\n"
-        "Space to toggle physics debug geometry"
-    );
-    instructionText->SetFont(cache->GetResource<Font>("Fonts/Anonymous Pro.ttf"), 15);
-    // The text has multiple rows. Center them in relation to each other
-    instructionText->SetTextAlignment(HA_CENTER);
-
-    // Position the text relative to the screen center
-    instructionText->SetHorizontalAlignment(HA_CENTER);
-    instructionText->SetVerticalAlignment(VA_CENTER);
-    instructionText->SetPosition(0, ui->GetRoot()->GetHeight() / 4);
-}
-
-void Physics::SetupViewport()
-{
-    auto* renderer = GetSubsystem<Renderer>();
-
-    // Set up a viewport to the Renderer subsystem so that the 3D scene can be seen
-    SharedPtr<Viewport> viewport(new Viewport(context_, scene_, cameraNode_->GetComponent<Camera>()));
-    renderer->SetViewport(0, viewport);
-}
-
-void Physics::SubscribeToEvents()
-{
-    // Subscribe HandleUpdate() function for processing update events
-    SubscribeToEvent(E_UPDATE, URHO3D_HANDLER(Physics, HandleUpdate));
-
-    // Subscribe HandlePostRenderUpdate() function for processing the post-render update event, during which we request
-    // debug geometry
-    SubscribeToEvent(E_POSTRENDERUPDATE, URHO3D_HANDLER(Physics, HandlePostRenderUpdate));
-}
-
-void Physics::MoveCamera(float timeStep)
-{
-    // Do not move if the UI has a focused element (the console)
-    if (GetSubsystem<UI>()->GetFocusElement())
-        return;
-
-    auto* input = GetSubsystem<Input>();
-
-    // Movement speed as world units per second
-    const float MOVE_SPEED = 20.0f;
-    // Mouse sensitivity as degrees per pixel
-    const float MOUSE_SENSITIVITY = 0.1f;
-
-    // Use this frame's mouse motion to adjust camera node yaw and pitch. Clamp the pitch between -90 and 90 degrees
-    IntVector2 mouseMove = input->GetMouseMove();
-    yaw_ += MOUSE_SENSITIVITY * mouseMove.x_;
-    pitch_ += MOUSE_SENSITIVITY * mouseMove.y_;
-    pitch_ = Clamp(pitch_, -90.0f, 90.0f);
-
-    // Construct new orientation for the camera scene node from yaw and pitch. Roll is fixed to zero
-    cameraNode_->SetRotation(Quaternion(pitch_, yaw_, 0.0f));
-
-    // Read WASD keys and move the camera scene node to the corresponding direction if they are pressed
-    if (input->GetKeyDown(KEY_W))
-        cameraNode_->Translate(Vector3::FORWARD * MOVE_SPEED * timeStep);
-    if (input->GetKeyDown(KEY_S))
-        cameraNode_->Translate(Vector3::BACK * MOVE_SPEED * timeStep);
-    if (input->GetKeyDown(KEY_A))
-        cameraNode_->Translate(Vector3::LEFT * MOVE_SPEED * timeStep);
-    if (input->GetKeyDown(KEY_D))
-        cameraNode_->Translate(Vector3::RIGHT * MOVE_SPEED * timeStep);
-
-    // "Shoot" a physics object with left mousebutton
-    if (input->GetMouseButtonPress(MOUSEB_LEFT))
-        SpawnObject();
-
-    // Check for loading/saving the scene. Save the scene to the file Data/Scenes/Physics.xml relative to the executable
-    // directory
-    if (input->GetKeyPress(KEY_F5))
-    {
-        File saveFile(context_, GetSubsystem<FileSystem>()->GetProgramDir() + "Data/Scenes/Physics.xml", FILE_WRITE);
-        scene_->SaveXML(saveFile);
-    }
-    if (input->GetKeyPress(KEY_F7))
-    {
-        File loadFile(context_, GetSubsystem<FileSystem>()->GetProgramDir() + "Data/Scenes/Physics.xml", FILE_READ);
-        scene_->LoadXML(loadFile);
-    }
-
-    // Toggle physics debug geometry with space
-    if (input->GetKeyPress(KEY_SPACE))
-        drawDebug_ = !drawDebug_;
-}
-
-void Physics::SpawnObject()
-{
-    auto* cache = GetSubsystem<ResourceCache>();
-
-    // Create a smaller box at camera position
-    Node* boxNode = scene_->CreateChild("SmallBox");
-    boxNode->SetPosition(cameraNode_->GetPosition());
-    boxNode->SetRotation(cameraNode_->GetRotation());
-    boxNode->SetScale(0.25f);
-    auto* boxObject = boxNode->CreateComponent<StaticModel>();
-    boxObject->SetModel(cache->GetResource<Model>("Models/Box.mdl"));
-    boxObject->SetMaterial(cache->GetResource<Material>("Materials/StoneEnvMapSmall.xml"));
-    boxObject->SetCastShadows(true);
-
-    // Create physics components, use a smaller mass also
-    auto* body = boxNode->CreateComponent<RigidBody>();
-    body->SetMass(0.25f);
-    body->SetFriction(0.75f);
-    auto* shape = boxNode->CreateComponent<CollisionShape>();
-    shape->SetBox(Vector3::ONE);
-
-    const float OBJECT_VELOCITY = 10.0f;
-
-    // Set initial velocity for the RigidBody based on camera forward vector. Add also a slight up component
-    // to overcome gravity better
-    body->SetLinearVelocity(cameraNode_->GetRotation() * Vector3(0.0f, 0.25f, 1.0f) * OBJECT_VELOCITY);
-}
-
-void Physics::HandleUpdate(StringHash eventType, VariantMap& eventData)
-{
-    using namespace Update;
-
-    // Take the frame time step, which is stored as a float
-    float timeStep = eventData[P_TIMESTEP].GetFloat();
-
-    // Move the camera, scale movement with time step
-    MoveCamera(timeStep);
-}
-
-void Physics::HandlePostRenderUpdate(StringHash eventType, VariantMap& eventData)
-{
-    // If draw debug mode is enabled, draw physics debug geometry. Use depth test to make the result easier to interpret
-    if (drawDebug_)
-        scene_->GetComponent<PhysicsWorld>()->DrawDebugGeometry(true);
-}
->>>>>>> a476f0c4
+}