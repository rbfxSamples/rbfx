--- conflicted
+++ resolved
@@ -1,4 +1,3 @@
-<<<<<<< HEAD
 //
 // Copyright (c) 2008-2020 the Urho3D project.
 //
@@ -43,6 +42,7 @@
 class Vector4;
 
 /// Abstract stream for writing.
+/// @fakeref
 class URHO3D_API Serializer
 {
 public:
@@ -134,142 +134,4 @@
     bool WriteLine(const ea::string& value);
 };
 
-}
-=======
-//
-// Copyright (c) 2008-2020 the Urho3D project.
-//
-// Permission is hereby granted, free of charge, to any person obtaining a copy
-// of this software and associated documentation files (the "Software"), to deal
-// in the Software without restriction, including without limitation the rights
-// to use, copy, modify, merge, publish, distribute, sublicense, and/or sell
-// copies of the Software, and to permit persons to whom the Software is
-// furnished to do so, subject to the following conditions:
-//
-// The above copyright notice and this permission notice shall be included in
-// all copies or substantial portions of the Software.
-//
-// THE SOFTWARE IS PROVIDED "AS IS", WITHOUT WARRANTY OF ANY KIND, EXPRESS OR
-// IMPLIED, INCLUDING BUT NOT LIMITED TO THE WARRANTIES OF MERCHANTABILITY,
-// FITNESS FOR A PARTICULAR PURPOSE AND NONINFRINGEMENT. IN NO EVENT SHALL THE
-// AUTHORS OR COPYRIGHT HOLDERS BE LIABLE FOR ANY CLAIM, DAMAGES OR OTHER
-// LIABILITY, WHETHER IN AN ACTION OF CONTRACT, TORT OR OTHERWISE, ARISING FROM,
-// OUT OF OR IN CONNECTION WITH THE SOFTWARE OR THE USE OR OTHER DEALINGS IN
-// THE SOFTWARE.
-//
-
-#pragma once
-
-#include "../Container/HashMap.h"
-#include "../Core/Variant.h"
-#include "../Math/BoundingBox.h"
-#include "../Math/StringHash.h"
-
-namespace Urho3D
-{
-
-class Color;
-class IntRect;
-class IntVector2;
-class IntVector3;
-class Quaternion;
-class Rect;
-class Vector2;
-class Vector3;
-class Vector4;
-
-/// Abstract stream for writing.
-/// @fakeref
-class URHO3D_API Serializer
-{
-public:
-    /// Destruct.
-    virtual ~Serializer();
-
-    /// Write bytes to the stream. Return number of bytes actually written.
-    virtual unsigned Write(const void* data, unsigned size) = 0;
-
-    /// Write a 64-bit integer.
-    bool WriteInt64(long long value);
-    /// Write a 32-bit integer.
-    bool WriteInt(int value);
-    /// Write a 16-bit integer.
-    bool WriteShort(short value);
-    /// Write an 8-bit integer.
-    bool WriteByte(signed char value);
-    /// Write a 64-bit unsigned integer.
-    bool WriteUInt64(unsigned long long value);
-    /// Write a 32-bit unsigned integer.
-    bool WriteUInt(unsigned value);
-    /// Write a 16-bit unsigned integer.
-    bool WriteUShort(unsigned short value);
-    /// Write an 8-bit unsigned integer.
-    bool WriteUByte(unsigned char value);
-    /// Write a bool.
-    bool WriteBool(bool value);
-    /// Write a float.
-    bool WriteFloat(float value);
-    /// Write a double.
-    bool WriteDouble(double value);
-    /// Write an IntRect.
-    bool WriteIntRect(const IntRect& value);
-    /// Write an IntVector2.
-    bool WriteIntVector2(const IntVector2& value);
-    /// Write an IntVector3.
-    bool WriteIntVector3(const IntVector3& value);
-    /// Write a Rect.
-    bool WriteRect(const Rect& value);
-    /// Write a Vector2.
-    bool WriteVector2(const Vector2& value);
-    /// Write a Vector3.
-    bool WriteVector3(const Vector3& value);
-    /// Write a Vector3 packed into 3 x 16 bits with the specified maximum absolute range.
-    bool WritePackedVector3(const Vector3& value, float maxAbsCoord);
-    /// Write a Vector4.
-    bool WriteVector4(const Vector4& value);
-    /// Write a quaternion.
-    bool WriteQuaternion(const Quaternion& value);
-    /// Write a quaternion with each component packed in 16 bits.
-    bool WritePackedQuaternion(const Quaternion& value);
-    /// Write a Matrix3.
-    bool WriteMatrix3(const Matrix3& value);
-    /// Write a Matrix3x4.
-    bool WriteMatrix3x4(const Matrix3x4& value);
-    /// Write a Matrix4.
-    bool WriteMatrix4(const Matrix4& value);
-    /// Write a color.
-    bool WriteColor(const Color& value);
-    /// Write a bounding box.
-    bool WriteBoundingBox(const BoundingBox& value);
-    /// Write a null-terminated string.
-    bool WriteString(const String& value);
-    /// Write a four-letter file ID. If the string is not long enough, spaces will be appended.
-    bool WriteFileID(const String& value);
-    /// Write a 32-bit StringHash.
-    bool WriteStringHash(const StringHash& value);
-    /// Write a buffer, with size encoded as VLE.
-    bool WriteBuffer(const PODVector<unsigned char>& value);
-    /// Write a resource reference.
-    bool WriteResourceRef(const ResourceRef& value);
-    /// Write a resource reference list.
-    bool WriteResourceRefList(const ResourceRefList& value);
-    /// Write a variant.
-    bool WriteVariant(const Variant& value);
-    /// Write a variant without the type information.
-    bool WriteVariantData(const Variant& value);
-    /// Write a variant vector.
-    bool WriteVariantVector(const VariantVector& value);
-    /// Write a variant vector.
-    bool WriteStringVector(const StringVector& value);
-    /// Write a variant map.
-    bool WriteVariantMap(const VariantMap& value);
-    /// Write a variable-length encoded unsigned integer, which can use 29 bits maximum.
-    bool WriteVLE(unsigned value);
-    /// Write a 24-bit network object ID.
-    bool WriteNetID(unsigned value);
-    /// Write a text line. Char codes 13 & 10 will be automatically appended.
-    bool WriteLine(const String& value);
-};
-
-}
->>>>>>> d12e7661
+}