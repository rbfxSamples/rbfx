<<<<<<< HEAD
//
// Copyright (c) 2008-2020 the Urho3D project.
//
// Permission is hereby granted, free of charge, to any person obtaining a copy
// of this software and associated documentation files (the "Software"), to deal
// in the Software without restriction, including without limitation the rights
// to use, copy, modify, merge, publish, distribute, sublicense, and/or sell
// copies of the Software, and to permit persons to whom the Software is
// furnished to do so, subject to the following conditions:
//
// The above copyright notice and this permission notice shall be included in
// all copies or substantial portions of the Software.
//
// THE SOFTWARE IS PROVIDED "AS IS", WITHOUT WARRANTY OF ANY KIND, EXPRESS OR
// IMPLIED, INCLUDING BUT NOT LIMITED TO THE WARRANTIES OF MERCHANTABILITY,
// FITNESS FOR A PARTICULAR PURPOSE AND NONINFRINGEMENT. IN NO EVENT SHALL THE
// AUTHORS OR COPYRIGHT HOLDERS BE LIABLE FOR ANY CLAIM, DAMAGES OR OTHER
// LIABILITY, WHETHER IN AN ACTION OF CONTRACT, TORT OR OTHERWISE, ARISING FROM,
// OUT OF OR IN CONNECTION WITH THE SOFTWARE OR THE USE OR OTHER DEALINGS IN
// THE SOFTWARE.
//

#include "../Precompiled.h"

#include "../Core/Profiler.h"
#include "../Core/Timer.h"
#include "../IO/Log.h"
#include "../Network/HttpRequest.h"

#include <Civetweb/civetweb.h>

#include "../DebugNew.h"

namespace Urho3D
{

static const unsigned ERROR_BUFFER_SIZE = 256;
static const unsigned READ_BUFFER_SIZE = 65536; // Must be a power of two

HttpRequest::HttpRequest(const ea::string& url, const ea::string& verb, const ea::vector<ea::string>& headers, const ea::string& postData) :
    url_(url.trimmed()),
    verb_(!verb.empty() ? verb : "GET"),
    headers_(headers),
    postData_(postData),
    state_(HTTP_INITIALIZING),
    httpReadBuffer_(new unsigned char[READ_BUFFER_SIZE]),
    readBuffer_(new unsigned char[READ_BUFFER_SIZE]),
    readPosition_(0),
    writePosition_(0)
{
    // Size of response is unknown, so just set maximum value. The position will also be changed
    // to maximum value once the request is done, signaling end for Deserializer::IsEof().
    size_ = M_MAX_UNSIGNED;

    URHO3D_LOGDEBUG("HTTP " + verb_ + " request to URL " + url_);

#ifdef URHO3D_SSL
    static bool sslInitialized = false;
    if (!sslInitialized)
    {
        mg_init_library(MG_FEATURES_TLS);
        sslInitialized = true;
    }
#endif

#ifdef URHO3D_THREADING
    // Start the worker thread to actually create the connection and read the response data.
    Run();
#else
    URHO3D_LOGERROR("HTTP request will not execute as threading is disabled");
#endif
}

HttpRequest::~HttpRequest()
{
    Stop();
}

void HttpRequest::ThreadFunction()
{
    URHO3D_PROFILE_THREAD("HttpRequest Thread");

    ea::string protocol = "http";
    ea::string host;
    ea::string path = "/";
    int port = 80;

    unsigned protocolEnd = url_.find("://");
    if (protocolEnd != ea::string::npos)
    {
        protocol = url_.substr(0, protocolEnd);
        host = url_.substr(protocolEnd + 3);
    }
    else
        host = url_;

    unsigned pathStart = host.find('/');
    if (pathStart != ea::string::npos)
    {
        path = host.substr(pathStart);
        host = host.substr(0, pathStart);
    }

    unsigned portStart = host.find(':');
    if (portStart != ea::string::npos)
    {
        port = ToInt(host.substr(portStart + 1));
        host = host.substr(0, portStart);
    } else if (protocol.comparei("https") >= 0)
        port = 443;

    char errorBuffer[ERROR_BUFFER_SIZE];
    memset(errorBuffer, 0, sizeof(errorBuffer));

    ea::string headersStr;
    for (unsigned i = 0; i < headers_.size(); ++i)
    {
        // Trim and only add non-empty header strings
        ea::string header = headers_[i].trimmed();
        if (header.length())
            headersStr += header + "\r\n";
    }

    // Initiate the connection. This may block due to DNS query
    mg_connection* connection = nullptr;

    if (postData_.empty())
    {
        connection = mg_download(host.c_str(), port, protocol.comparei("https") >= 0 ? 1 : 0, errorBuffer, sizeof(errorBuffer),
            "%s %s HTTP/1.0\r\n"
            "Host: %s\r\n"
            "%s"
            "\r\n", verb_.c_str(), path.c_str(), host.c_str(), headersStr.c_str());
    }
    else
    {
        connection = mg_download(host.c_str(), port, protocol.comparei("https") >= 0 ? 1 : 0, errorBuffer, sizeof(errorBuffer),
            "%s %s HTTP/1.0\r\n"
            "Host: %s\r\n"
            "%s"
            "Content-Length: %d\r\n"
            "\r\n"
            "%s", verb_.c_str(), path.c_str(), host.c_str(), headersStr.c_str(), postData_.length(), postData_.c_str());
    }

    {
        MutexLock lock(mutex_);
        state_ = connection ? HTTP_OPEN : HTTP_ERROR;

        // If no connection could be made, store the error and exit
        if (state_ == HTTP_ERROR)
        {
            error_ = ea::string(&errorBuffer[0]);
            return;
        }
    }

    // Loop while should run, read data from the connection, copy to the main thread buffer if there is space
    while (shouldRun_)
    {
        // Read less than full buffer to be able to distinguish between full and empty ring buffer. Reading may block
        int bytesRead = mg_read(connection, httpReadBuffer_.get(), READ_BUFFER_SIZE / 4);
        if (bytesRead <= 0)
            break;

        mutex_.Acquire();

        // Wait until enough space in the main thread's ring buffer
        for (;;)
        {
            unsigned spaceInBuffer = READ_BUFFER_SIZE - ((writePosition_ - readPosition_) & (READ_BUFFER_SIZE - 1));
            if ((int)spaceInBuffer > bytesRead || !shouldRun_)
                break;

            mutex_.Release();
            Time::Sleep(5);
            mutex_.Acquire();
        }

        if (!shouldRun_)
        {
            mutex_.Release();
            break;
        }

        if (writePosition_ + bytesRead <= READ_BUFFER_SIZE)
            memcpy(readBuffer_.get() + writePosition_, httpReadBuffer_.get(), (size_t)bytesRead);
        else
        {
            // Handle ring buffer wrap
            unsigned part1 = READ_BUFFER_SIZE - writePosition_;
            unsigned part2 = bytesRead - part1;
            memcpy(readBuffer_.get() + writePosition_, httpReadBuffer_.get(), part1);
            memcpy(readBuffer_.get(), httpReadBuffer_.get() + part1, part2);
        }

        writePosition_ += bytesRead;
        writePosition_ &= READ_BUFFER_SIZE - 1;

        mutex_.Release();
    }

    // Close the connection
    mg_close_connection(connection);

    {
        MutexLock lock(mutex_);
        state_ = HTTP_CLOSED;
    }
}

unsigned HttpRequest::Read(void* dest, unsigned size)
{
#ifdef URHO3D_THREADING
    mutex_.Acquire();

    auto* destPtr = (unsigned char*)dest;
    unsigned sizeLeft = size;
    unsigned totalRead = 0;

    for (;;)
    {
        ea::pair<unsigned, bool> status{};

        for (;;)
        {
            status = CheckAvailableSizeAndEof();
            if (status.first || status.second)
                break;
            // While no bytes and connection is still open, block until has some data
            mutex_.Release();
            Time::Sleep(5);
            mutex_.Acquire();
        }

        unsigned bytesAvailable = status.first;

        if (bytesAvailable)
        {
            if (bytesAvailable > sizeLeft)
                bytesAvailable = sizeLeft;

            if (readPosition_ + bytesAvailable <= READ_BUFFER_SIZE)
                memcpy(destPtr, readBuffer_.get() + readPosition_, bytesAvailable);
            else
            {
                // Handle ring buffer wrap
                unsigned part1 = READ_BUFFER_SIZE - readPosition_;
                unsigned part2 = bytesAvailable - part1;
                memcpy(destPtr, readBuffer_.get() + readPosition_, part1);
                memcpy(destPtr + part1, readBuffer_.get(), part2);
            }

            readPosition_ += bytesAvailable;
            readPosition_ &= READ_BUFFER_SIZE - 1;
            sizeLeft -= bytesAvailable;
            totalRead += bytesAvailable;
            destPtr += bytesAvailable;
        }

        if (!sizeLeft || !bytesAvailable)
            break;
    }

    mutex_.Release();
    return totalRead;
#else
    // Threading disabled, nothing to read
    return 0;
#endif
}

unsigned HttpRequest::Seek(unsigned position)
{
    return 0;
}

bool HttpRequest::IsEof() const
{
    MutexLock lock(mutex_);
    return CheckAvailableSizeAndEof().second;
}

ea::string HttpRequest::GetError() const
{
    MutexLock lock(mutex_);
    return error_;
}

HttpRequestState HttpRequest::GetState() const
{
    MutexLock lock(mutex_);
    return state_;
}

unsigned HttpRequest::GetAvailableSize() const
{
    MutexLock lock(mutex_);
    return CheckAvailableSizeAndEof().first;
}

ea::pair<unsigned, bool> HttpRequest::CheckAvailableSizeAndEof() const
{
    unsigned size = (writePosition_ - readPosition_) & (READ_BUFFER_SIZE - 1);
    return {size, (state_ == HTTP_ERROR || (state_ == HTTP_CLOSED && !size))};
}

}
=======
//
// Copyright (c) 2008-2022 the Urho3D project.
//
// Permission is hereby granted, free of charge, to any person obtaining a copy
// of this software and associated documentation files (the "Software"), to deal
// in the Software without restriction, including without limitation the rights
// to use, copy, modify, merge, publish, distribute, sublicense, and/or sell
// copies of the Software, and to permit persons to whom the Software is
// furnished to do so, subject to the following conditions:
//
// The above copyright notice and this permission notice shall be included in
// all copies or substantial portions of the Software.
//
// THE SOFTWARE IS PROVIDED "AS IS", WITHOUT WARRANTY OF ANY KIND, EXPRESS OR
// IMPLIED, INCLUDING BUT NOT LIMITED TO THE WARRANTIES OF MERCHANTABILITY,
// FITNESS FOR A PARTICULAR PURPOSE AND NONINFRINGEMENT. IN NO EVENT SHALL THE
// AUTHORS OR COPYRIGHT HOLDERS BE LIABLE FOR ANY CLAIM, DAMAGES OR OTHER
// LIABILITY, WHETHER IN AN ACTION OF CONTRACT, TORT OR OTHERWISE, ARISING FROM,
// OUT OF OR IN CONNECTION WITH THE SOFTWARE OR THE USE OR OTHER DEALINGS IN
// THE SOFTWARE.
//

#include "../Precompiled.h"

#include "../Core/Profiler.h"
#include "../IO/Log.h"
#include "../Network/HttpRequest.h"

#include <Civetweb/civetweb.h>

#include "../DebugNew.h"

namespace Urho3D
{

static const unsigned ERROR_BUFFER_SIZE = 256;
static const unsigned READ_BUFFER_SIZE = 65536; // Must be a power of two

HttpRequest::HttpRequest(const String& url, const String& verb, const Vector<String>& headers, const String& postData) :
    url_(url.Trimmed()),
    verb_(!verb.Empty() ? verb : "GET"),
    headers_(headers),
    postData_(postData),
    state_(HTTP_INITIALIZING),
    httpReadBuffer_(new unsigned char[READ_BUFFER_SIZE]),
    readBuffer_(new unsigned char[READ_BUFFER_SIZE]),
    readPosition_(0),
    writePosition_(0)
{
    // Size of response is unknown, so just set maximum value. The position will also be changed
    // to maximum value once the request is done, signaling end for Deserializer::IsEof().
    size_ = M_MAX_UNSIGNED;

    URHO3D_LOGDEBUG("HTTP " + verb_ + " request to URL " + url_);

#ifdef URHO3D_SSL
    static bool sslInitialized = false;
    if (!sslInitialized)
    {
        mg_init_library(MG_FEATURES_TLS);
        sslInitialized = true;
    }
#endif

#ifdef URHO3D_THREADING
    // Start the worker thread to actually create the connection and read the response data.
    Run();
#else
    URHO3D_LOGERROR("HTTP request will not execute as threading is disabled");
#endif
}

HttpRequest::~HttpRequest()
{
    Stop();
}

void HttpRequest::ThreadFunction()
{
    URHO3D_PROFILE_THREAD("HttpRequest Thread");

    String protocol = "http";
    String host;
    String path = "/";
    int port = 80;

    unsigned protocolEnd = url_.Find("://");
    if (protocolEnd != String::NPOS)
    {
        protocol = url_.Substring(0, protocolEnd);
        host = url_.Substring(protocolEnd + 3);
    }
    else
        host = url_;

    unsigned pathStart = host.Find('/');
    if (pathStart != String::NPOS)
    {
        path = host.Substring(pathStart);
        host = host.Substring(0, pathStart);
    }

    unsigned portStart = host.Find(':');
    if (portStart != String::NPOS)
    {
        port = ToInt(host.Substring(portStart + 1));
        host = host.Substring(0, portStart);
    } else if (protocol.Compare("https", false) >= 0)
        port = 443;

    char errorBuffer[ERROR_BUFFER_SIZE];
    memset(errorBuffer, 0, sizeof(errorBuffer));

    String headersStr;
    for (unsigned i = 0; i < headers_.Size(); ++i)
    {
        // Trim and only add non-empty header strings
        String header = headers_[i].Trimmed();
        if (header.Length())
            headersStr += header + "\r\n";
    }

    // Initiate the connection. This may block due to DNS query
    mg_connection* connection = nullptr;

    if (postData_.Empty())
    {
        connection = mg_download(host.CString(), port, protocol.Compare("https", false) >= 0 ? 1 : 0, errorBuffer, sizeof(errorBuffer),
            "%s %s HTTP/1.0\r\n"
            "Host: %s\r\n"
            "%s"
            "\r\n", verb_.CString(), path.CString(), host.CString(), headersStr.CString());
    }
    else
    {
        connection = mg_download(host.CString(), port, protocol.Compare("https", false) >= 0 ? 1 : 0, errorBuffer, sizeof(errorBuffer),
            "%s %s HTTP/1.0\r\n"
            "Host: %s\r\n"
            "%s"
            "Content-Length: %d\r\n"
            "\r\n"
            "%s", verb_.CString(), path.CString(), host.CString(), headersStr.CString(), postData_.Length(), postData_.CString());
    }

    {
        MutexLock lock(mutex_);
        state_ = connection ? HTTP_OPEN : HTTP_ERROR;

        // If no connection could be made, store the error and exit
        if (state_ == HTTP_ERROR)
        {
            error_ = String(&errorBuffer[0]);
            return;
        }
    }

    // Loop while should run, read data from the connection, copy to the main thread buffer if there is space
    while (shouldRun_)
    {
        // Read less than full buffer to be able to distinguish between full and empty ring buffer. Reading may block
        int bytesRead = mg_read(connection, httpReadBuffer_.Get(), READ_BUFFER_SIZE / 4);
        if (bytesRead <= 0)
            break;

        mutex_.Acquire();

        // Wait until enough space in the main thread's ring buffer
        for (;;)
        {
            unsigned spaceInBuffer = READ_BUFFER_SIZE - ((writePosition_ - readPosition_) & (READ_BUFFER_SIZE - 1));
            if ((int)spaceInBuffer > bytesRead || !shouldRun_)
                break;

            mutex_.Release();
            Time::Sleep(5);
            mutex_.Acquire();
        }

        if (!shouldRun_)
        {
            mutex_.Release();
            break;
        }

        if (writePosition_ + bytesRead <= READ_BUFFER_SIZE)
            memcpy(readBuffer_.Get() + writePosition_, httpReadBuffer_.Get(), (size_t)bytesRead);
        else
        {
            // Handle ring buffer wrap
            unsigned part1 = READ_BUFFER_SIZE - writePosition_;
            unsigned part2 = bytesRead - part1;
            memcpy(readBuffer_.Get() + writePosition_, httpReadBuffer_.Get(), part1);
            memcpy(readBuffer_.Get(), httpReadBuffer_.Get() + part1, part2);
        }

        writePosition_ += bytesRead;
        writePosition_ &= READ_BUFFER_SIZE - 1;

        mutex_.Release();
    }

    // Close the connection
    mg_close_connection(connection);

    {
        MutexLock lock(mutex_);
        state_ = HTTP_CLOSED;
    }
}

unsigned HttpRequest::Read(void* dest, unsigned size)
{
#ifdef URHO3D_THREADING
    mutex_.Acquire();

    auto* destPtr = (unsigned char*)dest;
    unsigned sizeLeft = size;
    unsigned totalRead = 0;

    for (;;)
    {
        Pair<unsigned, bool> status{};

        for (;;)
        {
            status = CheckAvailableSizeAndEof();
            if (status.first_ || status.second_)
                break;
            // While no bytes and connection is still open, block until has some data
            mutex_.Release();
            Time::Sleep(5);
            mutex_.Acquire();
        }

        unsigned bytesAvailable = status.first_;

        if (bytesAvailable)
        {
            if (bytesAvailable > sizeLeft)
                bytesAvailable = sizeLeft;

            if (readPosition_ + bytesAvailable <= READ_BUFFER_SIZE)
                memcpy(destPtr, readBuffer_.Get() + readPosition_, bytesAvailable);
            else
            {
                // Handle ring buffer wrap
                unsigned part1 = READ_BUFFER_SIZE - readPosition_;
                unsigned part2 = bytesAvailable - part1;
                memcpy(destPtr, readBuffer_.Get() + readPosition_, part1);
                memcpy(destPtr + part1, readBuffer_.Get(), part2);
            }

            readPosition_ += bytesAvailable;
            readPosition_ &= READ_BUFFER_SIZE - 1;
            sizeLeft -= bytesAvailable;
            totalRead += bytesAvailable;
            destPtr += bytesAvailable;
        }

        if (!sizeLeft || !bytesAvailable)
            break;
    }

    mutex_.Release();
    return totalRead;
#else
    // Threading disabled, nothing to read
    return 0;
#endif
}

unsigned HttpRequest::Seek(unsigned position)
{
    return 0;
}

bool HttpRequest::IsEof() const
{
    MutexLock lock(mutex_);
    return CheckAvailableSizeAndEof().second_;
}

String HttpRequest::GetError() const
{
    MutexLock lock(mutex_);
    return error_;
}

HttpRequestState HttpRequest::GetState() const
{
    MutexLock lock(mutex_);
    return state_;
}

unsigned HttpRequest::GetAvailableSize() const
{
    MutexLock lock(mutex_);
    return CheckAvailableSizeAndEof().first_;
}

Pair<unsigned, bool> HttpRequest::CheckAvailableSizeAndEof() const
{
    unsigned size = (writePosition_ - readPosition_) & (READ_BUFFER_SIZE - 1);
    return {size, (state_ == HTTP_ERROR || (state_ == HTTP_CLOSED && !size))};
}

}
>>>>>>> 76146c80
<|MERGE_RESOLUTION|>--- conflicted
+++ resolved
@@ -1,6 +1,5 @@
-<<<<<<< HEAD
-//
-// Copyright (c) 2008-2020 the Urho3D project.
+//
+// Copyright (c) 2008-2022 the Urho3D project.
 //
 // Permission is hereby granted, free of charge, to any person obtaining a copy
 // of this software and associated documentation files (the "Software"), to deal
@@ -306,313 +305,4 @@
     return {size, (state_ == HTTP_ERROR || (state_ == HTTP_CLOSED && !size))};
 }
 
-}
-=======
-//
-// Copyright (c) 2008-2022 the Urho3D project.
-//
-// Permission is hereby granted, free of charge, to any person obtaining a copy
-// of this software and associated documentation files (the "Software"), to deal
-// in the Software without restriction, including without limitation the rights
-// to use, copy, modify, merge, publish, distribute, sublicense, and/or sell
-// copies of the Software, and to permit persons to whom the Software is
-// furnished to do so, subject to the following conditions:
-//
-// The above copyright notice and this permission notice shall be included in
-// all copies or substantial portions of the Software.
-//
-// THE SOFTWARE IS PROVIDED "AS IS", WITHOUT WARRANTY OF ANY KIND, EXPRESS OR
-// IMPLIED, INCLUDING BUT NOT LIMITED TO THE WARRANTIES OF MERCHANTABILITY,
-// FITNESS FOR A PARTICULAR PURPOSE AND NONINFRINGEMENT. IN NO EVENT SHALL THE
-// AUTHORS OR COPYRIGHT HOLDERS BE LIABLE FOR ANY CLAIM, DAMAGES OR OTHER
-// LIABILITY, WHETHER IN AN ACTION OF CONTRACT, TORT OR OTHERWISE, ARISING FROM,
-// OUT OF OR IN CONNECTION WITH THE SOFTWARE OR THE USE OR OTHER DEALINGS IN
-// THE SOFTWARE.
-//
-
-#include "../Precompiled.h"
-
-#include "../Core/Profiler.h"
-#include "../IO/Log.h"
-#include "../Network/HttpRequest.h"
-
-#include <Civetweb/civetweb.h>
-
-#include "../DebugNew.h"
-
-namespace Urho3D
-{
-
-static const unsigned ERROR_BUFFER_SIZE = 256;
-static const unsigned READ_BUFFER_SIZE = 65536; // Must be a power of two
-
-HttpRequest::HttpRequest(const String& url, const String& verb, const Vector<String>& headers, const String& postData) :
-    url_(url.Trimmed()),
-    verb_(!verb.Empty() ? verb : "GET"),
-    headers_(headers),
-    postData_(postData),
-    state_(HTTP_INITIALIZING),
-    httpReadBuffer_(new unsigned char[READ_BUFFER_SIZE]),
-    readBuffer_(new unsigned char[READ_BUFFER_SIZE]),
-    readPosition_(0),
-    writePosition_(0)
-{
-    // Size of response is unknown, so just set maximum value. The position will also be changed
-    // to maximum value once the request is done, signaling end for Deserializer::IsEof().
-    size_ = M_MAX_UNSIGNED;
-
-    URHO3D_LOGDEBUG("HTTP " + verb_ + " request to URL " + url_);
-
-#ifdef URHO3D_SSL
-    static bool sslInitialized = false;
-    if (!sslInitialized)
-    {
-        mg_init_library(MG_FEATURES_TLS);
-        sslInitialized = true;
-    }
-#endif
-
-#ifdef URHO3D_THREADING
-    // Start the worker thread to actually create the connection and read the response data.
-    Run();
-#else
-    URHO3D_LOGERROR("HTTP request will not execute as threading is disabled");
-#endif
-}
-
-HttpRequest::~HttpRequest()
-{
-    Stop();
-}
-
-void HttpRequest::ThreadFunction()
-{
-    URHO3D_PROFILE_THREAD("HttpRequest Thread");
-
-    String protocol = "http";
-    String host;
-    String path = "/";
-    int port = 80;
-
-    unsigned protocolEnd = url_.Find("://");
-    if (protocolEnd != String::NPOS)
-    {
-        protocol = url_.Substring(0, protocolEnd);
-        host = url_.Substring(protocolEnd + 3);
-    }
-    else
-        host = url_;
-
-    unsigned pathStart = host.Find('/');
-    if (pathStart != String::NPOS)
-    {
-        path = host.Substring(pathStart);
-        host = host.Substring(0, pathStart);
-    }
-
-    unsigned portStart = host.Find(':');
-    if (portStart != String::NPOS)
-    {
-        port = ToInt(host.Substring(portStart + 1));
-        host = host.Substring(0, portStart);
-    } else if (protocol.Compare("https", false) >= 0)
-        port = 443;
-
-    char errorBuffer[ERROR_BUFFER_SIZE];
-    memset(errorBuffer, 0, sizeof(errorBuffer));
-
-    String headersStr;
-    for (unsigned i = 0; i < headers_.Size(); ++i)
-    {
-        // Trim and only add non-empty header strings
-        String header = headers_[i].Trimmed();
-        if (header.Length())
-            headersStr += header + "\r\n";
-    }
-
-    // Initiate the connection. This may block due to DNS query
-    mg_connection* connection = nullptr;
-
-    if (postData_.Empty())
-    {
-        connection = mg_download(host.CString(), port, protocol.Compare("https", false) >= 0 ? 1 : 0, errorBuffer, sizeof(errorBuffer),
-            "%s %s HTTP/1.0\r\n"
-            "Host: %s\r\n"
-            "%s"
-            "\r\n", verb_.CString(), path.CString(), host.CString(), headersStr.CString());
-    }
-    else
-    {
-        connection = mg_download(host.CString(), port, protocol.Compare("https", false) >= 0 ? 1 : 0, errorBuffer, sizeof(errorBuffer),
-            "%s %s HTTP/1.0\r\n"
-            "Host: %s\r\n"
-            "%s"
-            "Content-Length: %d\r\n"
-            "\r\n"
-            "%s", verb_.CString(), path.CString(), host.CString(), headersStr.CString(), postData_.Length(), postData_.CString());
-    }
-
-    {
-        MutexLock lock(mutex_);
-        state_ = connection ? HTTP_OPEN : HTTP_ERROR;
-
-        // If no connection could be made, store the error and exit
-        if (state_ == HTTP_ERROR)
-        {
-            error_ = String(&errorBuffer[0]);
-            return;
-        }
-    }
-
-    // Loop while should run, read data from the connection, copy to the main thread buffer if there is space
-    while (shouldRun_)
-    {
-        // Read less than full buffer to be able to distinguish between full and empty ring buffer. Reading may block
-        int bytesRead = mg_read(connection, httpReadBuffer_.Get(), READ_BUFFER_SIZE / 4);
-        if (bytesRead <= 0)
-            break;
-
-        mutex_.Acquire();
-
-        // Wait until enough space in the main thread's ring buffer
-        for (;;)
-        {
-            unsigned spaceInBuffer = READ_BUFFER_SIZE - ((writePosition_ - readPosition_) & (READ_BUFFER_SIZE - 1));
-            if ((int)spaceInBuffer > bytesRead || !shouldRun_)
-                break;
-
-            mutex_.Release();
-            Time::Sleep(5);
-            mutex_.Acquire();
-        }
-
-        if (!shouldRun_)
-        {
-            mutex_.Release();
-            break;
-        }
-
-        if (writePosition_ + bytesRead <= READ_BUFFER_SIZE)
-            memcpy(readBuffer_.Get() + writePosition_, httpReadBuffer_.Get(), (size_t)bytesRead);
-        else
-        {
-            // Handle ring buffer wrap
-            unsigned part1 = READ_BUFFER_SIZE - writePosition_;
-            unsigned part2 = bytesRead - part1;
-            memcpy(readBuffer_.Get() + writePosition_, httpReadBuffer_.Get(), part1);
-            memcpy(readBuffer_.Get(), httpReadBuffer_.Get() + part1, part2);
-        }
-
-        writePosition_ += bytesRead;
-        writePosition_ &= READ_BUFFER_SIZE - 1;
-
-        mutex_.Release();
-    }
-
-    // Close the connection
-    mg_close_connection(connection);
-
-    {
-        MutexLock lock(mutex_);
-        state_ = HTTP_CLOSED;
-    }
-}
-
-unsigned HttpRequest::Read(void* dest, unsigned size)
-{
-#ifdef URHO3D_THREADING
-    mutex_.Acquire();
-
-    auto* destPtr = (unsigned char*)dest;
-    unsigned sizeLeft = size;
-    unsigned totalRead = 0;
-
-    for (;;)
-    {
-        Pair<unsigned, bool> status{};
-
-        for (;;)
-        {
-            status = CheckAvailableSizeAndEof();
-            if (status.first_ || status.second_)
-                break;
-            // While no bytes and connection is still open, block until has some data
-            mutex_.Release();
-            Time::Sleep(5);
-            mutex_.Acquire();
-        }
-
-        unsigned bytesAvailable = status.first_;
-
-        if (bytesAvailable)
-        {
-            if (bytesAvailable > sizeLeft)
-                bytesAvailable = sizeLeft;
-
-            if (readPosition_ + bytesAvailable <= READ_BUFFER_SIZE)
-                memcpy(destPtr, readBuffer_.Get() + readPosition_, bytesAvailable);
-            else
-            {
-                // Handle ring buffer wrap
-                unsigned part1 = READ_BUFFER_SIZE - readPosition_;
-                unsigned part2 = bytesAvailable - part1;
-                memcpy(destPtr, readBuffer_.Get() + readPosition_, part1);
-                memcpy(destPtr + part1, readBuffer_.Get(), part2);
-            }
-
-            readPosition_ += bytesAvailable;
-            readPosition_ &= READ_BUFFER_SIZE - 1;
-            sizeLeft -= bytesAvailable;
-            totalRead += bytesAvailable;
-            destPtr += bytesAvailable;
-        }
-
-        if (!sizeLeft || !bytesAvailable)
-            break;
-    }
-
-    mutex_.Release();
-    return totalRead;
-#else
-    // Threading disabled, nothing to read
-    return 0;
-#endif
-}
-
-unsigned HttpRequest::Seek(unsigned position)
-{
-    return 0;
-}
-
-bool HttpRequest::IsEof() const
-{
-    MutexLock lock(mutex_);
-    return CheckAvailableSizeAndEof().second_;
-}
-
-String HttpRequest::GetError() const
-{
-    MutexLock lock(mutex_);
-    return error_;
-}
-
-HttpRequestState HttpRequest::GetState() const
-{
-    MutexLock lock(mutex_);
-    return state_;
-}
-
-unsigned HttpRequest::GetAvailableSize() const
-{
-    MutexLock lock(mutex_);
-    return CheckAvailableSizeAndEof().first_;
-}
-
-Pair<unsigned, bool> HttpRequest::CheckAvailableSizeAndEof() const
-{
-    unsigned size = (writePosition_ - readPosition_) & (READ_BUFFER_SIZE - 1);
-    return {size, (state_ == HTTP_ERROR || (state_ == HTTP_CLOSED && !size))};
-}
-
-}
->>>>>>> 76146c80
+}