<<<<<<< HEAD
//
// Copyright (c) 2008-2018 the Urho3D project.
//
// Permission is hereby granted, free of charge, to any person obtaining a copy
// of this software and associated documentation files (the "Software"), to deal
// in the Software without restriction, including without limitation the rights
// to use, copy, modify, merge, publish, distribute, sublicense, and/or sell
// copies of the Software, and to permit persons to whom the Software is
// furnished to do so, subject to the following conditions:
//
// The above copyright notice and this permission notice shall be included in
// all copies or substantial portions of the Software.
//
// THE SOFTWARE IS PROVIDED "AS IS", WITHOUT WARRANTY OF ANY KIND, EXPRESS OR
// IMPLIED, INCLUDING BUT NOT LIMITED TO THE WARRANTIES OF MERCHANTABILITY,
// FITNESS FOR A PARTICULAR PURPOSE AND NONINFRINGEMENT. IN NO EVENT SHALL THE
// AUTHORS OR COPYRIGHT HOLDERS BE LIABLE FOR ANY CLAIM, DAMAGES OR OTHER
// LIABILITY, WHETHER IN AN ACTION OF CONTRACT, TORT OR OTHERWISE, ARISING FROM,
// OUT OF OR IN CONNECTION WITH THE SOFTWARE OR THE USE OR OTHER DEALINGS IN
// THE SOFTWARE.
//

#pragma once

#include "../Urho2D/CollisionShape2D.h"

namespace Urho3D
{

/// 2D circle collision component.
class URHO3D_API CollisionCircle2D : public CollisionShape2D
{
    URHO3D_OBJECT(CollisionCircle2D, CollisionShape2D);

public:
    /// Construct.
    explicit CollisionCircle2D(Context* context);
    /// Destruct.
    ~CollisionCircle2D() override;
    /// Register object factory.
    static void RegisterObject(Context* context);

    /// Set radius.
    void SetRadius(float radius);
    /// Set center.
    void SetCenter(const Vector2& center);
    /// Set center.
    void SetCenter(float x, float y);

    /// Return radius.
    float GetRadius() const { return radius_; }

    /// Return center.
    const Vector2& GetCenter() const { return center_; }

private:
    /// Apply node world scale.
    void ApplyNodeWorldScale() override;
    /// Recreate fixture.
    void RecreateFixture();

    /// Circle shape.
    b2CircleShape circleShape_;
    /// Radius.
    float radius_;
    /// Center.
    Vector2 center_;
};

}
=======
//
// Copyright (c) 2008-2019 the Urho3D project.
//
// Permission is hereby granted, free of charge, to any person obtaining a copy
// of this software and associated documentation files (the "Software"), to deal
// in the Software without restriction, including without limitation the rights
// to use, copy, modify, merge, publish, distribute, sublicense, and/or sell
// copies of the Software, and to permit persons to whom the Software is
// furnished to do so, subject to the following conditions:
//
// The above copyright notice and this permission notice shall be included in
// all copies or substantial portions of the Software.
//
// THE SOFTWARE IS PROVIDED "AS IS", WITHOUT WARRANTY OF ANY KIND, EXPRESS OR
// IMPLIED, INCLUDING BUT NOT LIMITED TO THE WARRANTIES OF MERCHANTABILITY,
// FITNESS FOR A PARTICULAR PURPOSE AND NONINFRINGEMENT. IN NO EVENT SHALL THE
// AUTHORS OR COPYRIGHT HOLDERS BE LIABLE FOR ANY CLAIM, DAMAGES OR OTHER
// LIABILITY, WHETHER IN AN ACTION OF CONTRACT, TORT OR OTHERWISE, ARISING FROM,
// OUT OF OR IN CONNECTION WITH THE SOFTWARE OR THE USE OR OTHER DEALINGS IN
// THE SOFTWARE.
//

#pragma once

#include "../Urho2D/CollisionShape2D.h"

namespace Urho3D
{

/// 2D circle collision component.
class URHO3D_API CollisionCircle2D : public CollisionShape2D
{
    URHO3D_OBJECT(CollisionCircle2D, CollisionShape2D);

public:
    /// Construct.
    explicit CollisionCircle2D(Context* context);
    /// Destruct.
    ~CollisionCircle2D() override;
    /// Register object factory.
    static void RegisterObject(Context* context);

    /// Set radius.
    void SetRadius(float radius);
    /// Set center.
    void SetCenter(const Vector2& center);
    /// Set center.
    void SetCenter(float x, float y);

    /// Return radius.
    float GetRadius() const { return radius_; }

    /// Return center.
    const Vector2& GetCenter() const { return center_; }

private:
    /// Apply node world scale.
    void ApplyNodeWorldScale() override;
    /// Recreate fixture.
    void RecreateFixture();

    /// Circle shape.
    b2CircleShape circleShape_;
    /// Radius.
    float radius_;
    /// Center.
    Vector2 center_;
};

}
>>>>>>> a476f0c4
<|MERGE_RESOLUTION|>--- conflicted
+++ resolved
@@ -1,75 +1,3 @@
-<<<<<<< HEAD
-//
-// Copyright (c) 2008-2018 the Urho3D project.
-//
-// Permission is hereby granted, free of charge, to any person obtaining a copy
-// of this software and associated documentation files (the "Software"), to deal
-// in the Software without restriction, including without limitation the rights
-// to use, copy, modify, merge, publish, distribute, sublicense, and/or sell
-// copies of the Software, and to permit persons to whom the Software is
-// furnished to do so, subject to the following conditions:
-//
-// The above copyright notice and this permission notice shall be included in
-// all copies or substantial portions of the Software.
-//
-// THE SOFTWARE IS PROVIDED "AS IS", WITHOUT WARRANTY OF ANY KIND, EXPRESS OR
-// IMPLIED, INCLUDING BUT NOT LIMITED TO THE WARRANTIES OF MERCHANTABILITY,
-// FITNESS FOR A PARTICULAR PURPOSE AND NONINFRINGEMENT. IN NO EVENT SHALL THE
-// AUTHORS OR COPYRIGHT HOLDERS BE LIABLE FOR ANY CLAIM, DAMAGES OR OTHER
-// LIABILITY, WHETHER IN AN ACTION OF CONTRACT, TORT OR OTHERWISE, ARISING FROM,
-// OUT OF OR IN CONNECTION WITH THE SOFTWARE OR THE USE OR OTHER DEALINGS IN
-// THE SOFTWARE.
-//
-
-#pragma once
-
-#include "../Urho2D/CollisionShape2D.h"
-
-namespace Urho3D
-{
-
-/// 2D circle collision component.
-class URHO3D_API CollisionCircle2D : public CollisionShape2D
-{
-    URHO3D_OBJECT(CollisionCircle2D, CollisionShape2D);
-
-public:
-    /// Construct.
-    explicit CollisionCircle2D(Context* context);
-    /// Destruct.
-    ~CollisionCircle2D() override;
-    /// Register object factory.
-    static void RegisterObject(Context* context);
-
-    /// Set radius.
-    void SetRadius(float radius);
-    /// Set center.
-    void SetCenter(const Vector2& center);
-    /// Set center.
-    void SetCenter(float x, float y);
-
-    /// Return radius.
-    float GetRadius() const { return radius_; }
-
-    /// Return center.
-    const Vector2& GetCenter() const { return center_; }
-
-private:
-    /// Apply node world scale.
-    void ApplyNodeWorldScale() override;
-    /// Recreate fixture.
-    void RecreateFixture();
-
-    /// Circle shape.
-    b2CircleShape circleShape_;
-    /// Radius.
-    float radius_;
-    /// Center.
-    Vector2 center_;
-};
-
-}
-=======
 //
 // Copyright (c) 2008-2019 the Urho3D project.
 //
@@ -139,5 +67,4 @@
     Vector2 center_;
 };
 
-}
->>>>>>> a476f0c4
+}