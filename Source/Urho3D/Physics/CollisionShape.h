<<<<<<< HEAD
//
// Copyright (c) 2008-2019 the Urho3D project.
//
// Permission is hereby granted, free of charge, to any person obtaining a copy
// of this software and associated documentation files (the "Software"), to deal
// in the Software without restriction, including without limitation the rights
// to use, copy, modify, merge, publish, distribute, sublicense, and/or sell
// copies of the Software, and to permit persons to whom the Software is
// furnished to do so, subject to the following conditions:
//
// The above copyright notice and this permission notice shall be included in
// all copies or substantial portions of the Software.
//
// THE SOFTWARE IS PROVIDED "AS IS", WITHOUT WARRANTY OF ANY KIND, EXPRESS OR
// IMPLIED, INCLUDING BUT NOT LIMITED TO THE WARRANTIES OF MERCHANTABILITY,
// FITNESS FOR A PARTICULAR PURPOSE AND NONINFRINGEMENT. IN NO EVENT SHALL THE
// AUTHORS OR COPYRIGHT HOLDERS BE LIABLE FOR ANY CLAIM, DAMAGES OR OTHER
// LIABILITY, WHETHER IN AN ACTION OF CONTRACT, TORT OR OTHERWISE, ARISING FROM,
// OUT OF OR IN CONNECTION WITH THE SOFTWARE OR THE USE OR OTHER DEALINGS IN
// THE SOFTWARE.
//

#pragma once

#include <EASTL/shared_array.h>

#include "../Math/BoundingBox.h"
#include "../Math/Quaternion.h"
#include "../Scene/Component.h"

class btBvhTriangleMeshShape;
class btCollisionShape;
class btCompoundShape;
class btGImpactMeshShape;
class btTriangleMesh;

struct btTriangleInfoMap;

namespace Urho3D
{

class CustomGeometry;
class Geometry;
class Model;
class PhysicsWorld;
class RigidBody;
class Terrain;
class TriangleMeshInterface;

/// Collision shape type.
enum ShapeType
{
    SHAPE_BOX = 0,
    SHAPE_SPHERE,
    SHAPE_STATICPLANE,
    SHAPE_CYLINDER,
    SHAPE_CAPSULE,
    SHAPE_CONE,
    SHAPE_TRIANGLEMESH,
    SHAPE_CONVEXHULL,
    SHAPE_TERRAIN,
    SHAPE_GIMPACTMESH
};

/// Base class for collision shape geometry data.
struct CollisionGeometryData : public RefCounted
{
};

/// Cache of collision geometry data.
/// \todo Remove duplicate declaration
using CollisionGeometryDataCache = ea::unordered_map<ea::pair<Model*, unsigned>, SharedPtr<CollisionGeometryData> >;

/// Triangle mesh geometry data.
struct TriangleMeshData : public CollisionGeometryData
{
    /// Construct from a model.
    TriangleMeshData(Model* model, unsigned lodLevel);
    /// Construct from a custom geometry.
    explicit TriangleMeshData(CustomGeometry* custom);

    /// Bullet triangle mesh interface.
    ea::unique_ptr<TriangleMeshInterface> meshInterface_;
    /// Bullet triangle mesh collision shape.
    ea::unique_ptr<btBvhTriangleMeshShape> shape_;
    /// Bullet triangle info map.
    ea::unique_ptr<btTriangleInfoMap> infoMap_;
};

/// Triangle mesh geometry data.
struct GImpactMeshData : public CollisionGeometryData
{
    /// Construct from a model.
    GImpactMeshData(Model* model, unsigned lodLevel);
    /// Construct from a custom geometry.
    explicit GImpactMeshData(CustomGeometry* custom);

    /// Bullet triangle mesh interface.
    ea::unique_ptr<TriangleMeshInterface> meshInterface_;
};

/// Convex hull geometry data.
struct ConvexData : public CollisionGeometryData
{
    /// Construct from a model.
    ConvexData(Model* model, unsigned lodLevel);
    /// Construct from a custom geometry.
    explicit ConvexData(CustomGeometry* custom);

    /// Build the convex hull from vertices.
    void BuildHull(const ea::vector<Vector3>& vertices);

    /// Vertex data.
    ea::shared_array<Vector3> vertexData_;
    /// Number of vertices.
    unsigned vertexCount_{};
    /// Index data.
    ea::shared_array<unsigned> indexData_;
    /// Number of indices.
    unsigned indexCount_{};
};

/// Heightfield geometry data.
struct HeightfieldData : public CollisionGeometryData
{
    /// Construct from a terrain.
    HeightfieldData(Terrain* terrain, unsigned lodLevel);

    /// Height data. On LOD level 0 the original height data will be used.
    ea::shared_array<float> heightData_;
    /// Vertex spacing.
    Vector3 spacing_;
    /// Heightmap size.
    IntVector2 size_;
    /// Minimum height.
    float minHeight_;
    /// Maximum height.
    float maxHeight_;
};

/// Physics collision shape component.
class URHO3D_API CollisionShape : public Component
{
    URHO3D_OBJECT(CollisionShape, Component);

public:
    /// Construct.
    explicit CollisionShape(Context* context);
    /// Destruct. Free the geometry data and clean up unused data from the geometry data cache.
    ~CollisionShape() override;
    /// Register object factory.
    static void RegisterObject(Context* context);

    /// Apply attribute changes that can not be applied immediately. Called after scene load or a network update.
    void ApplyAttributes() override;
    /// Handle enabled/disabled state change.
    void OnSetEnabled() override;
    /// Visualize the component as debug geometry.
    void DrawDebugGeometry(DebugRenderer* debug, bool depthTest) override;

    /// Set as a box.
    void SetBox(const Vector3& size, const Vector3& position = Vector3::ZERO, const Quaternion& rotation = Quaternion::IDENTITY);
    /// Set as a sphere.
    void SetSphere(float diameter, const Vector3& position = Vector3::ZERO, const Quaternion& rotation = Quaternion::IDENTITY);
    /// Set as a static plane.
    void SetStaticPlane(const Vector3& position = Vector3::ZERO, const Quaternion& rotation = Quaternion::IDENTITY);
    /// Set as a cylinder.
    void SetCylinder(float diameter, float height, const Vector3& position = Vector3::ZERO, const Quaternion& rotation = Quaternion::IDENTITY);
    /// Set as a capsule.
    void SetCapsule(float diameter, float height, const Vector3& position = Vector3::ZERO, const Quaternion& rotation = Quaternion::IDENTITY);
    /// Set as a cone.
    void SetCone(float diameter, float height, const Vector3& position = Vector3::ZERO, const Quaternion& rotation = Quaternion::IDENTITY);
    /// Set as a triangle mesh from Model. If you update a model's geometry and want to reapply the shape, call physicsWorld->RemoveCachedGeometry(model) first.
    void SetTriangleMesh(Model* model, unsigned lodLevel = 0, const Vector3& scale = Vector3::ONE, const Vector3& position = Vector3::ZERO,
        const Quaternion& rotation = Quaternion::IDENTITY);
    /// Set as a triangle mesh from CustomGeometry.
    void SetCustomTriangleMesh(CustomGeometry* custom, const Vector3& scale = Vector3::ONE, const Vector3& position = Vector3::ZERO,
        const Quaternion& rotation = Quaternion::IDENTITY);
    /// Set as a convex hull from Model.
    void SetConvexHull(Model* model, unsigned lodLevel = 0, const Vector3& scale = Vector3::ONE, const Vector3& position = Vector3::ZERO,
        const Quaternion& rotation = Quaternion::IDENTITY);
    /// Set as a convex hull from CustomGeometry.
    void SetCustomConvexHull(CustomGeometry* custom, const Vector3& scale = Vector3::ONE, const Vector3& position = Vector3::ZERO,
        const Quaternion& rotation = Quaternion::IDENTITY);
    /// Set as a triangle mesh from Model. If you update a model's geometry and want to reapply the shape, call physicsWorld->RemoveCachedGeometry(model) first.
    void SetGImpactMesh(Model* model, unsigned lodLevel = 0, const Vector3& scale = Vector3::ONE, const Vector3& position = Vector3::ZERO,
        const Quaternion& rotation = Quaternion::IDENTITY);
    /// Set as a triangle mesh from CustomGeometry.
    void SetCustomGImpactMesh(CustomGeometry* custom, const Vector3& scale = Vector3::ONE, const Vector3& position = Vector3::ZERO,
        const Quaternion& rotation = Quaternion::IDENTITY);
    /// Set as a terrain. Only works if the same scene node contains a Terrain component.
    void SetTerrain(unsigned lodLevel = 0);
    /// Set shape type.
    void SetShapeType(ShapeType type);
    /// Set shape size.
    void SetSize(const Vector3& size);
    /// Set offset position.
    void SetPosition(const Vector3& position);
    /// Set offset rotation.
    void SetRotation(const Quaternion& rotation);
    /// Set offset transform.
    void SetTransform(const Vector3& position, const Quaternion& rotation);
    /// Set collision margin.
    void SetMargin(float margin);
    /// Set triangle mesh / convex hull model.
    void SetModel(Model* model);
    /// Set model LOD level.
    void SetLodLevel(unsigned lodLevel);

    /// Return Bullet collision shape.
    btCollisionShape* GetCollisionShape() const { return shape_.get(); }

    /// Return the shared geometry data.
    CollisionGeometryData* GetGeometryData() const { return geometry_; }

    /// Return physics world.
    PhysicsWorld* GetPhysicsWorld() const { return physicsWorld_; }

    /// Return shape type.
    ShapeType GetShapeType() const { return shapeType_; }

    /// Return shape size.
    const Vector3& GetSize() const { return size_; }

    /// Return offset position.
    const Vector3& GetPosition() const { return position_; }

    /// Return offset rotation.
    const Quaternion& GetRotation() const { return rotation_; }

    /// Return collision margin.
    float GetMargin() const { return margin_; }

    /// Return triangle mesh / convex hull model.
    Model* GetModel() const { return model_; }

    /// Return model LOD level.
    unsigned GetLodLevel() const { return lodLevel_; }

    /// Return world-space bounding box.
    BoundingBox GetWorldBoundingBox() const;

    /// Update the new collision shape to the RigidBody.
    void NotifyRigidBody(bool updateMass = true);
    /// Set model attribute.
    void SetModelAttr(const ResourceRef& value);
    /// Return model attribute.
    ResourceRef GetModelAttr() const;
    /// Release the collision shape.
    void ReleaseShape();

protected:
    /// Handle node being assigned.
    void OnNodeSet(Node* node) override;
    /// Handle scene being assigned.
    void OnSceneSet(Scene* scene) override;
    /// Handle node transform being dirtied.
    void OnMarkedDirty(Node* node) override;
    /**
     * Called when instantiating a collision shape that is not one of ShapeType (default no-op).
     *
     * Useful for custom shape types that subclass CollisionShape and use a non-standard underlying
     * btCollisionShape. UpdateDerivedShape can then be overridden to create the required
     * btCollisionShape subclass.
     */
    virtual btCollisionShape* UpdateDerivedShape(int shapeType, const Vector3& newWorldScale);

private:
    /// Find the parent rigid body component and return its compound collision shape.
    btCompoundShape* GetParentCompoundShape();
    /// Update the collision shape after attribute changes.
    void UpdateShape();
    /// Update cached geometry collision shape.
    void UpdateCachedGeometryShape(CollisionGeometryDataCache& cache);
    /// Set as specified shape type using model and LOD.
    void SetModelShape(ShapeType shapeType, Model* model, unsigned lodLevel,
        const Vector3& scale, const Vector3& position, const Quaternion& rotation);
    /// Set as specified shape type using CustomGeometry.
    void SetCustomShape(ShapeType shapeType, CustomGeometry* custom,
        const Vector3& scale, const Vector3& position, const Quaternion& rotation);
    /// Update terrain collision shape from the terrain component.
    void HandleTerrainCreated(StringHash eventType, VariantMap& eventData);
    /// Update trimesh or convex shape after a model has reloaded itself.
    void HandleModelReloadFinished(StringHash eventType, VariantMap& eventData);
    /// Mark shape dirty.
    void MarkShapeDirty() { recreateShape_ = true; }

    /// Physics world.
    WeakPtr<PhysicsWorld> physicsWorld_;
    /// Rigid body.
    WeakPtr<RigidBody> rigidBody_;
    /// Model.
    SharedPtr<Model> model_;
    /// Shared geometry data.
    SharedPtr<CollisionGeometryData> geometry_;
    /// Bullet collision shape.
    ea::unique_ptr<btCollisionShape> shape_;
    /// Collision shape type.
    ShapeType shapeType_;
    /// Offset position.
    Vector3 position_;
    /// Offset rotation.
    Quaternion rotation_;
    /// Shape size.
    Vector3 size_;
    /// Cached world scale for determining if the collision shape needs update.
    Vector3 cachedWorldScale_;
    /// Model LOD level.
    unsigned lodLevel_;
    /// CustomGeometry component ID. 0 if not creating the convex hull / triangle mesh from a CustomGeometry.
    unsigned customGeometryID_;
    /// Collision margin.
    float margin_;
    /// Recreate collision shape flag.
    bool recreateShape_;
    /// Shape creation retry flag if attributes initially set without scene.
    bool retryCreation_;
};

}
=======
//
// Copyright (c) 2008-2019 the Urho3D project.
//
// Permission is hereby granted, free of charge, to any person obtaining a copy
// of this software and associated documentation files (the "Software"), to deal
// in the Software without restriction, including without limitation the rights
// to use, copy, modify, merge, publish, distribute, sublicense, and/or sell
// copies of the Software, and to permit persons to whom the Software is
// furnished to do so, subject to the following conditions:
//
// The above copyright notice and this permission notice shall be included in
// all copies or substantial portions of the Software.
//
// THE SOFTWARE IS PROVIDED "AS IS", WITHOUT WARRANTY OF ANY KIND, EXPRESS OR
// IMPLIED, INCLUDING BUT NOT LIMITED TO THE WARRANTIES OF MERCHANTABILITY,
// FITNESS FOR A PARTICULAR PURPOSE AND NONINFRINGEMENT. IN NO EVENT SHALL THE
// AUTHORS OR COPYRIGHT HOLDERS BE LIABLE FOR ANY CLAIM, DAMAGES OR OTHER
// LIABILITY, WHETHER IN AN ACTION OF CONTRACT, TORT OR OTHERWISE, ARISING FROM,
// OUT OF OR IN CONNECTION WITH THE SOFTWARE OR THE USE OR OTHER DEALINGS IN
// THE SOFTWARE.
//

/// \file

#pragma once

#include "../Container/ArrayPtr.h"
#include "../Math/BoundingBox.h"
#include "../Math/Quaternion.h"
#include "../Scene/Component.h"

class btBvhTriangleMeshShape;
class btCollisionShape;
class btCompoundShape;
class btGImpactMeshShape;
class btTriangleMesh;

struct btTriangleInfoMap;

namespace Urho3D
{

class CustomGeometry;
class Geometry;
class Model;
class PhysicsWorld;
class RigidBody;
class Terrain;
class TriangleMeshInterface;

/// Collision shape type.
enum ShapeType
{
    SHAPE_BOX = 0,
    SHAPE_SPHERE,
    SHAPE_STATICPLANE,
    SHAPE_CYLINDER,
    SHAPE_CAPSULE,
    SHAPE_CONE,
    SHAPE_TRIANGLEMESH,
    SHAPE_CONVEXHULL,
    SHAPE_TERRAIN,
    SHAPE_GIMPACTMESH
};

/// Base class for collision shape geometry data.
struct CollisionGeometryData : public RefCounted
{
};

/// Cache of collision geometry data.
/// \todo Remove duplicate declaration
using CollisionGeometryDataCache = HashMap<Pair<Model*, unsigned>, SharedPtr<CollisionGeometryData> >;

/// Triangle mesh geometry data.
struct TriangleMeshData : public CollisionGeometryData
{
    /// Construct from a model.
    TriangleMeshData(Model* model, unsigned lodLevel);
    /// Construct from a custom geometry.
    explicit TriangleMeshData(CustomGeometry* custom);

    /// Bullet triangle mesh interface.
    UniquePtr<TriangleMeshInterface> meshInterface_;
    /// Bullet triangle mesh collision shape.
    UniquePtr<btBvhTriangleMeshShape> shape_;
    /// Bullet triangle info map.
    UniquePtr<btTriangleInfoMap> infoMap_;
};

/// Triangle mesh geometry data.
struct GImpactMeshData : public CollisionGeometryData
{
    /// Construct from a model.
    GImpactMeshData(Model* model, unsigned lodLevel);
    /// Construct from a custom geometry.
    explicit GImpactMeshData(CustomGeometry* custom);

    /// Bullet triangle mesh interface.
    UniquePtr<TriangleMeshInterface> meshInterface_;
};

/// Convex hull geometry data.
struct ConvexData : public CollisionGeometryData
{
    /// Construct from a model.
    ConvexData(Model* model, unsigned lodLevel);
    /// Construct from a custom geometry.
    explicit ConvexData(CustomGeometry* custom);

    /// Build the convex hull from vertices.
    void BuildHull(const PODVector<Vector3>& vertices);

    /// Vertex data.
    SharedArrayPtr<Vector3> vertexData_;
    /// Number of vertices.
    unsigned vertexCount_{};
    /// Index data.
    SharedArrayPtr<unsigned> indexData_;
    /// Number of indices.
    unsigned indexCount_{};
};

/// Heightfield geometry data.
struct HeightfieldData : public CollisionGeometryData
{
    /// Construct from a terrain.
    HeightfieldData(Terrain* terrain, unsigned lodLevel);

    /// Height data. On LOD level 0 the original height data will be used.
    SharedArrayPtr<float> heightData_;
    /// Vertex spacing.
    Vector3 spacing_;
    /// Heightmap size.
    IntVector2 size_;
    /// Minimum height.
    float minHeight_;
    /// Maximum height.
    float maxHeight_;
};

/// Physics collision shape component.
class URHO3D_API CollisionShape : public Component
{
    URHO3D_OBJECT(CollisionShape, Component);

public:
    /// Construct.
    explicit CollisionShape(Context* context);
    /// Destruct. Free the geometry data and clean up unused data from the geometry data cache.
    ~CollisionShape() override;
    /// Register object factory.
    static void RegisterObject(Context* context);

    /// Apply attribute changes that can not be applied immediately. Called after scene load or a network update.
    void ApplyAttributes() override;
    /// Handle enabled/disabled state change.
    void OnSetEnabled() override;
    /// Visualize the component as debug geometry.
    void DrawDebugGeometry(DebugRenderer* debug, bool depthTest) override;

    /// Set as a box.
    void SetBox(const Vector3& size, const Vector3& position = Vector3::ZERO, const Quaternion& rotation = Quaternion::IDENTITY);
    /// Set as a sphere.
    void SetSphere(float diameter, const Vector3& position = Vector3::ZERO, const Quaternion& rotation = Quaternion::IDENTITY);
    /// Set as a static plane.
    void SetStaticPlane(const Vector3& position = Vector3::ZERO, const Quaternion& rotation = Quaternion::IDENTITY);
    /// Set as a cylinder.
    void SetCylinder(float diameter, float height, const Vector3& position = Vector3::ZERO, const Quaternion& rotation = Quaternion::IDENTITY);
    /// Set as a capsule.
    void SetCapsule(float diameter, float height, const Vector3& position = Vector3::ZERO, const Quaternion& rotation = Quaternion::IDENTITY);
    /// Set as a cone.
    void SetCone(float diameter, float height, const Vector3& position = Vector3::ZERO, const Quaternion& rotation = Quaternion::IDENTITY);
    /// Set as a triangle mesh from Model. If you update a model's geometry and want to reapply the shape, call physicsWorld->RemoveCachedGeometry(model) first.
    void SetTriangleMesh(Model* model, unsigned lodLevel = 0, const Vector3& scale = Vector3::ONE, const Vector3& position = Vector3::ZERO,
        const Quaternion& rotation = Quaternion::IDENTITY);
    /// Set as a triangle mesh from CustomGeometry.
    void SetCustomTriangleMesh(CustomGeometry* custom, const Vector3& scale = Vector3::ONE, const Vector3& position = Vector3::ZERO,
        const Quaternion& rotation = Quaternion::IDENTITY);
    /// Set as a convex hull from Model.
    void SetConvexHull(Model* model, unsigned lodLevel = 0, const Vector3& scale = Vector3::ONE, const Vector3& position = Vector3::ZERO,
        const Quaternion& rotation = Quaternion::IDENTITY);
    /// Set as a convex hull from CustomGeometry.
    void SetCustomConvexHull(CustomGeometry* custom, const Vector3& scale = Vector3::ONE, const Vector3& position = Vector3::ZERO,
        const Quaternion& rotation = Quaternion::IDENTITY);
    /// Set as a triangle mesh from Model. If you update a model's geometry and want to reapply the shape, call physicsWorld->RemoveCachedGeometry(model) first.
    void SetGImpactMesh(Model* model, unsigned lodLevel = 0, const Vector3& scale = Vector3::ONE, const Vector3& position = Vector3::ZERO,
        const Quaternion& rotation = Quaternion::IDENTITY);
    /// Set as a triangle mesh from CustomGeometry.
    void SetCustomGImpactMesh(CustomGeometry* custom, const Vector3& scale = Vector3::ONE, const Vector3& position = Vector3::ZERO,
        const Quaternion& rotation = Quaternion::IDENTITY);
    /// Set as a terrain. Only works if the same scene node contains a Terrain component.
    void SetTerrain(unsigned lodLevel = 0);
    /// Set shape type.
    void SetShapeType(ShapeType type);
    /// Set shape size.
    void SetSize(const Vector3& size);
    /// Set offset position.
    void SetPosition(const Vector3& position);
    /// Set offset rotation.
    void SetRotation(const Quaternion& rotation);
    /// Set offset transform.
    void SetTransform(const Vector3& position, const Quaternion& rotation);
    /// Set collision margin.
    void SetMargin(float margin);
    /// Set triangle mesh / convex hull model.
    void SetModel(Model* model);
    /// Set model LOD level.
    void SetLodLevel(unsigned lodLevel);

    /// Return Bullet collision shape.
    btCollisionShape* GetCollisionShape() const { return shape_.Get(); }

    /// Return the shared geometry data.
    CollisionGeometryData* GetGeometryData() const { return geometry_; }

    /// Return physics world.
    PhysicsWorld* GetPhysicsWorld() const { return physicsWorld_; }

    /// Return shape type.
    ShapeType GetShapeType() const { return shapeType_; }

    /// Return shape size.
    const Vector3& GetSize() const { return size_; }

    /// Return offset position.
    const Vector3& GetPosition() const { return position_; }

    /// Return offset rotation.
    const Quaternion& GetRotation() const { return rotation_; }

    /// Return collision margin.
    float GetMargin() const { return margin_; }

    /// Return triangle mesh / convex hull model.
    Model* GetModel() const { return model_; }

    /// Return model LOD level.
    unsigned GetLodLevel() const { return lodLevel_; }

    /// Return world-space bounding box.
    BoundingBox GetWorldBoundingBox() const;

    /// Update the new collision shape to the RigidBody.
    void NotifyRigidBody(bool updateMass = true);
    /// Set model attribute.
    void SetModelAttr(const ResourceRef& value);
    /// Return model attribute.
    ResourceRef GetModelAttr() const;
    /// Release the collision shape.
    void ReleaseShape();

protected:
    /// Handle node being assigned.
    void OnNodeSet(Node* node) override;
    /// Handle scene being assigned.
    void OnSceneSet(Scene* scene) override;
    /// Handle node transform being dirtied.
    void OnMarkedDirty(Node* node) override;
    /**
     * Called when instantiating a collision shape that is not one of ShapeType (default no-op).
     *
     * Useful for custom shape types that subclass CollisionShape and use a non-standard underlying
     * btCollisionShape. UpdateDerivedShape can then be overridden to create the required
     * btCollisionShape subclass.
     */
    virtual btCollisionShape* UpdateDerivedShape(int shapeType, const Vector3& newWorldScale);

private:
    /// Find the parent rigid body component and return its compound collision shape.
    btCompoundShape* GetParentCompoundShape();
    /// Update the collision shape after attribute changes.
    void UpdateShape();
    /// Update cached geometry collision shape.
    void UpdateCachedGeometryShape(CollisionGeometryDataCache& cache);
    /// Set as specified shape type using model and LOD.
    void SetModelShape(ShapeType shapeType, Model* model, unsigned lodLevel,
        const Vector3& scale, const Vector3& position, const Quaternion& rotation);
    /// Set as specified shape type using CustomGeometry.
    void SetCustomShape(ShapeType shapeType, CustomGeometry* custom,
        const Vector3& scale, const Vector3& position, const Quaternion& rotation);
    /// Update terrain collision shape from the terrain component.
    void HandleTerrainCreated(StringHash eventType, VariantMap& eventData);
    /// Update trimesh or convex shape after a model has reloaded itself.
    void HandleModelReloadFinished(StringHash eventType, VariantMap& eventData);
    /// Mark shape dirty.
    void MarkShapeDirty() { recreateShape_ = true; }

    /// Physics world.
    WeakPtr<PhysicsWorld> physicsWorld_;
    /// Rigid body.
    WeakPtr<RigidBody> rigidBody_;
    /// Model.
    SharedPtr<Model> model_;
    /// Shared geometry data.
    SharedPtr<CollisionGeometryData> geometry_;
    /// Bullet collision shape.
    UniquePtr<btCollisionShape> shape_;
    /// Collision shape type.
    ShapeType shapeType_;
    /// Offset position.
    Vector3 position_;
    /// Offset rotation.
    Quaternion rotation_;
    /// Shape size.
    Vector3 size_;
    /// Cached world scale for determining if the collision shape needs update.
    Vector3 cachedWorldScale_;
    /// Model LOD level.
    unsigned lodLevel_;
    /// CustomGeometry component ID. 0 if not creating the convex hull / triangle mesh from a CustomGeometry.
    unsigned customGeometryID_;
    /// Collision margin.
    float margin_;
    /// Recreate collision shape flag.
    bool recreateShape_;
    /// Shape creation retry flag if attributes initially set without scene.
    bool retryCreation_;
};

}
>>>>>>> 61258e20
<|MERGE_RESOLUTION|>--- conflicted
+++ resolved
@@ -1,4 +1,3 @@
-<<<<<<< HEAD
 //
 // Copyright (c) 2008-2019 the Urho3D project.
 //
@@ -20,6 +19,8 @@
 // OUT OF OR IN CONNECTION WITH THE SOFTWARE OR THE USE OR OTHER DEALINGS IN
 // THE SOFTWARE.
 //
+
+/// \file
 
 #pragma once
 
@@ -318,327 +319,4 @@
     bool retryCreation_;
 };
 
-}
-=======
-//
-// Copyright (c) 2008-2019 the Urho3D project.
-//
-// Permission is hereby granted, free of charge, to any person obtaining a copy
-// of this software and associated documentation files (the "Software"), to deal
-// in the Software without restriction, including without limitation the rights
-// to use, copy, modify, merge, publish, distribute, sublicense, and/or sell
-// copies of the Software, and to permit persons to whom the Software is
-// furnished to do so, subject to the following conditions:
-//
-// The above copyright notice and this permission notice shall be included in
-// all copies or substantial portions of the Software.
-//
-// THE SOFTWARE IS PROVIDED "AS IS", WITHOUT WARRANTY OF ANY KIND, EXPRESS OR
-// IMPLIED, INCLUDING BUT NOT LIMITED TO THE WARRANTIES OF MERCHANTABILITY,
-// FITNESS FOR A PARTICULAR PURPOSE AND NONINFRINGEMENT. IN NO EVENT SHALL THE
-// AUTHORS OR COPYRIGHT HOLDERS BE LIABLE FOR ANY CLAIM, DAMAGES OR OTHER
-// LIABILITY, WHETHER IN AN ACTION OF CONTRACT, TORT OR OTHERWISE, ARISING FROM,
-// OUT OF OR IN CONNECTION WITH THE SOFTWARE OR THE USE OR OTHER DEALINGS IN
-// THE SOFTWARE.
-//
-
-/// \file
-
-#pragma once
-
-#include "../Container/ArrayPtr.h"
-#include "../Math/BoundingBox.h"
-#include "../Math/Quaternion.h"
-#include "../Scene/Component.h"
-
-class btBvhTriangleMeshShape;
-class btCollisionShape;
-class btCompoundShape;
-class btGImpactMeshShape;
-class btTriangleMesh;
-
-struct btTriangleInfoMap;
-
-namespace Urho3D
-{
-
-class CustomGeometry;
-class Geometry;
-class Model;
-class PhysicsWorld;
-class RigidBody;
-class Terrain;
-class TriangleMeshInterface;
-
-/// Collision shape type.
-enum ShapeType
-{
-    SHAPE_BOX = 0,
-    SHAPE_SPHERE,
-    SHAPE_STATICPLANE,
-    SHAPE_CYLINDER,
-    SHAPE_CAPSULE,
-    SHAPE_CONE,
-    SHAPE_TRIANGLEMESH,
-    SHAPE_CONVEXHULL,
-    SHAPE_TERRAIN,
-    SHAPE_GIMPACTMESH
-};
-
-/// Base class for collision shape geometry data.
-struct CollisionGeometryData : public RefCounted
-{
-};
-
-/// Cache of collision geometry data.
-/// \todo Remove duplicate declaration
-using CollisionGeometryDataCache = HashMap<Pair<Model*, unsigned>, SharedPtr<CollisionGeometryData> >;
-
-/// Triangle mesh geometry data.
-struct TriangleMeshData : public CollisionGeometryData
-{
-    /// Construct from a model.
-    TriangleMeshData(Model* model, unsigned lodLevel);
-    /// Construct from a custom geometry.
-    explicit TriangleMeshData(CustomGeometry* custom);
-
-    /// Bullet triangle mesh interface.
-    UniquePtr<TriangleMeshInterface> meshInterface_;
-    /// Bullet triangle mesh collision shape.
-    UniquePtr<btBvhTriangleMeshShape> shape_;
-    /// Bullet triangle info map.
-    UniquePtr<btTriangleInfoMap> infoMap_;
-};
-
-/// Triangle mesh geometry data.
-struct GImpactMeshData : public CollisionGeometryData
-{
-    /// Construct from a model.
-    GImpactMeshData(Model* model, unsigned lodLevel);
-    /// Construct from a custom geometry.
-    explicit GImpactMeshData(CustomGeometry* custom);
-
-    /// Bullet triangle mesh interface.
-    UniquePtr<TriangleMeshInterface> meshInterface_;
-};
-
-/// Convex hull geometry data.
-struct ConvexData : public CollisionGeometryData
-{
-    /// Construct from a model.
-    ConvexData(Model* model, unsigned lodLevel);
-    /// Construct from a custom geometry.
-    explicit ConvexData(CustomGeometry* custom);
-
-    /// Build the convex hull from vertices.
-    void BuildHull(const PODVector<Vector3>& vertices);
-
-    /// Vertex data.
-    SharedArrayPtr<Vector3> vertexData_;
-    /// Number of vertices.
-    unsigned vertexCount_{};
-    /// Index data.
-    SharedArrayPtr<unsigned> indexData_;
-    /// Number of indices.
-    unsigned indexCount_{};
-};
-
-/// Heightfield geometry data.
-struct HeightfieldData : public CollisionGeometryData
-{
-    /// Construct from a terrain.
-    HeightfieldData(Terrain* terrain, unsigned lodLevel);
-
-    /// Height data. On LOD level 0 the original height data will be used.
-    SharedArrayPtr<float> heightData_;
-    /// Vertex spacing.
-    Vector3 spacing_;
-    /// Heightmap size.
-    IntVector2 size_;
-    /// Minimum height.
-    float minHeight_;
-    /// Maximum height.
-    float maxHeight_;
-};
-
-/// Physics collision shape component.
-class URHO3D_API CollisionShape : public Component
-{
-    URHO3D_OBJECT(CollisionShape, Component);
-
-public:
-    /// Construct.
-    explicit CollisionShape(Context* context);
-    /// Destruct. Free the geometry data and clean up unused data from the geometry data cache.
-    ~CollisionShape() override;
-    /// Register object factory.
-    static void RegisterObject(Context* context);
-
-    /// Apply attribute changes that can not be applied immediately. Called after scene load or a network update.
-    void ApplyAttributes() override;
-    /// Handle enabled/disabled state change.
-    void OnSetEnabled() override;
-    /// Visualize the component as debug geometry.
-    void DrawDebugGeometry(DebugRenderer* debug, bool depthTest) override;
-
-    /// Set as a box.
-    void SetBox(const Vector3& size, const Vector3& position = Vector3::ZERO, const Quaternion& rotation = Quaternion::IDENTITY);
-    /// Set as a sphere.
-    void SetSphere(float diameter, const Vector3& position = Vector3::ZERO, const Quaternion& rotation = Quaternion::IDENTITY);
-    /// Set as a static plane.
-    void SetStaticPlane(const Vector3& position = Vector3::ZERO, const Quaternion& rotation = Quaternion::IDENTITY);
-    /// Set as a cylinder.
-    void SetCylinder(float diameter, float height, const Vector3& position = Vector3::ZERO, const Quaternion& rotation = Quaternion::IDENTITY);
-    /// Set as a capsule.
-    void SetCapsule(float diameter, float height, const Vector3& position = Vector3::ZERO, const Quaternion& rotation = Quaternion::IDENTITY);
-    /// Set as a cone.
-    void SetCone(float diameter, float height, const Vector3& position = Vector3::ZERO, const Quaternion& rotation = Quaternion::IDENTITY);
-    /// Set as a triangle mesh from Model. If you update a model's geometry and want to reapply the shape, call physicsWorld->RemoveCachedGeometry(model) first.
-    void SetTriangleMesh(Model* model, unsigned lodLevel = 0, const Vector3& scale = Vector3::ONE, const Vector3& position = Vector3::ZERO,
-        const Quaternion& rotation = Quaternion::IDENTITY);
-    /// Set as a triangle mesh from CustomGeometry.
-    void SetCustomTriangleMesh(CustomGeometry* custom, const Vector3& scale = Vector3::ONE, const Vector3& position = Vector3::ZERO,
-        const Quaternion& rotation = Quaternion::IDENTITY);
-    /// Set as a convex hull from Model.
-    void SetConvexHull(Model* model, unsigned lodLevel = 0, const Vector3& scale = Vector3::ONE, const Vector3& position = Vector3::ZERO,
-        const Quaternion& rotation = Quaternion::IDENTITY);
-    /// Set as a convex hull from CustomGeometry.
-    void SetCustomConvexHull(CustomGeometry* custom, const Vector3& scale = Vector3::ONE, const Vector3& position = Vector3::ZERO,
-        const Quaternion& rotation = Quaternion::IDENTITY);
-    /// Set as a triangle mesh from Model. If you update a model's geometry and want to reapply the shape, call physicsWorld->RemoveCachedGeometry(model) first.
-    void SetGImpactMesh(Model* model, unsigned lodLevel = 0, const Vector3& scale = Vector3::ONE, const Vector3& position = Vector3::ZERO,
-        const Quaternion& rotation = Quaternion::IDENTITY);
-    /// Set as a triangle mesh from CustomGeometry.
-    void SetCustomGImpactMesh(CustomGeometry* custom, const Vector3& scale = Vector3::ONE, const Vector3& position = Vector3::ZERO,
-        const Quaternion& rotation = Quaternion::IDENTITY);
-    /// Set as a terrain. Only works if the same scene node contains a Terrain component.
-    void SetTerrain(unsigned lodLevel = 0);
-    /// Set shape type.
-    void SetShapeType(ShapeType type);
-    /// Set shape size.
-    void SetSize(const Vector3& size);
-    /// Set offset position.
-    void SetPosition(const Vector3& position);
-    /// Set offset rotation.
-    void SetRotation(const Quaternion& rotation);
-    /// Set offset transform.
-    void SetTransform(const Vector3& position, const Quaternion& rotation);
-    /// Set collision margin.
-    void SetMargin(float margin);
-    /// Set triangle mesh / convex hull model.
-    void SetModel(Model* model);
-    /// Set model LOD level.
-    void SetLodLevel(unsigned lodLevel);
-
-    /// Return Bullet collision shape.
-    btCollisionShape* GetCollisionShape() const { return shape_.Get(); }
-
-    /// Return the shared geometry data.
-    CollisionGeometryData* GetGeometryData() const { return geometry_; }
-
-    /// Return physics world.
-    PhysicsWorld* GetPhysicsWorld() const { return physicsWorld_; }
-
-    /// Return shape type.
-    ShapeType GetShapeType() const { return shapeType_; }
-
-    /// Return shape size.
-    const Vector3& GetSize() const { return size_; }
-
-    /// Return offset position.
-    const Vector3& GetPosition() const { return position_; }
-
-    /// Return offset rotation.
-    const Quaternion& GetRotation() const { return rotation_; }
-
-    /// Return collision margin.
-    float GetMargin() const { return margin_; }
-
-    /// Return triangle mesh / convex hull model.
-    Model* GetModel() const { return model_; }
-
-    /// Return model LOD level.
-    unsigned GetLodLevel() const { return lodLevel_; }
-
-    /// Return world-space bounding box.
-    BoundingBox GetWorldBoundingBox() const;
-
-    /// Update the new collision shape to the RigidBody.
-    void NotifyRigidBody(bool updateMass = true);
-    /// Set model attribute.
-    void SetModelAttr(const ResourceRef& value);
-    /// Return model attribute.
-    ResourceRef GetModelAttr() const;
-    /// Release the collision shape.
-    void ReleaseShape();
-
-protected:
-    /// Handle node being assigned.
-    void OnNodeSet(Node* node) override;
-    /// Handle scene being assigned.
-    void OnSceneSet(Scene* scene) override;
-    /// Handle node transform being dirtied.
-    void OnMarkedDirty(Node* node) override;
-    /**
-     * Called when instantiating a collision shape that is not one of ShapeType (default no-op).
-     *
-     * Useful for custom shape types that subclass CollisionShape and use a non-standard underlying
-     * btCollisionShape. UpdateDerivedShape can then be overridden to create the required
-     * btCollisionShape subclass.
-     */
-    virtual btCollisionShape* UpdateDerivedShape(int shapeType, const Vector3& newWorldScale);
-
-private:
-    /// Find the parent rigid body component and return its compound collision shape.
-    btCompoundShape* GetParentCompoundShape();
-    /// Update the collision shape after attribute changes.
-    void UpdateShape();
-    /// Update cached geometry collision shape.
-    void UpdateCachedGeometryShape(CollisionGeometryDataCache& cache);
-    /// Set as specified shape type using model and LOD.
-    void SetModelShape(ShapeType shapeType, Model* model, unsigned lodLevel,
-        const Vector3& scale, const Vector3& position, const Quaternion& rotation);
-    /// Set as specified shape type using CustomGeometry.
-    void SetCustomShape(ShapeType shapeType, CustomGeometry* custom,
-        const Vector3& scale, const Vector3& position, const Quaternion& rotation);
-    /// Update terrain collision shape from the terrain component.
-    void HandleTerrainCreated(StringHash eventType, VariantMap& eventData);
-    /// Update trimesh or convex shape after a model has reloaded itself.
-    void HandleModelReloadFinished(StringHash eventType, VariantMap& eventData);
-    /// Mark shape dirty.
-    void MarkShapeDirty() { recreateShape_ = true; }
-
-    /// Physics world.
-    WeakPtr<PhysicsWorld> physicsWorld_;
-    /// Rigid body.
-    WeakPtr<RigidBody> rigidBody_;
-    /// Model.
-    SharedPtr<Model> model_;
-    /// Shared geometry data.
-    SharedPtr<CollisionGeometryData> geometry_;
-    /// Bullet collision shape.
-    UniquePtr<btCollisionShape> shape_;
-    /// Collision shape type.
-    ShapeType shapeType_;
-    /// Offset position.
-    Vector3 position_;
-    /// Offset rotation.
-    Quaternion rotation_;
-    /// Shape size.
-    Vector3 size_;
-    /// Cached world scale for determining if the collision shape needs update.
-    Vector3 cachedWorldScale_;
-    /// Model LOD level.
-    unsigned lodLevel_;
-    /// CustomGeometry component ID. 0 if not creating the convex hull / triangle mesh from a CustomGeometry.
-    unsigned customGeometryID_;
-    /// Collision margin.
-    float margin_;
-    /// Recreate collision shape flag.
-    bool recreateShape_;
-    /// Shape creation retry flag if attributes initially set without scene.
-    bool retryCreation_;
-};
-
-}
->>>>>>> 61258e20
+}