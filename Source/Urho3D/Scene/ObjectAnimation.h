--- conflicted
+++ resolved
@@ -75,22 +75,14 @@
     void RemoveAttributeAnimation(ValueAnimation* attributeAnimation);
 
     /// Return attribute animation by name.
-<<<<<<< HEAD
+    /// @property{get_attributeAnimations}
     ValueAnimation* GetAttributeAnimation(const ea::string& name) const;
     /// Return attribute animation wrap mode by name.
+    /// @property{get_wrapModes}
     WrapMode GetAttributeAnimationWrapMode(const ea::string& name) const;
     /// Return attribute animation speed by name.
+    /// @property{get_speeds}
     float GetAttributeAnimationSpeed(const ea::string& name) const;
-=======
-    /// @property{get_attributeAnimations}
-    ValueAnimation* GetAttributeAnimation(const String& name) const;
-    /// Return attribute animation wrap mode by name.
-    /// @property{get_wrapModes}
-    WrapMode GetAttributeAnimationWrapMode(const String& name) const;
-    /// Return attribute animation speed by name.
-    /// @property{get_speeds}
-    float GetAttributeAnimationSpeed(const String& name) const;
->>>>>>> a4dc970a
 
     /// Return all attribute animations infos.
     const ea::unordered_map<ea::string, SharedPtr<ValueAnimationInfo> >& GetAttributeAnimationInfos() const { return attributeAnimationInfos_; }
