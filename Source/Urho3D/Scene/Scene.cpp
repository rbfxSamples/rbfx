<<<<<<< HEAD
//
// Copyright (c) 2008-2020 the Urho3D project.
//
// Permission is hereby granted, free of charge, to any person obtaining a copy
// of this software and associated documentation files (the "Software"), to deal
// in the Software without restriction, including without limitation the rights
// to use, copy, modify, merge, publish, distribute, sublicense, and/or sell
// copies of the Software, and to permit persons to whom the Software is
// furnished to do so, subject to the following conditions:
//
// The above copyright notice and this permission notice shall be included in
// all copies or substantial portions of the Software.
//
// THE SOFTWARE IS PROVIDED "AS IS", WITHOUT WARRANTY OF ANY KIND, EXPRESS OR
// IMPLIED, INCLUDING BUT NOT LIMITED TO THE WARRANTIES OF MERCHANTABILITY,
// FITNESS FOR A PARTICULAR PURPOSE AND NONINFRINGEMENT. IN NO EVENT SHALL THE
// AUTHORS OR COPYRIGHT HOLDERS BE LIABLE FOR ANY CLAIM, DAMAGES OR OTHER
// LIABILITY, WHETHER IN AN ACTION OF CONTRACT, TORT OR OTHERWISE, ARISING FROM,
// OUT OF OR IN CONNECTION WITH THE SOFTWARE OR THE USE OR OTHER DEALINGS IN
// THE SOFTWARE.
//

#include "../Precompiled.h"

#include "../Core/Context.h"
#include "../Core/CoreEvents.h"
#include "../Core/Profiler.h"
#include "../Core/WorkQueue.h"
#include "../Graphics/Texture2D.h"
#include "../IO/Archive.h"
#include "../IO/File.h"
#include "../IO/Log.h"
#include "../IO/PackageFile.h"
#include "../Resource/ResourceCache.h"
#include "../Resource/ResourceEvents.h"
#include "../Resource/XMLFile.h"
#include "../Resource/JSONFile.h"
#include "../Scene/CameraViewport.h"
#include "../Scene/Component.h"
#include "../Scene/ObjectAnimation.h"
#include "../Scene/ReplicationState.h"
#include "../Scene/Scene.h"
#include "../Scene/SceneEvents.h"
#include "../Scene/SceneManager.h"
#include "../Scene/SmoothedTransform.h"
#include "../Scene/SplinePath.h"
#include "../Scene/UnknownComponent.h"
#include "../Scene/ValueAnimation.h"

#include "../DebugNew.h"

namespace Urho3D
{

const char* SCENE_CATEGORY = "Scene";
const char* LOGIC_CATEGORY = "Logic";
const char* SUBSYSTEM_CATEGORY = "Subsystem";

static const float DEFAULT_SMOOTHING_CONSTANT = 50.0f;
static const float DEFAULT_SNAP_THRESHOLD = 5.0f;

Scene::Scene(Context* context) :
    Node(context),
    replicatedNodeID_(FIRST_REPLICATED_ID),
    replicatedComponentID_(FIRST_REPLICATED_ID),
    localNodeID_(FIRST_LOCAL_ID),
    localComponentID_(FIRST_LOCAL_ID),
    checksum_(0),
    asyncLoadingMs_(5),
    timeScale_(1.0f),
    elapsedTime_(0),
    smoothingConstant_(DEFAULT_SMOOTHING_CONSTANT),
    snapThreshold_(DEFAULT_SNAP_THRESHOLD),
    updateEnabled_(true),
    asyncLoading_(false),
    threadedUpdate_(false),
    lightmaps_(Texture2D::GetTypeStatic())
{
    // Assign an ID to self so that nodes can refer to this node as a parent
    SetID(GetFreeNodeID(REPLICATED));
    NodeAdded(this);

    SubscribeToEvent(E_UPDATE, URHO3D_HANDLER(Scene, HandleUpdate));
    SubscribeToEvent(E_RESOURCEBACKGROUNDLOADED, URHO3D_HANDLER(Scene, HandleResourceBackgroundLoaded));
}

Scene::~Scene()
{
    // Remove root-level components first, so that scene subsystems such as the octree destroy themselves. This will speed up
    // the removal of child nodes' components
    RemoveAllComponents();
    RemoveAllChildren();

    // Remove scene reference and owner from all nodes that still exist
    for (auto i = replicatedNodes_.begin(); i != replicatedNodes_.end(); ++i)
        i->second->ResetScene();
    for (auto i = localNodes_.begin(); i != localNodes_.end(); ++i)
        i->second->ResetScene();
}

void Scene::RegisterObject(Context* context)
{
    context->RegisterFactory<Scene>();

    URHO3D_ACCESSOR_ATTRIBUTE("Name", GetName, SetName, ea::string, EMPTY_STRING, AM_DEFAULT);
    URHO3D_ACCESSOR_ATTRIBUTE("Time Scale", GetTimeScale, SetTimeScale, float, 1.0f, AM_DEFAULT);
    URHO3D_ACCESSOR_ATTRIBUTE("Smoothing Constant", GetSmoothingConstant, SetSmoothingConstant, float, DEFAULT_SMOOTHING_CONSTANT,
        AM_DEFAULT);
    URHO3D_ACCESSOR_ATTRIBUTE("Snap Threshold", GetSnapThreshold, SetSnapThreshold, float, DEFAULT_SNAP_THRESHOLD, AM_DEFAULT);
    URHO3D_ACCESSOR_ATTRIBUTE("Elapsed Time", GetElapsedTime, SetElapsedTime, float, 0.0f, AM_FILE);
    URHO3D_ATTRIBUTE("Next Replicated Node ID", unsigned, replicatedNodeID_, FIRST_REPLICATED_ID, AM_FILE | AM_NOEDIT);
    URHO3D_ATTRIBUTE("Next Replicated Component ID", unsigned, replicatedComponentID_, FIRST_REPLICATED_ID, AM_FILE | AM_NOEDIT);
    URHO3D_ATTRIBUTE("Next Local Node ID", unsigned, localNodeID_, FIRST_LOCAL_ID, AM_FILE | AM_NOEDIT);
    URHO3D_ATTRIBUTE("Next Local Component ID", unsigned, localComponentID_, FIRST_LOCAL_ID, AM_FILE | AM_NOEDIT);
    URHO3D_ATTRIBUTE("Variables", VariantMap, vars_, Variant::emptyVariantMap, AM_FILE); // Network replication of vars uses custom data
    URHO3D_MIXED_ACCESSOR_ATTRIBUTE("Variable Names", GetVarNamesAttr, SetVarNamesAttr, ea::string, EMPTY_STRING, AM_FILE | AM_NOEDIT);
    URHO3D_ATTRIBUTE_EX("Lightmaps", ResourceRefList, lightmaps_, ReloadLightmaps, ResourceRefList(Texture2D::GetTypeStatic()), AM_DEFAULT);
}

bool Scene::CreateComponentIndex(StringHash componentType)
{
    if (!IsEmpty())
    {
        URHO3D_LOGERROR("Component Index may be created only for empty Scene");
        return false;
    }

    indexedComponentTypes_.push_back(componentType);
    componentIndexes_.emplace_back();
    return true;
}

const SceneComponentIndex& Scene::GetComponentIndex(StringHash componentType)
{
    static const SceneComponentIndex emptyIndex;
    if (auto index = GetMutableComponentIndex(componentType))
        return *index;
    return emptyIndex;
}

void Scene::SerializeInBlock(Archive& archive)
{
    Node::SerializeInBlock(archive);

    fileName_ = archive.GetName();
    checksum_ = archive.GetChecksum();
}

bool Scene::Load(Deserializer& source)
{
    URHO3D_PROFILE("LoadScene");

    StopAsyncLoading();

    // Check ID
    if (source.ReadFileID() != "USCN")
    {
        URHO3D_LOGERROR(source.GetName() + " is not a valid scene file");
        return false;
    }

    URHO3D_LOGINFO("Loading scene from " + source.GetName());

    Clear();

    // Load the whole scene, then perform post-load if successfully loaded
    if (Node::Load(source))
    {
        FinishLoading(&source);
        return true;
    }
    else
        return false;
}

bool Scene::Save(Serializer& dest) const
{
    URHO3D_PROFILE("SaveScene");

    // Write ID first
    if (!dest.WriteFileID("USCN"))
    {
        URHO3D_LOGERROR("Could not save scene, writing to stream failed");
        return false;
    }

    auto* ptr = dynamic_cast<Deserializer*>(&dest);
    if (ptr)
        URHO3D_LOGINFO("Saving scene to " + ptr->GetName());

    if (Node::Save(dest))
    {
        FinishSaving(&dest);
        return true;
    }
    else
        return false;
}

bool Scene::LoadXML(const XMLElement& source)
{
    URHO3D_PROFILE("LoadSceneXML");

    StopAsyncLoading();

    // Load the whole scene, then perform post-load if successfully loaded
    // Note: the scene filename and checksum can not be set, as we only used an XML element
    if (Node::LoadXML(source))
    {
        FinishLoading(nullptr);
        return true;
    }
    else
        return false;
}

bool Scene::LoadJSON(const JSONValue& source)
{
    URHO3D_PROFILE("LoadSceneJSON");

    StopAsyncLoading();

    // Load the whole scene, then perform post-load if successfully loaded
    // Note: the scene filename and checksum can not be set, as we only used an XML element
    if (Node::LoadJSON(source))
    {
        FinishLoading(nullptr);
        return true;
    }
    else
        return false;
}

void Scene::MarkNetworkUpdate()
{
    if (!networkUpdate_)
    {
        MarkNetworkUpdate(this);
        networkUpdate_ = true;
    }
}

void Scene::AddReplicationState(NodeReplicationState* state)
{
    Node::AddReplicationState(state);

    // This is the first update for a new connection. Mark all replicated nodes dirty
    for (auto i = replicatedNodes_.begin(); i !=
        replicatedNodes_.end(); ++i)
        state->sceneState_->dirtyNodes_.insert(i->first);
}

void Scene::ResetLightmaps()
{
    lightmaps_.names_.clear();
    lightmapTextures_.clear();
}

void Scene::AddLightmap(const ea::string& lightmapTextureName)
{
    lightmaps_.names_.push_back(lightmapTextureName);
    auto cache = GetSubsystem<ResourceCache>();
    lightmapTextures_.emplace_back(cache->GetResource<Texture2D>(lightmapTextureName));
}

void Scene::ReloadLightmaps()
{
    auto cache = GetSubsystem<ResourceCache>();
    lightmapTextures_.clear();
    for (const ea::string& lightmapTextureName : lightmaps_.names_)
        lightmapTextures_.emplace_back(cache->GetResource<Texture2D>(lightmapTextureName));
}

Texture2D* Scene::GetLightmapTexture(unsigned index) const
{
    return index < lightmapTextures_.size() ? lightmapTextures_[index] : nullptr;
}

bool Scene::LoadXML(Deserializer& source)
{
    URHO3D_PROFILE("LoadSceneXML");

    StopAsyncLoading();

    SharedPtr<XMLFile> xml(context_->CreateObject<XMLFile>());
    if (!xml->Load(source))
        return false;

    URHO3D_LOGINFO("Loading scene from " + source.GetName());

    Clear();

    if (Node::LoadXML(xml->GetRoot()))
    {
        FinishLoading(&source);
        return true;
    }
    else
        return false;
}

bool Scene::LoadJSON(Deserializer& source)
{
    URHO3D_PROFILE("LoadSceneJSON");

    StopAsyncLoading();

    SharedPtr<JSONFile> json(context_->CreateObject<JSONFile>());
    if (!json->Load(source))
        return false;

    URHO3D_LOGINFO("Loading scene from " + source.GetName());

    Clear();

    if (Node::LoadJSON(json->GetRoot()))
    {
        FinishLoading(&source);
        return true;
    }
    else
        return false;
}

bool Scene::SaveXML(Serializer& dest, const ea::string& indentation) const
{
    URHO3D_PROFILE("SaveSceneXML");

    SharedPtr<XMLFile> xml(context_->CreateObject<XMLFile>());
    XMLElement rootElem = xml->CreateRoot("scene");
    if (!SaveXML(rootElem))
        return false;

    auto* ptr = dynamic_cast<Deserializer*>(&dest);
    if (ptr)
        URHO3D_LOGINFO("Saving scene to " + ptr->GetName());

    if (xml->Save(dest, indentation))
    {
        FinishSaving(&dest);
        return true;
    }
    else
        return false;
}

bool Scene::SaveJSON(Serializer& dest, const ea::string& indentation) const
{
    URHO3D_PROFILE("SaveSceneJSON");

    SharedPtr<JSONFile> json(context_->CreateObject<JSONFile>());
    JSONValue rootVal;
    if (!SaveJSON(rootVal))
        return false;

    auto* ptr = dynamic_cast<Deserializer*>(&dest);
    if (ptr)
        URHO3D_LOGINFO("Saving scene to " + ptr->GetName());

    json->GetRoot() = rootVal;

    if (json->Save(dest, indentation))
    {
        FinishSaving(&dest);
        return true;
    }
    else
        return false;
}

bool Scene::LoadAsync(File* file, LoadMode mode)
{
    if (!file)
    {
        URHO3D_LOGERROR("Null file for async loading");
        return false;
    }

    StopAsyncLoading();

    // Check ID
    bool isSceneFile = file->ReadFileID() == "USCN";
    if (!isSceneFile)
    {
        // In resource load mode can load also object prefabs, which have no identifier
        if (mode > LOAD_RESOURCES_ONLY)
        {
            URHO3D_LOGERROR(file->GetName() + " is not a valid scene file");
            return false;
        }
        else
            file->Seek(0);
    }

    if (mode > LOAD_RESOURCES_ONLY)
    {
        URHO3D_LOGINFO("Loading scene from " + file->GetName());
        Clear();
    }

    asyncLoading_ = true;
    asyncProgress_.file_ = file;
    asyncProgress_.mode_ = mode;
    asyncProgress_.loadedNodes_ = asyncProgress_.totalNodes_ = asyncProgress_.loadedResources_ = asyncProgress_.totalResources_ = 0;
    asyncProgress_.resources_.clear();

    if (mode > LOAD_RESOURCES_ONLY)
    {
        // Preload resources if appropriate, then return to the original position for loading the scene content
        if (mode != LOAD_SCENE)
        {
            URHO3D_PROFILE("FindResourcesToPreload");

            unsigned currentPos = file->GetPosition();
            PreloadResources(file, isSceneFile);
            file->Seek(currentPos);
        }

        // Store own old ID for resolving possible root node references
        unsigned nodeID = file->ReadUInt();
        resolver_.AddNode(nodeID, this);

        // Load root level components first
        if (!Node::Load(*file, resolver_, false))
        {
            StopAsyncLoading();
            return false;
        }

        // Then prepare to load child nodes in the async updates
        asyncProgress_.totalNodes_ = file->ReadVLE();
    }
    else
    {
        URHO3D_PROFILE("FindResourcesToPreload");

        URHO3D_LOGINFO("Preloading resources from " + file->GetName());
        PreloadResources(file, isSceneFile);
    }

    return true;
}

bool Scene::LoadAsyncXML(File* file, LoadMode mode)
{
    if (!file)
    {
        URHO3D_LOGERROR("Null file for async loading");
        return false;
    }

    StopAsyncLoading();

    SharedPtr<XMLFile> xml(context_->CreateObject<XMLFile>());
    if (!xml->Load(*file))
        return false;

    if (mode > LOAD_RESOURCES_ONLY)
    {
        URHO3D_LOGINFO("Loading scene from " + file->GetName());
        Clear();
    }

    asyncLoading_ = true;
    asyncProgress_.xmlFile_ = xml;
    asyncProgress_.file_ = file;
    asyncProgress_.mode_ = mode;
    asyncProgress_.loadedNodes_ = asyncProgress_.totalNodes_ = asyncProgress_.loadedResources_ = asyncProgress_.totalResources_ = 0;
    asyncProgress_.resources_.clear();

    if (mode > LOAD_RESOURCES_ONLY)
    {
        XMLElement rootElement = xml->GetRoot();

        // Preload resources if appropriate
        if (mode != LOAD_SCENE)
        {
            URHO3D_PROFILE("FindResourcesToPreload");

            PreloadResourcesXML(rootElement);
        }

        // Store own old ID for resolving possible root node references
        unsigned nodeID = rootElement.GetUInt("id");
        resolver_.AddNode(nodeID, this);

        // Load the root level components first
        if (!Node::LoadXML(rootElement, resolver_, false))
            return false;

        // Then prepare for loading all root level child nodes in the async update
        XMLElement childNodeElement = rootElement.GetChild("node");
        asyncProgress_.xmlElement_ = childNodeElement;

        // Count the amount of child nodes
        while (childNodeElement)
        {
            ++asyncProgress_.totalNodes_;
            childNodeElement = childNodeElement.GetNext("node");
        }
    }
    else
    {
        URHO3D_PROFILE("FindResourcesToPreload");

        URHO3D_LOGINFO("Preloading resources from " + file->GetName());
        PreloadResourcesXML(xml->GetRoot());
    }

    return true;
}

bool Scene::LoadAsyncJSON(File* file, LoadMode mode)
{
    if (!file)
    {
        URHO3D_LOGERROR("Null file for async loading");
        return false;
    }

    StopAsyncLoading();

    SharedPtr<JSONFile> json(context_->CreateObject<JSONFile>());
    if (!json->Load(*file))
        return false;

    if (mode > LOAD_RESOURCES_ONLY)
    {
        URHO3D_LOGINFO("Loading scene from " + file->GetName());
        Clear();
    }

    asyncLoading_ = true;
    asyncProgress_.jsonFile_ = json;
    asyncProgress_.file_ = file;
    asyncProgress_.mode_ = mode;
    asyncProgress_.loadedNodes_ = asyncProgress_.totalNodes_ = asyncProgress_.loadedResources_ = asyncProgress_.totalResources_ = 0;
    asyncProgress_.resources_.clear();

    if (mode > LOAD_RESOURCES_ONLY)
    {
        JSONValue rootVal = json->GetRoot();

        // Preload resources if appropriate
        if (mode != LOAD_SCENE)
        {
            URHO3D_PROFILE("FindResourcesToPreload");

            PreloadResourcesJSON(rootVal);
        }

        // Store own old ID for resolving possible root node references
        unsigned nodeID = rootVal.Get("id").GetUInt();
        resolver_.AddNode(nodeID, this);

        // Load the root level components first
        if (!Node::LoadJSON(rootVal, resolver_, false))
            return false;

        // Then prepare for loading all root level child nodes in the async update
        JSONArray childrenArray = rootVal.Get("children").GetArray();
        asyncProgress_.jsonIndex_ = 0;

        // Count the amount of child nodes
        asyncProgress_.totalNodes_ = childrenArray.size();
    }
    else
    {
        URHO3D_PROFILE("FindResourcesToPreload");

        URHO3D_LOGINFO("Preloading resources from " + file->GetName());
        PreloadResourcesJSON(json->GetRoot());
    }

    return true;
}

void Scene::StopAsyncLoading()
{
    asyncLoading_ = false;
    asyncProgress_.file_.Reset();
    asyncProgress_.xmlFile_.Reset();
    asyncProgress_.jsonFile_.Reset();
    asyncProgress_.xmlElement_ = XMLElement::EMPTY;
    asyncProgress_.jsonIndex_ = 0;
    asyncProgress_.resources_.clear();
    resolver_.Reset();
}

Node* Scene::Instantiate(Deserializer& source, const Vector3& position, const Quaternion& rotation, CreateMode mode)
{
    URHO3D_PROFILE("Instantiate");

    SceneResolver resolver;
    unsigned nodeID = source.ReadUInt();
    // Rewrite IDs when instantiating
    Node* node = CreateChild(0, mode);
    resolver.AddNode(nodeID, node);
    if (node->Load(source, resolver, true, true, mode))
    {
        resolver.Resolve();
        node->SetTransform(position, rotation);
        node->ApplyAttributes();
        return node;
    }
    else
    {
        node->Remove();
        return nullptr;
    }
}

Node* Scene::InstantiateXML(const XMLElement& source, const Vector3& position, const Quaternion& rotation, CreateMode mode)
{
    URHO3D_PROFILE("InstantiateXML");

    SceneResolver resolver;
    unsigned nodeID = source.GetUInt("id");
    // Rewrite IDs when instantiating
    Node* node = CreateChild(0, mode);
    resolver.AddNode(nodeID, node);
    if (node->LoadXML(source, resolver, true, true, mode))
    {
        resolver.Resolve();
        node->SetTransform(position, rotation);
        node->ApplyAttributes();
        return node;
    }
    else
    {
        node->Remove();
        return nullptr;
    }
}

Node* Scene::InstantiateJSON(const JSONValue& source, const Vector3& position, const Quaternion& rotation, CreateMode mode)
{
    URHO3D_PROFILE("InstantiateJSON");

    SceneResolver resolver;
    unsigned nodeID = source.Get("id").GetUInt();
    // Rewrite IDs when instantiating
    Node* node = CreateChild(0, mode);
    resolver.AddNode(nodeID, node);
    if (node->LoadJSON(source, resolver, true, true, mode))
    {
        resolver.Resolve();
        node->SetTransform(position, rotation);
        node->ApplyAttributes();
        return node;
    }
    else
    {
        node->Remove();
        return nullptr;
    }
}

Node* Scene::InstantiateXML(Deserializer& source, const Vector3& position, const Quaternion& rotation, CreateMode mode)
{
    SharedPtr<XMLFile> xml(context_->CreateObject<XMLFile>());
    if (!xml->Load(source))
        return nullptr;

    return InstantiateXML(xml->GetRoot(), position, rotation, mode);
}

Node* Scene::InstantiateJSON(Deserializer& source, const Vector3& position, const Quaternion& rotation, CreateMode mode)
{
    SharedPtr<JSONFile> json(context_->CreateObject<JSONFile>());
    if (!json->Load(source))
        return nullptr;

    return InstantiateJSON(json->GetRoot(), position, rotation, mode);
}

void Scene::Clear(bool clearReplicated, bool clearLocal)
{
    StopAsyncLoading();

    RemoveChildren(clearReplicated, clearLocal, true);
    RemoveComponents(clearReplicated, clearLocal);

    // Only clear name etc. if clearing completely
    if (clearReplicated && clearLocal)
    {
        UnregisterAllVars();
        SetName(EMPTY_STRING);
        fileName_.clear();
        checksum_ = 0;
    }

    // Reset ID generators
    if (clearReplicated)
    {
        replicatedNodeID_ = FIRST_REPLICATED_ID;
        replicatedComponentID_ = FIRST_REPLICATED_ID;
    }
    if (clearLocal)
    {
        localNodeID_ = FIRST_LOCAL_ID;
        localComponentID_ = FIRST_LOCAL_ID;
    }
}

void Scene::SetUpdateEnabled(bool enable)
{
    updateEnabled_ = enable;
}

void Scene::SetTimeScale(float scale)
{
    timeScale_ = Max(scale, M_EPSILON);
    Node::MarkNetworkUpdate();
}

void Scene::SetSmoothingConstant(float constant)
{
    smoothingConstant_ = Max(constant, M_EPSILON);
    Node::MarkNetworkUpdate();
}

void Scene::SetSnapThreshold(float threshold)
{
    snapThreshold_ = Max(threshold, 0.0f);
    Node::MarkNetworkUpdate();
}

void Scene::SetAsyncLoadingMs(int ms)
{
    asyncLoadingMs_ = Max(ms, 1);
}

void Scene::SetElapsedTime(float time)
{
    elapsedTime_ = time;
}

void Scene::AddRequiredPackageFile(PackageFile* package)
{
    // Do not add packages that failed to load
    if (!package || !package->GetNumFiles())
        return;

    requiredPackageFiles_.push_back(SharedPtr<PackageFile>(package));
}

void Scene::ClearRequiredPackageFiles()
{
    requiredPackageFiles_.clear();
}

void Scene::RegisterVar(const ea::string& name)
{
    varNames_[name] = name;
}

void Scene::UnregisterVar(const ea::string& name)
{
    varNames_.erase(name);
}

void Scene::UnregisterAllVars()
{
    varNames_.clear();
}

bool Scene::IsEmpty(bool ignoreComponents) const
{
    const bool noNodesExceptSelf = replicatedNodes_.size() == 1 && localNodes_.size() == 0;
    const bool noComponents = replicatedComponents_.size() == 0 && localComponents_.size() == 0;
    return noNodesExceptSelf && (noComponents || ignoreComponents);
}

Node* Scene::GetNode(unsigned id) const
{
    if (IsReplicatedID(id))
    {
        auto i = replicatedNodes_.find(id);
        return i != replicatedNodes_.end() ? i->second : nullptr;
    }
    else
    {
        auto i = localNodes_.find(id);
        return i != localNodes_.end() ? i->second : nullptr;
    }
}

bool Scene::GetNodesWithTag(ea::vector<Node*>& dest, const ea::string& tag) const
{
    dest.clear();
    auto it = taggedNodes_.find(tag);
    if (it != taggedNodes_.end())
    {
        dest = it->second;
        return true;
    }
    else
        return false;
}

Component* Scene::GetComponent(unsigned id) const
{
    if (IsReplicatedID(id))
    {
        auto i = replicatedComponents_.find(id);
        return i != replicatedComponents_.end() ? i->second : nullptr;
    }
    else
    {
        auto i = localComponents_.find(id);
        return i != localComponents_.end() ? i->second : nullptr;
    }
}

float Scene::GetAsyncProgress() const
{
    return !asyncLoading_ || asyncProgress_.totalNodes_ + asyncProgress_.totalResources_ == 0 ? 1.0f :
        (float)(asyncProgress_.loadedNodes_ + asyncProgress_.loadedResources_) /
        (float)(asyncProgress_.totalNodes_ + asyncProgress_.totalResources_);
}

const ea::string& Scene::GetVarName(StringHash hash) const
{
    auto i = varNames_.find(hash);
    return i != varNames_.end() ? i->second : EMPTY_STRING;
}

void Scene::Update(float timeStep)
{
    if (asyncLoading_)
    {
        UpdateAsyncLoading();
        // If only preloading resources, scene update can continue
        if (asyncProgress_.mode_ > LOAD_RESOURCES_ONLY)
            return;
    }

    URHO3D_PROFILE("UpdateScene");

    timeStep *= timeScale_;

    using namespace SceneUpdate;

    VariantMap& eventData = GetEventDataMap();
    eventData[P_SCENE] = this;
    eventData[P_TIMESTEP] = timeStep;

    // Update variable timestep logic
    SendEvent(E_SCENEUPDATE, eventData);

    // Update scene attribute animation.
    SendEvent(E_ATTRIBUTEANIMATIONUPDATE, eventData);

    // Update scene subsystems. If a physics world is present, it will be updated, triggering fixed timestep logic updates
    SendEvent(E_SCENESUBSYSTEMUPDATE, eventData);

    // Update transform smoothing
    {
        URHO3D_PROFILE("UpdateSmoothing");

        float constant = 1.0f - Clamp(powf(2.0f, -timeStep * smoothingConstant_), 0.0f, 1.0f);
        float squaredSnapThreshold = snapThreshold_ * snapThreshold_;

        using namespace UpdateSmoothing;

        smoothingData_[P_CONSTANT] = constant;
        smoothingData_[P_SQUAREDSNAPTHRESHOLD] = squaredSnapThreshold;
        SendEvent(E_UPDATESMOOTHING, smoothingData_);
    }

    // Post-update variable timestep logic
    SendEvent(E_SCENEPOSTUPDATE, eventData);

    // Note: using a float for elapsed time accumulation is inherently inaccurate. The purpose of this value is
    // primarily to update material animation effects, as it is available to shaders. It can be reset by calling
    // SetElapsedTime()
    elapsedTime_ += timeStep;
}

void Scene::BeginThreadedUpdate()
{
    // Check the work queue subsystem whether it actually has created worker threads. If not, do not enter threaded mode.
    if (GetSubsystem<WorkQueue>()->GetNumThreads())
        threadedUpdate_ = true;
}

void Scene::EndThreadedUpdate()
{
    if (!threadedUpdate_)
        return;

    threadedUpdate_ = false;

    if (!delayedDirtyComponents_.empty())
    {
        URHO3D_PROFILE("EndThreadedUpdate");

        for (auto i = delayedDirtyComponents_.begin(); i !=
            delayedDirtyComponents_.end(); ++i)
            (*i)->OnMarkedDirty((*i)->GetNode());
        delayedDirtyComponents_.clear();
    }
}

void Scene::DelayedMarkedDirty(Component* component)
{
    MutexLock lock(sceneMutex_);
    delayedDirtyComponents_.push_back(component);
}

unsigned Scene::GetFreeNodeID(CreateMode mode)
{
    if (mode == REPLICATED)
    {
        for (;;)
        {
            unsigned ret = replicatedNodeID_;
            if (replicatedNodeID_ < LAST_REPLICATED_ID)
                ++replicatedNodeID_;
            else
                replicatedNodeID_ = FIRST_REPLICATED_ID;

            if (!replicatedNodes_.contains(ret))
                return ret;
        }
    }
    else
    {
        for (;;)
        {
            unsigned ret = localNodeID_;
            if (localNodeID_ < LAST_LOCAL_ID)
                ++localNodeID_;
            else
                localNodeID_ = FIRST_LOCAL_ID;

            if (!localNodes_.contains(ret))
                return ret;
        }
    }
}

unsigned Scene::GetFreeComponentID(CreateMode mode)
{
    if (mode == REPLICATED)
    {
        for (;;)
        {
            unsigned ret = replicatedComponentID_;
            if (replicatedComponentID_ < LAST_REPLICATED_ID)
                ++replicatedComponentID_;
            else
                replicatedComponentID_ = FIRST_REPLICATED_ID;

            if (!replicatedComponents_.contains(ret))
                return ret;
        }
    }
    else
    {
        for (;;)
        {
            unsigned ret = localComponentID_;
            if (localComponentID_ < LAST_LOCAL_ID)
                ++localComponentID_;
            else
                localComponentID_ = FIRST_LOCAL_ID;

            if (!localComponents_.contains(ret))
                return ret;
        }
    }
}

void Scene::NodeAdded(Node* node)
{
    if (!node || node->GetScene() == this)
        return;

    // Remove from old scene first
    Scene* oldScene = node->GetScene();
    if (oldScene)
        oldScene->NodeRemoved(node);

    node->SetScene(this);

    // If the new node has an ID of zero (default), assign a replicated ID now
    unsigned id = node->GetID();
    if (!id)
    {
        id = GetFreeNodeID(REPLICATED);
        node->SetID(id);
    }

    // If node with same ID exists, remove the scene reference from it and overwrite with the new node
    if (IsReplicatedID(id))
    {
        auto i = replicatedNodes_.find(id);
        if (i != replicatedNodes_.end() && i->second != node)
        {
            URHO3D_LOGWARNING("Overwriting node with ID " + ea::to_string(id));
            NodeRemoved(i->second);
        }

        replicatedNodes_[id] = node;

        MarkNetworkUpdate(node);
        MarkReplicationDirty(node);
    }
    else
    {
        auto i = localNodes_.find(id);
        if (i != localNodes_.end() && i->second != node)
        {
            URHO3D_LOGWARNING("Overwriting node with ID " + ea::to_string(id));
            NodeRemoved(i->second);
        }
        localNodes_[id] = node;
    }

    // Cache tag if already tagged.
    if (!node->GetTags().empty())
    {
        const StringVector& tags = node->GetTags();
        for (unsigned i = 0; i < tags.size(); ++i)
            taggedNodes_[tags[i]].push_back(node);
    }

    // Add already created components and child nodes now
    const ea::vector<SharedPtr<Component> >& components = node->GetComponents();
    for (auto i = components.begin(); i != components.end(); ++i)
        ComponentAdded(*i);
    const ea::vector<SharedPtr<Node> >& children = node->GetChildren();
    for (auto i = children.begin(); i != children.end(); ++i)
        NodeAdded(*i);
}

void Scene::NodeTagAdded(Node* node, const ea::string& tag)
{
    taggedNodes_[tag].push_back(node);
}

void Scene::NodeTagRemoved(Node* node, const ea::string& tag)
{
    taggedNodes_[tag].erase_first(node);
}

void Scene::NodeRemoved(Node* node)
{
    if (!node || node->GetScene() != this)
        return;

    unsigned id = node->GetID();
    if (Scene::IsReplicatedID(id))
    {
        replicatedNodes_.erase(id);
        MarkReplicationDirty(node);
    }
    else
        localNodes_.erase(id);

    node->ResetScene();

    // Remove node from tag cache
    if (!node->GetTags().empty())
    {
        const StringVector& tags = node->GetTags();
        for (unsigned i = 0; i < tags.size(); ++i)
            taggedNodes_[tags[i]].erase_first(node);
    }

    // Remove components and child nodes as well
    const ea::vector<SharedPtr<Component> >& components = node->GetComponents();
    for (auto i = components.begin(); i != components.end(); ++i)
        ComponentRemoved(*i);
    const ea::vector<SharedPtr<Node> >& children = node->GetChildren();
    for (auto i = children.begin(); i != children.end(); ++i)
        NodeRemoved(*i);
}

void Scene::ComponentAdded(Component* component)
{
    if (!component)
        return;

    unsigned id = component->GetID();

    // If the new component has an ID of zero (default), assign a replicated ID now
    if (!id)
    {
        id = GetFreeComponentID(REPLICATED);
        component->SetID(id);
    }

    if (IsReplicatedID(id))
    {
        auto i = replicatedComponents_.find(id);
        if (i != replicatedComponents_.end() && i->second != component)
        {
            URHO3D_LOGWARNING("Overwriting component with ID " + ea::to_string(id));
            ComponentRemoved(i->second);
        }

        replicatedComponents_[id] = component;
    }
    else
    {
        auto i = localComponents_.find(id);
        if (i != localComponents_.end() && i->second != component)
        {
            URHO3D_LOGWARNING("Overwriting component with ID " + ea::to_string(id));
            ComponentRemoved(i->second);
        }

        localComponents_[id] = component;
    }

    component->OnSceneSet(this);

    if (auto index = GetMutableComponentIndex(component->GetType()))
        index->insert(component);
}

void Scene::ComponentRemoved(Component* component)
{
    if (!component)
        return;

    if (auto index = GetMutableComponentIndex(component->GetType()))
        index->erase(component);

    unsigned id = component->GetID();
    if (Scene::IsReplicatedID(id))
        replicatedComponents_.erase(id);
    else
        localComponents_.erase(id);

    component->SetID(0);
    component->OnSceneSet(nullptr);
}

void Scene::SetVarNamesAttr(const ea::string& value)
{
    ea::vector<ea::string> varNames = value.split(';');

    varNames_.clear();
    for (auto i = varNames.begin(); i != varNames.end(); ++i)
        varNames_[*i] = *i;
}

ea::string Scene::GetVarNamesAttr() const
{
    ea::string ret;

    if (!varNames_.empty())
    {
        for (auto i = varNames_.begin(); i != varNames_.end(); ++i)
            ret += i->second + ";";

        ret.resize(ret.length() - 1);
    }

    return ret;
}

void Scene::PrepareNetworkUpdate()
{
    for (auto i = networkUpdateNodes_.begin(); i != networkUpdateNodes_.end(); ++i)
    {
        Node* node = GetNode(*i);
        if (node)
            node->PrepareNetworkUpdate();
    }

    for (auto i = networkUpdateComponents_.begin(); i != networkUpdateComponents_.end(); ++i)
    {
        Component* component = GetComponent(*i);
        if (component)
            component->PrepareNetworkUpdate();
    }

    networkUpdateNodes_.clear();
    networkUpdateComponents_.clear();
}

void Scene::CleanupConnection(Connection* connection)
{
    Node::CleanupConnection(connection);

    for (auto i = replicatedNodes_.begin(); i != replicatedNodes_.end(); ++i)
        i->second->CleanupConnection(connection);

    for (auto i = replicatedComponents_.begin(); i !=
        replicatedComponents_.end(); ++i)
        i->second->CleanupConnection(connection);
}

void Scene::MarkNetworkUpdate(Node* node)
{
    if (node)
    {
        if (!threadedUpdate_)
            networkUpdateNodes_.insert(node->GetID());
        else
        {
            MutexLock lock(sceneMutex_);
            networkUpdateNodes_.insert(node->GetID());
        }
    }
}

void Scene::MarkNetworkUpdate(Component* component)
{
    if (component)
    {
        if (!threadedUpdate_)
            networkUpdateComponents_.insert(component->GetID());
        else
        {
            MutexLock lock(sceneMutex_);
            networkUpdateComponents_.insert(component->GetID());
        }
    }
}

void Scene::MarkReplicationDirty(Node* node)
{
    if (networkState_ && node->IsReplicated())
    {
        unsigned id = node->GetID();
        for (auto i = networkState_->replicationStates_.begin(); i != networkState_->replicationStates_.end(); ++i)
        {
            auto* nodeState = static_cast<NodeReplicationState*>(*i);
            nodeState->sceneState_->dirtyNodes_.insert(id);
        }
    }
}

void Scene::HandleUpdate(StringHash eventType, VariantMap& eventData)
{
    if (!updateEnabled_)
        return;

    using namespace Update;
    Update(eventData[P_TIMESTEP].GetFloat());
}

void Scene::HandleResourceBackgroundLoaded(StringHash eventType, VariantMap& eventData)
{
    using namespace ResourceBackgroundLoaded;

    if (asyncLoading_)
    {
        auto* resource = static_cast<Resource*>(eventData[P_RESOURCE].GetPtr());
        if (asyncProgress_.resources_.contains(resource->GetNameHash()))
        {
            asyncProgress_.resources_.erase(resource->GetNameHash());
            ++asyncProgress_.loadedResources_;
        }
    }
}

void Scene::UpdateAsyncLoading()
{
    URHO3D_PROFILE("UpdateAsyncLoading");

    // If resources left to load, do not load nodes yet
    if (asyncProgress_.loadedResources_ < asyncProgress_.totalResources_)
        return;

    HiresTimer asyncLoadTimer;

    for (;;)
    {
        if (asyncProgress_.loadedNodes_ >= asyncProgress_.totalNodes_)
        {
            FinishAsyncLoading();
            return;
        }


        // Read one child node with its full sub-hierarchy either from binary, JSON, or XML
        /// \todo Works poorly in scenes where one root-level child node contains all content
        if (asyncProgress_.xmlFile_)
        {
            unsigned nodeID = asyncProgress_.xmlElement_.GetUInt("id");
            Node* newNode = CreateChild(nodeID, IsReplicatedID(nodeID) ? REPLICATED : LOCAL);
            resolver_.AddNode(nodeID, newNode);
            newNode->LoadXML(asyncProgress_.xmlElement_, resolver_);
            asyncProgress_.xmlElement_ = asyncProgress_.xmlElement_.GetNext("node");
        }
        else if (asyncProgress_.jsonFile_) // Load from JSON
        {
            const JSONValue& childValue = asyncProgress_.jsonFile_->GetRoot().Get("children").GetArray().at(
                asyncProgress_.jsonIndex_);

            unsigned nodeID =childValue.Get("id").GetUInt();
            Node* newNode = CreateChild(nodeID, IsReplicatedID(nodeID) ? REPLICATED : LOCAL);
            resolver_.AddNode(nodeID, newNode);
            newNode->LoadJSON(childValue, resolver_);
            ++asyncProgress_.jsonIndex_;
        }
        else // Load from binary
        {
            unsigned nodeID = asyncProgress_.file_->ReadUInt();
            Node* newNode = CreateChild(nodeID, IsReplicatedID(nodeID) ? REPLICATED : LOCAL);
            resolver_.AddNode(nodeID, newNode);
            newNode->Load(*asyncProgress_.file_, resolver_);
        }

        ++asyncProgress_.loadedNodes_;

        // Break if time limit exceeded, so that we keep sufficient FPS
        if (asyncLoadTimer.GetUSec(false) >= asyncLoadingMs_ * 1000LL)
            break;
    }

    using namespace AsyncLoadProgress;

    VariantMap& eventData = GetEventDataMap();
    eventData[P_SCENE] = this;
    eventData[P_PROGRESS] = GetAsyncProgress();
    eventData[P_LOADEDNODES] = asyncProgress_.loadedNodes_;
    eventData[P_TOTALNODES] = asyncProgress_.totalNodes_;
    eventData[P_LOADEDRESOURCES] = asyncProgress_.loadedResources_;
    eventData[P_TOTALRESOURCES] = asyncProgress_.totalResources_;
    SendEvent(E_ASYNCLOADPROGRESS, eventData);
}

void Scene::FinishAsyncLoading()
{
    if (asyncProgress_.mode_ > LOAD_RESOURCES_ONLY)
    {
        resolver_.Resolve();
        ApplyAttributes();
        FinishLoading(asyncProgress_.file_);
    }

    StopAsyncLoading();

    using namespace AsyncLoadFinished;

    VariantMap& eventData = GetEventDataMap();
    eventData[P_SCENE] = this;
    SendEvent(E_ASYNCLOADFINISHED, eventData);
}

void Scene::FinishLoading(Deserializer* source)
{
    if (source)
    {
        // TODO: This name is not full file name, it's resource name. Consider changing it.
        fileName_ = source->GetName();
        checksum_ = source->GetChecksum();
    }
}

void Scene::FinishSaving(Serializer* dest) const
{
    auto* ptr = dynamic_cast<Deserializer*>(dest);
    if (ptr)
    {
        // TODO: This name is not full file name, it's resource name. Consider changing it.
        fileName_ = ptr->GetName();
        checksum_ = ptr->GetChecksum();
    }
}

void Scene::PreloadResources(File* file, bool isSceneFile)
{
    // If not threaded, can not background load resources, so rather load synchronously later when needed
#ifdef URHO3D_THREADING
    auto* cache = GetSubsystem<ResourceCache>();

    // Read node ID (not needed)
    /*unsigned nodeID = */file->ReadUInt();

    // Read Node or Scene attributes; these do not include any resources
    const ea::vector<AttributeInfo>* attributes = context_->GetAttributes(isSceneFile ? Scene::GetTypeStatic() : Node::GetTypeStatic());
    assert(attributes);

    for (unsigned i = 0; i < attributes->size(); ++i)
    {
        const AttributeInfo& attr = attributes->at(i);
        if (!(attr.mode_ & AM_FILE))
            continue;
        /*Variant varValue = */file->ReadVariant(attr.type_);
    }

    // Read component attributes
    unsigned numComponents = file->ReadVLE();
    for (unsigned i = 0; i < numComponents; ++i)
    {
        VectorBuffer compBuffer(*file, file->ReadVLE());
        StringHash compType = compBuffer.ReadStringHash();
        // Read component ID (not needed)
        /*unsigned compID = */compBuffer.ReadUInt();

        attributes = context_->GetAttributes(compType);
        if (attributes)
        {
            for (unsigned j = 0; j < attributes->size(); ++j)
            {
                const AttributeInfo& attr = attributes->at(j);
                if (!(attr.mode_ & AM_FILE))
                    continue;
                Variant varValue = compBuffer.ReadVariant(attr.type_);
                if (attr.type_ == VAR_RESOURCEREF)
                {
                    const ResourceRef& ref = varValue.GetResourceRef();
                    // Sanitate resource name beforehand so that when we get the background load event, the name matches exactly
                    ea::string name = cache->SanitateResourceName(ref.name_);
                    bool success = cache->BackgroundLoadResource(ref.type_, name);
                    if (success)
                    {
                        ++asyncProgress_.totalResources_;
                        asyncProgress_.resources_.insert(StringHash(name));
                    }
                }
                else if (attr.type_ == VAR_RESOURCEREFLIST)
                {
                    const ResourceRefList& refList = varValue.GetResourceRefList();
                    for (unsigned k = 0; k < refList.names_.size(); ++k)
                    {
                        ea::string name = cache->SanitateResourceName(refList.names_[k]);
                        bool success = cache->BackgroundLoadResource(refList.type_, name);
                        if (success)
                        {
                            ++asyncProgress_.totalResources_;
                            asyncProgress_.resources_.insert(StringHash(name));
                        }
                    }
                }
            }
        }
    }

    // Read child nodes
    unsigned numChildren = file->ReadVLE();
    for (unsigned i = 0; i < numChildren; ++i)
        PreloadResources(file, false);
#endif
}

void Scene::PreloadResourcesXML(const XMLElement& element)
{
    // If not threaded, can not background load resources, so rather load synchronously later when needed
#ifdef URHO3D_THREADING
    auto* cache = GetSubsystem<ResourceCache>();

    // Node or Scene attributes do not include any resources; therefore skip to the components
    XMLElement compElem = element.GetChild("component");
    while (compElem)
    {
        ea::string typeName = compElem.GetAttribute("type");
        const ea::vector<AttributeInfo>* attributes = context_->GetAttributes(StringHash(typeName));
        if (attributes)
        {
            XMLElement attrElem = compElem.GetChild("attribute");
            unsigned startIndex = 0;

            while (attrElem)
            {
                ea::string name = attrElem.GetAttribute("name");
                unsigned i = startIndex;
                unsigned attempts = attributes->size();

                while (attempts)
                {
                    const AttributeInfo& attr = attributes->at(i);
                    if ((attr.mode_ & AM_FILE) && !attr.name_.compare(name))
                    {
                        if (attr.type_ == VAR_RESOURCEREF)
                        {
                            ResourceRef ref = attrElem.GetVariantValue(attr.type_).GetResourceRef();
                            ea::string name = cache->SanitateResourceName(ref.name_);
                            bool success = cache->BackgroundLoadResource(ref.type_, name);
                            if (success)
                            {
                                ++asyncProgress_.totalResources_;
                                asyncProgress_.resources_.insert(StringHash(name));
                            }
                        }
                        else if (attr.type_ == VAR_RESOURCEREFLIST)
                        {
                            ResourceRefList refList = attrElem.GetVariantValue(attr.type_).GetResourceRefList();
                            for (unsigned k = 0; k < refList.names_.size(); ++k)
                            {
                                ea::string name = cache->SanitateResourceName(refList.names_[k]);
                                bool success = cache->BackgroundLoadResource(refList.type_, name);
                                if (success)
                                {
                                    ++asyncProgress_.totalResources_;
                                    asyncProgress_.resources_.insert(StringHash(name));
                                }
                            }
                        }

                        startIndex = (i + 1) % attributes->size();
                        break;
                    }
                    else
                    {
                        i = (i + 1) % attributes->size();
                        --attempts;
                    }
                }

                attrElem = attrElem.GetNext("attribute");
            }
        }

        compElem = compElem.GetNext("component");
    }

    XMLElement childElem = element.GetChild("node");
    while (childElem)
    {
        PreloadResourcesXML(childElem);
        childElem = childElem.GetNext("node");
    }
#endif
}

void Scene::PreloadResourcesJSON(const JSONValue& value)
{
    // If not threaded, can not background load resources, so rather load synchronously later when needed
#ifdef URHO3D_THREADING
    auto* cache = GetSubsystem<ResourceCache>();

    // Node or Scene attributes do not include any resources; therefore skip to the components
    JSONArray componentArray = value.Get("components").GetArray();

    for (unsigned i = 0; i < componentArray.size(); i++)
    {
        const JSONValue& compValue = componentArray.at(i);
        ea::string typeName = compValue.Get("type").GetString();

        const ea::vector<AttributeInfo>* attributes = context_->GetAttributes(StringHash(typeName));
        if (attributes)
        {
            JSONArray attributesArray = compValue.Get("attributes").GetArray();

            unsigned startIndex = 0;

            for (unsigned j = 0; j < attributesArray.size(); j++)
            {
                const JSONValue& attrVal = attributesArray.at(j);
                ea::string name = attrVal.Get("name").GetString();
                unsigned i = startIndex;
                unsigned attempts = attributes->size();

                while (attempts)
                {
                    const AttributeInfo& attr = attributes->at(i);
                    if ((attr.mode_ & AM_FILE) && !attr.name_.compare(name))
                    {
                        if (attr.type_ == VAR_RESOURCEREF)
                        {
                            ResourceRef ref = attrVal.Get("value").GetVariantValue(attr.type_).GetResourceRef();
                            ea::string name = cache->SanitateResourceName(ref.name_);
                            bool success = cache->BackgroundLoadResource(ref.type_, name);
                            if (success)
                            {
                                ++asyncProgress_.totalResources_;
                                asyncProgress_.resources_.insert(StringHash(name));
                            }
                        }
                        else if (attr.type_ == VAR_RESOURCEREFLIST)
                        {
                            ResourceRefList refList = attrVal.Get("value").GetVariantValue(attr.type_).GetResourceRefList();
                            for (unsigned k = 0; k < refList.names_.size(); ++k)
                            {
                                ea::string name = cache->SanitateResourceName(refList.names_[k]);
                                bool success = cache->BackgroundLoadResource(refList.type_, name);
                                if (success)
                                {
                                    ++asyncProgress_.totalResources_;
                                    asyncProgress_.resources_.insert(StringHash(name));
                                }
                            }
                        }

                        startIndex = (i + 1) % attributes->size();
                        break;
                    }
                    else
                    {
                        i = (i + 1) % attributes->size();
                        --attempts;
                    }
                }

            }
        }

    }

    JSONArray childrenArray = value.Get("children").GetArray();
    for (unsigned i = 0; i < childrenArray.size(); i++)
    {
        const JSONValue& childVal = childrenArray.at(i);
        PreloadResourcesJSON(childVal);
    }
#endif
}

SceneComponentIndex* Scene::GetMutableComponentIndex(StringHash componentType)
{
    if (indexedComponentTypes_.empty())
        return nullptr;

    const unsigned idx = indexedComponentTypes_.index_of(componentType);
    if (idx < componentIndexes_.size())
        return &componentIndexes_[idx];
    return nullptr;
}

void RegisterSceneLibrary(Context* context)
{
    ValueAnimation::RegisterObject(context);
    ObjectAnimation::RegisterObject(context);
    Node::RegisterObject(context);
    Scene::RegisterObject(context);
    SmoothedTransform::RegisterObject(context);
    UnknownComponent::RegisterObject(context);
    SplinePath::RegisterObject(context);
    SceneManager::RegisterObject(context);
    CameraViewport::RegisterObject(context);
}

}
=======
//
// Copyright (c) 2008-2022 the Urho3D project.
//
// Permission is hereby granted, free of charge, to any person obtaining a copy
// of this software and associated documentation files (the "Software"), to deal
// in the Software without restriction, including without limitation the rights
// to use, copy, modify, merge, publish, distribute, sublicense, and/or sell
// copies of the Software, and to permit persons to whom the Software is
// furnished to do so, subject to the following conditions:
//
// The above copyright notice and this permission notice shall be included in
// all copies or substantial portions of the Software.
//
// THE SOFTWARE IS PROVIDED "AS IS", WITHOUT WARRANTY OF ANY KIND, EXPRESS OR
// IMPLIED, INCLUDING BUT NOT LIMITED TO THE WARRANTIES OF MERCHANTABILITY,
// FITNESS FOR A PARTICULAR PURPOSE AND NONINFRINGEMENT. IN NO EVENT SHALL THE
// AUTHORS OR COPYRIGHT HOLDERS BE LIABLE FOR ANY CLAIM, DAMAGES OR OTHER
// LIABILITY, WHETHER IN AN ACTION OF CONTRACT, TORT OR OTHERWISE, ARISING FROM,
// OUT OF OR IN CONNECTION WITH THE SOFTWARE OR THE USE OR OTHER DEALINGS IN
// THE SOFTWARE.
//

#include "../Precompiled.h"

#include "../Core/Context.h"
#include "../Core/CoreEvents.h"
#include "../Core/Profiler.h"
#include "../Core/WorkQueue.h"
#include "../IO/File.h"
#include "../IO/Log.h"
#include "../IO/PackageFile.h"
#include "../Resource/ResourceCache.h"
#include "../Resource/ResourceEvents.h"
#include "../Resource/XMLFile.h"
#include "../Resource/JSONFile.h"
#include "../Scene/Component.h"
#include "../Scene/ObjectAnimation.h"
#include "../Scene/ReplicationState.h"
#include "../Scene/Scene.h"
#include "../Scene/SceneEvents.h"
#include "../Scene/SmoothedTransform.h"
#include "../Scene/SplinePath.h"
#include "../Scene/UnknownComponent.h"
#include "../Scene/ValueAnimation.h"

#include "../DebugNew.h"

namespace Urho3D
{

const char* SCENE_CATEGORY = "Scene";
const char* LOGIC_CATEGORY = "Logic";
const char* SUBSYSTEM_CATEGORY = "Subsystem";

static const float DEFAULT_SMOOTHING_CONSTANT = 50.0f;
static const float DEFAULT_SNAP_THRESHOLD = 5.0f;

Scene::Scene(Context* context) :
    Node(context),
    replicatedNodeID_(FIRST_REPLICATED_ID),
    replicatedComponentID_(FIRST_REPLICATED_ID),
    localNodeID_(FIRST_LOCAL_ID),
    localComponentID_(FIRST_LOCAL_ID),
    checksum_(0),
    asyncLoadingMs_(5),
    timeScale_(1.0f),
    elapsedTime_(0),
    smoothingConstant_(DEFAULT_SMOOTHING_CONSTANT),
    snapThreshold_(DEFAULT_SNAP_THRESHOLD),
    updateEnabled_(true),
    asyncLoading_(false),
    threadedUpdate_(false)
{
    // Assign an ID to self so that nodes can refer to this node as a parent
    SetID(GetFreeNodeID(REPLICATED));
    NodeAdded(this);

    SubscribeToEvent(E_UPDATE, URHO3D_HANDLER(Scene, HandleUpdate));
    SubscribeToEvent(E_RESOURCEBACKGROUNDLOADED, URHO3D_HANDLER(Scene, HandleResourceBackgroundLoaded));
}

Scene::~Scene()
{
    // Remove root-level components first, so that scene subsystems such as the octree destroy themselves. This will speed up
    // the removal of child nodes' components
    RemoveAllComponents();
    RemoveAllChildren();

    // Remove scene reference and owner from all nodes that still exist
    for (HashMap<unsigned, Node*>::Iterator i = replicatedNodes_.Begin(); i != replicatedNodes_.End(); ++i)
        i->second_->ResetScene();
    for (HashMap<unsigned, Node*>::Iterator i = localNodes_.Begin(); i != localNodes_.End(); ++i)
        i->second_->ResetScene();
}

void Scene::RegisterObject(Context* context)
{
    context->RegisterFactory<Scene>();

    URHO3D_ACCESSOR_ATTRIBUTE("Name", GetName, SetName, String, String::EMPTY, AM_DEFAULT);
    URHO3D_ACCESSOR_ATTRIBUTE("Time Scale", GetTimeScale, SetTimeScale, float, 1.0f, AM_DEFAULT);
    URHO3D_ACCESSOR_ATTRIBUTE("Smoothing Constant", GetSmoothingConstant, SetSmoothingConstant, float, DEFAULT_SMOOTHING_CONSTANT,
        AM_DEFAULT);
    URHO3D_ACCESSOR_ATTRIBUTE("Snap Threshold", GetSnapThreshold, SetSnapThreshold, float, DEFAULT_SNAP_THRESHOLD, AM_DEFAULT);
    URHO3D_ACCESSOR_ATTRIBUTE("Elapsed Time", GetElapsedTime, SetElapsedTime, float, 0.0f, AM_FILE);
    URHO3D_ATTRIBUTE("Next Replicated Node ID", unsigned, replicatedNodeID_, FIRST_REPLICATED_ID, AM_FILE | AM_NOEDIT);
    URHO3D_ATTRIBUTE("Next Replicated Component ID", unsigned, replicatedComponentID_, FIRST_REPLICATED_ID, AM_FILE | AM_NOEDIT);
    URHO3D_ATTRIBUTE("Next Local Node ID", unsigned, localNodeID_, FIRST_LOCAL_ID, AM_FILE | AM_NOEDIT);
    URHO3D_ATTRIBUTE("Next Local Component ID", unsigned, localComponentID_, FIRST_LOCAL_ID, AM_FILE | AM_NOEDIT);
    URHO3D_ATTRIBUTE("Variables", VariantMap, vars_, Variant::emptyVariantMap, AM_FILE); // Network replication of vars uses custom data
    URHO3D_MIXED_ACCESSOR_ATTRIBUTE("Variable Names", GetVarNamesAttr, SetVarNamesAttr, String, String::EMPTY, AM_FILE | AM_NOEDIT);
}

bool Scene::Load(Deserializer& source)
{
    URHO3D_PROFILE(LoadScene);

    StopAsyncLoading();

    // Check ID
    if (source.ReadFileID() != "USCN")
    {
        URHO3D_LOGERROR(source.GetName() + " is not a valid scene file");
        return false;
    }

    URHO3D_LOGINFO("Loading scene from " + source.GetName());

    Clear();

    // Load the whole scene, then perform post-load if successfully loaded
    if (Node::Load(source))
    {
        FinishLoading(&source);
        return true;
    }
    else
        return false;
}

bool Scene::Save(Serializer& dest) const
{
    URHO3D_PROFILE(SaveScene);

    // Write ID first
    if (!dest.WriteFileID("USCN"))
    {
        URHO3D_LOGERROR("Could not save scene, writing to stream failed");
        return false;
    }

    auto* ptr = dynamic_cast<Deserializer*>(&dest);
    if (ptr)
        URHO3D_LOGINFO("Saving scene to " + ptr->GetName());

    if (Node::Save(dest))
    {
        FinishSaving(&dest);
        return true;
    }
    else
        return false;
}

bool Scene::LoadXML(const XMLElement& source)
{
    URHO3D_PROFILE(LoadSceneXML);

    StopAsyncLoading();

    // Load the whole scene, then perform post-load if successfully loaded
    // Note: the scene filename and checksum can not be set, as we only used an XML element
    if (Node::LoadXML(source))
    {
        FinishLoading(nullptr);
        return true;
    }
    else
        return false;
}

bool Scene::LoadJSON(const JSONValue& source)
{
    URHO3D_PROFILE(LoadSceneJSON);

    StopAsyncLoading();

    // Load the whole scene, then perform post-load if successfully loaded
    // Note: the scene filename and checksum can not be set, as we only used an XML element
    if (Node::LoadJSON(source))
    {
        FinishLoading(nullptr);
        return true;
    }
    else
        return false;
}

void Scene::MarkNetworkUpdate()
{
    if (!networkUpdate_)
    {
        MarkNetworkUpdate(this);
        networkUpdate_ = true;
    }
}

void Scene::AddReplicationState(NodeReplicationState* state)
{
    Node::AddReplicationState(state);

    // This is the first update for a new connection. Mark all replicated nodes dirty
    for (HashMap<unsigned, Node*>::ConstIterator i = replicatedNodes_.Begin(); i != replicatedNodes_.End(); ++i)
        state->sceneState_->dirtyNodes_.Insert(i->first_);
}

bool Scene::LoadXML(Deserializer& source)
{
    URHO3D_PROFILE(LoadSceneXML);

    StopAsyncLoading();

    SharedPtr<XMLFile> xml(new XMLFile(context_));
    if (!xml->Load(source))
        return false;

    URHO3D_LOGINFO("Loading scene from " + source.GetName());

    Clear();

    if (Node::LoadXML(xml->GetRoot()))
    {
        FinishLoading(&source);
        return true;
    }
    else
        return false;
}

bool Scene::LoadJSON(Deserializer& source)
{
    URHO3D_PROFILE(LoadSceneJSON);

    StopAsyncLoading();

    SharedPtr<JSONFile> json(new JSONFile(context_));
    if (!json->Load(source))
        return false;

    URHO3D_LOGINFO("Loading scene from " + source.GetName());

    Clear();

    if (Node::LoadJSON(json->GetRoot()))
    {
        FinishLoading(&source);
        return true;
    }
    else
        return false;
}

bool Scene::SaveXML(Serializer& dest, const String& indentation) const
{
    URHO3D_PROFILE(SaveSceneXML);

    SharedPtr<XMLFile> xml(new XMLFile(context_));
    XMLElement rootElem = xml->CreateRoot("scene");
    if (!SaveXML(rootElem))
        return false;

    auto* ptr = dynamic_cast<Deserializer*>(&dest);
    if (ptr)
        URHO3D_LOGINFO("Saving scene to " + ptr->GetName());

    if (xml->Save(dest, indentation))
    {
        FinishSaving(&dest);
        return true;
    }
    else
        return false;
}

bool Scene::SaveJSON(Serializer& dest, const String& indentation) const
{
    URHO3D_PROFILE(SaveSceneJSON);

    SharedPtr<JSONFile> json(new JSONFile(context_));
    JSONValue rootVal;
    if (!SaveJSON(rootVal))
        return false;

    auto* ptr = dynamic_cast<Deserializer*>(&dest);
    if (ptr)
        URHO3D_LOGINFO("Saving scene to " + ptr->GetName());

    json->GetRoot() = rootVal;

    if (json->Save(dest, indentation))
    {
        FinishSaving(&dest);
        return true;
    }
    else
        return false;
}

bool Scene::LoadAsync(File* file, LoadMode mode)
{
    if (!file)
    {
        URHO3D_LOGERROR("Null file for async loading");
        return false;
    }

    StopAsyncLoading();

    // Check ID
    bool isSceneFile = file->ReadFileID() == "USCN";
    if (!isSceneFile)
    {
        // In resource load mode can load also object prefabs, which have no identifier
        if (mode > LOAD_RESOURCES_ONLY)
        {
            URHO3D_LOGERROR(file->GetName() + " is not a valid scene file");
            return false;
        }
        else
            file->Seek(0);
    }

    if (mode > LOAD_RESOURCES_ONLY)
    {
        URHO3D_LOGINFO("Loading scene from " + file->GetName());
        Clear();
    }

    asyncLoading_ = true;
    asyncProgress_.file_ = file;
    asyncProgress_.mode_ = mode;
    asyncProgress_.loadedNodes_ = asyncProgress_.totalNodes_ = asyncProgress_.loadedResources_ = asyncProgress_.totalResources_ = 0;
    asyncProgress_.resources_.Clear();

    if (mode > LOAD_RESOURCES_ONLY)
    {
        // Preload resources if appropriate, then return to the original position for loading the scene content
        if (mode != LOAD_SCENE)
        {
            URHO3D_PROFILE(FindResourcesToPreload);

            unsigned currentPos = file->GetPosition();
            PreloadResources(file, isSceneFile);
            file->Seek(currentPos);
        }

        // Store own old ID for resolving possible root node references
        unsigned nodeID = file->ReadUInt();
        resolver_.AddNode(nodeID, this);

        // Load root level components first
        if (!Node::Load(*file, resolver_, false))
        {
            StopAsyncLoading();
            return false;
        }

        // Then prepare to load child nodes in the async updates
        asyncProgress_.totalNodes_ = file->ReadVLE();
    }
    else
    {
        URHO3D_PROFILE(FindResourcesToPreload);

        URHO3D_LOGINFO("Preloading resources from " + file->GetName());
        PreloadResources(file, isSceneFile);
    }

    return true;
}

bool Scene::LoadAsyncXML(File* file, LoadMode mode)
{
    if (!file)
    {
        URHO3D_LOGERROR("Null file for async loading");
        return false;
    }

    StopAsyncLoading();

    SharedPtr<XMLFile> xml(new XMLFile(context_));
    if (!xml->Load(*file))
        return false;

    if (mode > LOAD_RESOURCES_ONLY)
    {
        URHO3D_LOGINFO("Loading scene from " + file->GetName());
        Clear();
    }

    asyncLoading_ = true;
    asyncProgress_.xmlFile_ = xml;
    asyncProgress_.file_ = file;
    asyncProgress_.mode_ = mode;
    asyncProgress_.loadedNodes_ = asyncProgress_.totalNodes_ = asyncProgress_.loadedResources_ = asyncProgress_.totalResources_ = 0;
    asyncProgress_.resources_.Clear();

    if (mode > LOAD_RESOURCES_ONLY)
    {
        XMLElement rootElement = xml->GetRoot();

        // Preload resources if appropriate
        if (mode != LOAD_SCENE)
        {
            URHO3D_PROFILE(FindResourcesToPreload);

            PreloadResourcesXML(rootElement);
        }

        // Store own old ID for resolving possible root node references
        unsigned nodeID = rootElement.GetUInt("id");
        resolver_.AddNode(nodeID, this);

        // Load the root level components first
        if (!Node::LoadXML(rootElement, resolver_, false))
            return false;

        // Then prepare for loading all root level child nodes in the async update
        XMLElement childNodeElement = rootElement.GetChild("node");
        asyncProgress_.xmlElement_ = childNodeElement;

        // Count the amount of child nodes
        while (childNodeElement)
        {
            ++asyncProgress_.totalNodes_;
            childNodeElement = childNodeElement.GetNext("node");
        }
    }
    else
    {
        URHO3D_PROFILE(FindResourcesToPreload);

        URHO3D_LOGINFO("Preloading resources from " + file->GetName());
        PreloadResourcesXML(xml->GetRoot());
    }

    return true;
}

bool Scene::LoadAsyncJSON(File* file, LoadMode mode)
{
    if (!file)
    {
        URHO3D_LOGERROR("Null file for async loading");
        return false;
    }

    StopAsyncLoading();

    SharedPtr<JSONFile> json(new JSONFile(context_));
    if (!json->Load(*file))
        return false;

    if (mode > LOAD_RESOURCES_ONLY)
    {
        URHO3D_LOGINFO("Loading scene from " + file->GetName());
        Clear();
    }

    asyncLoading_ = true;
    asyncProgress_.jsonFile_ = json;
    asyncProgress_.file_ = file;
    asyncProgress_.mode_ = mode;
    asyncProgress_.loadedNodes_ = asyncProgress_.totalNodes_ = asyncProgress_.loadedResources_ = asyncProgress_.totalResources_ = 0;
    asyncProgress_.resources_.Clear();

    if (mode > LOAD_RESOURCES_ONLY)
    {
        JSONValue rootVal = json->GetRoot();

        // Preload resources if appropriate
        if (mode != LOAD_SCENE)
        {
            URHO3D_PROFILE(FindResourcesToPreload);

            PreloadResourcesJSON(rootVal);
        }

        // Store own old ID for resolving possible root node references
        unsigned nodeID = rootVal.Get("id").GetUInt();
        resolver_.AddNode(nodeID, this);

        // Load the root level components first
        if (!Node::LoadJSON(rootVal, resolver_, false))
            return false;

        // Then prepare for loading all root level child nodes in the async update
        JSONArray childrenArray = rootVal.Get("children").GetArray();
        asyncProgress_.jsonIndex_ = 0;

        // Count the amount of child nodes
        asyncProgress_.totalNodes_ = childrenArray.Size();
    }
    else
    {
        URHO3D_PROFILE(FindResourcesToPreload);

        URHO3D_LOGINFO("Preloading resources from " + file->GetName());
        PreloadResourcesJSON(json->GetRoot());
    }

    return true;
}

void Scene::StopAsyncLoading()
{
    asyncLoading_ = false;
    asyncProgress_.file_.Reset();
    asyncProgress_.xmlFile_.Reset();
    asyncProgress_.jsonFile_.Reset();
    asyncProgress_.xmlElement_ = XMLElement::EMPTY;
    asyncProgress_.jsonIndex_ = 0;
    asyncProgress_.resources_.Clear();
    resolver_.Reset();
}

Node* Scene::Instantiate(Deserializer& source, const Vector3& position, const Quaternion& rotation, CreateMode mode)
{
    URHO3D_PROFILE(Instantiate);

    SceneResolver resolver;
    unsigned nodeID = source.ReadUInt();
    // Rewrite IDs when instantiating
    Node* node = CreateChild(0, mode);
    resolver.AddNode(nodeID, node);
    if (node->Load(source, resolver, true, true, mode))
    {
        resolver.Resolve();
        node->SetTransform(position, rotation);
        node->ApplyAttributes();
        return node;
    }
    else
    {
        node->Remove();
        return nullptr;
    }
}

Node* Scene::InstantiateXML(const XMLElement& source, const Vector3& position, const Quaternion& rotation, CreateMode mode)
{
    URHO3D_PROFILE(InstantiateXML);

    SceneResolver resolver;
    unsigned nodeID = source.GetUInt("id");
    // Rewrite IDs when instantiating
    Node* node = CreateChild(0, mode);
    resolver.AddNode(nodeID, node);
    if (node->LoadXML(source, resolver, true, true, mode))
    {
        resolver.Resolve();
        node->SetTransform(position, rotation);
        node->ApplyAttributes();
        return node;
    }
    else
    {
        node->Remove();
        return nullptr;
    }
}

Node* Scene::InstantiateJSON(const JSONValue& source, const Vector3& position, const Quaternion& rotation, CreateMode mode)
{
    URHO3D_PROFILE(InstantiateJSON);

    SceneResolver resolver;
    unsigned nodeID = source.Get("id").GetUInt();
    // Rewrite IDs when instantiating
    Node* node = CreateChild(0, mode);
    resolver.AddNode(nodeID, node);
    if (node->LoadJSON(source, resolver, true, true, mode))
    {
        resolver.Resolve();
        node->SetTransform(position, rotation);
        node->ApplyAttributes();
        return node;
    }
    else
    {
        node->Remove();
        return nullptr;
    }
}

Node* Scene::InstantiateXML(Deserializer& source, const Vector3& position, const Quaternion& rotation, CreateMode mode)
{
    SharedPtr<XMLFile> xml(new XMLFile(context_));
    if (!xml->Load(source))
        return nullptr;

    return InstantiateXML(xml->GetRoot(), position, rotation, mode);
}

Node* Scene::InstantiateJSON(Deserializer& source, const Vector3& position, const Quaternion& rotation, CreateMode mode)
{
    SharedPtr<JSONFile> json(new JSONFile(context_));
    if (!json->Load(source))
        return nullptr;

    return InstantiateJSON(json->GetRoot(), position, rotation, mode);
}

void Scene::Clear(bool clearReplicated, bool clearLocal)
{
    StopAsyncLoading();

    RemoveChildren(clearReplicated, clearLocal, true);
    RemoveComponents(clearReplicated, clearLocal);

    // Only clear name etc. if clearing completely
    if (clearReplicated && clearLocal)
    {
        UnregisterAllVars();
        SetName(String::EMPTY);
        fileName_.Clear();
        checksum_ = 0;
    }

    // Reset ID generators
    if (clearReplicated)
    {
        replicatedNodeID_ = FIRST_REPLICATED_ID;
        replicatedComponentID_ = FIRST_REPLICATED_ID;
    }
    if (clearLocal)
    {
        localNodeID_ = FIRST_LOCAL_ID;
        localComponentID_ = FIRST_LOCAL_ID;
    }
}

void Scene::SetUpdateEnabled(bool enable)
{
    updateEnabled_ = enable;
}

void Scene::SetTimeScale(float scale)
{
    timeScale_ = Max(scale, M_EPSILON);
    Node::MarkNetworkUpdate();
}

void Scene::SetSmoothingConstant(float constant)
{
    smoothingConstant_ = Max(constant, M_EPSILON);
    Node::MarkNetworkUpdate();
}

void Scene::SetSnapThreshold(float threshold)
{
    snapThreshold_ = Max(threshold, 0.0f);
    Node::MarkNetworkUpdate();
}

void Scene::SetAsyncLoadingMs(int ms)
{
    asyncLoadingMs_ = Max(ms, 1);
}

void Scene::SetElapsedTime(float time)
{
    elapsedTime_ = time;
}

void Scene::AddRequiredPackageFile(PackageFile* package)
{
    // Do not add packages that failed to load
    if (!package || !package->GetNumFiles())
        return;

    requiredPackageFiles_.Push(SharedPtr<PackageFile>(package));
}

void Scene::ClearRequiredPackageFiles()
{
    requiredPackageFiles_.Clear();
}

void Scene::RegisterVar(const String& name)
{
    varNames_[name] = name;
}

void Scene::UnregisterVar(const String& name)
{
    varNames_.Erase(name);
}

void Scene::UnregisterAllVars()
{
    varNames_.Clear();
}

Node* Scene::GetNode(unsigned id) const
{
    if (IsReplicatedID(id))
    {
        HashMap<unsigned, Node*>::ConstIterator i = replicatedNodes_.Find(id);
        return i != replicatedNodes_.End() ? i->second_ : nullptr;
    }
    else
    {
        HashMap<unsigned, Node*>::ConstIterator i = localNodes_.Find(id);
        return i != localNodes_.End() ? i->second_ : nullptr;
    }
}

bool Scene::GetNodesWithTag(PODVector<Node*>& dest, const String& tag) const
{
    dest.Clear();
    HashMap<StringHash, PODVector<Node*> >::ConstIterator it = taggedNodes_.Find(tag);
    if (it != taggedNodes_.End())
    {
        dest = it->second_;
        return true;
    }
    else
        return false;
}

Component* Scene::GetComponent(unsigned id) const
{
    if (IsReplicatedID(id))
    {
        HashMap<unsigned, Component*>::ConstIterator i = replicatedComponents_.Find(id);
        return i != replicatedComponents_.End() ? i->second_ : nullptr;
    }
    else
    {
        HashMap<unsigned, Component*>::ConstIterator i = localComponents_.Find(id);
        return i != localComponents_.End() ? i->second_ : nullptr;
    }
}

float Scene::GetAsyncProgress() const
{
    return !asyncLoading_ || asyncProgress_.totalNodes_ + asyncProgress_.totalResources_ == 0 ? 1.0f :
        (float)(asyncProgress_.loadedNodes_ + asyncProgress_.loadedResources_) /
        (float)(asyncProgress_.totalNodes_ + asyncProgress_.totalResources_);
}

const String& Scene::GetVarName(StringHash hash) const
{
    HashMap<StringHash, String>::ConstIterator i = varNames_.Find(hash);
    return i != varNames_.End() ? i->second_ : String::EMPTY;
}

void Scene::Update(float timeStep)
{
    if (asyncLoading_)
    {
        UpdateAsyncLoading();
        // If only preloading resources, scene update can continue
        if (asyncProgress_.mode_ > LOAD_RESOURCES_ONLY)
            return;
    }

    URHO3D_PROFILE(UpdateScene);

    timeStep *= timeScale_;

    using namespace SceneUpdate;

    VariantMap& eventData = GetEventDataMap();
    eventData[P_SCENE] = this;
    eventData[P_TIMESTEP] = timeStep;

    // Update variable timestep logic
    SendEvent(E_SCENEUPDATE, eventData);

    // Update scene attribute animation.
    SendEvent(E_ATTRIBUTEANIMATIONUPDATE, eventData);

    // Update scene subsystems. If a physics world is present, it will be updated, triggering fixed timestep logic updates
    SendEvent(E_SCENESUBSYSTEMUPDATE, eventData);

    // Update transform smoothing
    {
        URHO3D_PROFILE(UpdateSmoothing);

        float constant = 1.0f - Clamp(powf(2.0f, -timeStep * smoothingConstant_), 0.0f, 1.0f);
        float squaredSnapThreshold = snapThreshold_ * snapThreshold_;

        using namespace UpdateSmoothing;

        smoothingData_[P_CONSTANT] = constant;
        smoothingData_[P_SQUAREDSNAPTHRESHOLD] = squaredSnapThreshold;
        SendEvent(E_UPDATESMOOTHING, smoothingData_);
    }

    // Post-update variable timestep logic
    SendEvent(E_SCENEPOSTUPDATE, eventData);

    // Note: using a float for elapsed time accumulation is inherently inaccurate. The purpose of this value is
    // primarily to update material animation effects, as it is available to shaders. It can be reset by calling
    // SetElapsedTime()
    elapsedTime_ += timeStep;
}

void Scene::BeginThreadedUpdate()
{
    // Check the work queue subsystem whether it actually has created worker threads. If not, do not enter threaded mode.
    if (GetSubsystem<WorkQueue>()->GetNumThreads())
        threadedUpdate_ = true;
}

void Scene::EndThreadedUpdate()
{
    if (!threadedUpdate_)
        return;

    threadedUpdate_ = false;

    if (!delayedDirtyComponents_.Empty())
    {
        URHO3D_PROFILE(EndThreadedUpdate);

        for (PODVector<Component*>::ConstIterator i = delayedDirtyComponents_.Begin(); i != delayedDirtyComponents_.End(); ++i)
            (*i)->OnMarkedDirty((*i)->GetNode());
        delayedDirtyComponents_.Clear();
    }
}

void Scene::DelayedMarkedDirty(Component* component)
{
    MutexLock lock(sceneMutex_);
    delayedDirtyComponents_.Push(component);
}

unsigned Scene::GetFreeNodeID(CreateMode mode)
{
    if (mode == REPLICATED)
    {
        for (;;)
        {
            unsigned ret = replicatedNodeID_;
            if (replicatedNodeID_ < LAST_REPLICATED_ID)
                ++replicatedNodeID_;
            else
                replicatedNodeID_ = FIRST_REPLICATED_ID;

            if (!replicatedNodes_.Contains(ret))
                return ret;
        }
    }
    else
    {
        for (;;)
        {
            unsigned ret = localNodeID_;
            if (localNodeID_ < LAST_LOCAL_ID)
                ++localNodeID_;
            else
                localNodeID_ = FIRST_LOCAL_ID;

            if (!localNodes_.Contains(ret))
                return ret;
        }
    }
}

unsigned Scene::GetFreeComponentID(CreateMode mode)
{
    if (mode == REPLICATED)
    {
        for (;;)
        {
            unsigned ret = replicatedComponentID_;
            if (replicatedComponentID_ < LAST_REPLICATED_ID)
                ++replicatedComponentID_;
            else
                replicatedComponentID_ = FIRST_REPLICATED_ID;

            if (!replicatedComponents_.Contains(ret))
                return ret;
        }
    }
    else
    {
        for (;;)
        {
            unsigned ret = localComponentID_;
            if (localComponentID_ < LAST_LOCAL_ID)
                ++localComponentID_;
            else
                localComponentID_ = FIRST_LOCAL_ID;

            if (!localComponents_.Contains(ret))
                return ret;
        }
    }
}

void Scene::NodeAdded(Node* node)
{
    if (!node || node->GetScene() == this)
        return;

    // Remove from old scene first
    Scene* oldScene = node->GetScene();
    if (oldScene)
        oldScene->NodeRemoved(node);

    node->SetScene(this);

    // If the new node has an ID of zero (default), assign a replicated ID now
    unsigned id = node->GetID();
    if (!id)
    {
        id = GetFreeNodeID(REPLICATED);
        node->SetID(id);
    }

    // If node with same ID exists, remove the scene reference from it and overwrite with the new node
    if (IsReplicatedID(id))
    {
        HashMap<unsigned, Node*>::Iterator i = replicatedNodes_.Find(id);
        if (i != replicatedNodes_.End() && i->second_ != node)
        {
            URHO3D_LOGWARNING("Overwriting node with ID " + String(id));
            NodeRemoved(i->second_);
        }

        replicatedNodes_[id] = node;

        MarkNetworkUpdate(node);
        MarkReplicationDirty(node);
    }
    else
    {
        HashMap<unsigned, Node*>::Iterator i = localNodes_.Find(id);
        if (i != localNodes_.End() && i->second_ != node)
        {
            URHO3D_LOGWARNING("Overwriting node with ID " + String(id));
            NodeRemoved(i->second_);
        }
        localNodes_[id] = node;
    }

    // Cache tag if already tagged.
    if (!node->GetTags().Empty())
    {
        const StringVector& tags = node->GetTags();
        for (unsigned i = 0; i < tags.Size(); ++i)
            taggedNodes_[tags[i]].Push(node);
    }

    // Add already created components and child nodes now
    const Vector<SharedPtr<Component> >& components = node->GetComponents();
    for (Vector<SharedPtr<Component> >::ConstIterator i = components.Begin(); i != components.End(); ++i)
        ComponentAdded(*i);
    const Vector<SharedPtr<Node> >& children = node->GetChildren();
    for (Vector<SharedPtr<Node> >::ConstIterator i = children.Begin(); i != children.End(); ++i)
        NodeAdded(*i);
}

void Scene::NodeTagAdded(Node* node, const String& tag)
{
    taggedNodes_[tag].Push(node);
}

void Scene::NodeTagRemoved(Node* node, const String& tag)
{
    taggedNodes_[tag].Remove(node);
}

void Scene::NodeRemoved(Node* node)
{
    if (!node || node->GetScene() != this)
        return;

    unsigned id = node->GetID();
    if (Scene::IsReplicatedID(id))
    {
        replicatedNodes_.Erase(id);
        MarkReplicationDirty(node);
    }
    else
        localNodes_.Erase(id);

    node->ResetScene();

    // Remove node from tag cache
    if (!node->GetTags().Empty())
    {
        const StringVector& tags = node->GetTags();
        for (unsigned i = 0; i < tags.Size(); ++i)
            taggedNodes_[tags[i]].Remove(node);
    }

    // Remove components and child nodes as well
    const Vector<SharedPtr<Component> >& components = node->GetComponents();
    for (Vector<SharedPtr<Component> >::ConstIterator i = components.Begin(); i != components.End(); ++i)
        ComponentRemoved(*i);
    const Vector<SharedPtr<Node> >& children = node->GetChildren();
    for (Vector<SharedPtr<Node> >::ConstIterator i = children.Begin(); i != children.End(); ++i)
        NodeRemoved(*i);
}

void Scene::ComponentAdded(Component* component)
{
    if (!component)
        return;

    unsigned id = component->GetID();

    // If the new component has an ID of zero (default), assign a replicated ID now
    if (!id)
    {
        id = GetFreeComponentID(REPLICATED);
        component->SetID(id);
    }

    if (IsReplicatedID(id))
    {
        HashMap<unsigned, Component*>::Iterator i = replicatedComponents_.Find(id);
        if (i != replicatedComponents_.End() && i->second_ != component)
        {
            URHO3D_LOGWARNING("Overwriting component with ID " + String(id));
            ComponentRemoved(i->second_);
        }

        replicatedComponents_[id] = component;
    }
    else
    {
        HashMap<unsigned, Component*>::Iterator i = localComponents_.Find(id);
        if (i != localComponents_.End() && i->second_ != component)
        {
            URHO3D_LOGWARNING("Overwriting component with ID " + String(id));
            ComponentRemoved(i->second_);
        }

        localComponents_[id] = component;
    }

    component->OnSceneSet(this);
}

void Scene::ComponentRemoved(Component* component)
{
    if (!component)
        return;

    unsigned id = component->GetID();
    if (Scene::IsReplicatedID(id))
        replicatedComponents_.Erase(id);
    else
        localComponents_.Erase(id);

    component->SetID(0);
    component->OnSceneSet(nullptr);
}

void Scene::SetVarNamesAttr(const String& value)
{
    Vector<String> varNames = value.Split(';');

    varNames_.Clear();
    for (Vector<String>::ConstIterator i = varNames.Begin(); i != varNames.End(); ++i)
        varNames_[*i] = *i;
}

String Scene::GetVarNamesAttr() const
{
    String ret;

    if (!varNames_.Empty())
    {
        for (HashMap<StringHash, String>::ConstIterator i = varNames_.Begin(); i != varNames_.End(); ++i)
            ret += i->second_ + ";";

        ret.Resize(ret.Length() - 1);
    }

    return ret;
}

void Scene::PrepareNetworkUpdate()
{
    for (HashSet<unsigned>::Iterator i = networkUpdateNodes_.Begin(); i != networkUpdateNodes_.End(); ++i)
    {
        Node* node = GetNode(*i);
        if (node)
            node->PrepareNetworkUpdate();
    }

    for (HashSet<unsigned>::Iterator i = networkUpdateComponents_.Begin(); i != networkUpdateComponents_.End(); ++i)
    {
        Component* component = GetComponent(*i);
        if (component)
            component->PrepareNetworkUpdate();
    }

    networkUpdateNodes_.Clear();
    networkUpdateComponents_.Clear();
}

void Scene::CleanupConnection(Connection* connection)
{
    Node::CleanupConnection(connection);

    for (HashMap<unsigned, Node*>::Iterator i = replicatedNodes_.Begin(); i != replicatedNodes_.End(); ++i)
        i->second_->CleanupConnection(connection);

    for (HashMap<unsigned, Component*>::Iterator i = replicatedComponents_.Begin(); i != replicatedComponents_.End(); ++i)
        i->second_->CleanupConnection(connection);
}

void Scene::MarkNetworkUpdate(Node* node)
{
    if (node)
    {
        if (!threadedUpdate_)
            networkUpdateNodes_.Insert(node->GetID());
        else
        {
            MutexLock lock(sceneMutex_);
            networkUpdateNodes_.Insert(node->GetID());
        }
    }
}

void Scene::MarkNetworkUpdate(Component* component)
{
    if (component)
    {
        if (!threadedUpdate_)
            networkUpdateComponents_.Insert(component->GetID());
        else
        {
            MutexLock lock(sceneMutex_);
            networkUpdateComponents_.Insert(component->GetID());
        }
    }
}

void Scene::MarkReplicationDirty(Node* node)
{
    if (networkState_ && node->IsReplicated())
    {
        unsigned id = node->GetID();
        for (PODVector<ReplicationState*>::Iterator i = networkState_->replicationStates_.Begin();
             i != networkState_->replicationStates_.End(); ++i)
        {
            auto* nodeState = static_cast<NodeReplicationState*>(*i);
            nodeState->sceneState_->dirtyNodes_.Insert(id);
        }
    }
}

void Scene::HandleUpdate(StringHash eventType, VariantMap& eventData)
{
    if (!updateEnabled_)
        return;

    using namespace Update;
    Update(eventData[P_TIMESTEP].GetFloat());
}

void Scene::HandleResourceBackgroundLoaded(StringHash eventType, VariantMap& eventData)
{
    using namespace ResourceBackgroundLoaded;

    if (asyncLoading_)
    {
        auto* resource = static_cast<Resource*>(eventData[P_RESOURCE].GetPtr());
        if (asyncProgress_.resources_.Contains(resource->GetNameHash()))
        {
            asyncProgress_.resources_.Erase(resource->GetNameHash());
            ++asyncProgress_.loadedResources_;
        }
    }
}

void Scene::UpdateAsyncLoading()
{
    URHO3D_PROFILE(UpdateAsyncLoading);

    // If resources left to load, do not load nodes yet
    if (asyncProgress_.loadedResources_ < asyncProgress_.totalResources_)
        return;

    HiresTimer asyncLoadTimer;

    for (;;)
    {
        if (asyncProgress_.loadedNodes_ >= asyncProgress_.totalNodes_)
        {
            FinishAsyncLoading();
            return;
        }


        // Read one child node with its full sub-hierarchy either from binary, JSON, or XML
        /// \todo Works poorly in scenes where one root-level child node contains all content
        if (asyncProgress_.xmlFile_)
        {
            unsigned nodeID = asyncProgress_.xmlElement_.GetUInt("id");
            Node* newNode = CreateChild(nodeID, IsReplicatedID(nodeID) ? REPLICATED : LOCAL);
            resolver_.AddNode(nodeID, newNode);
            newNode->LoadXML(asyncProgress_.xmlElement_, resolver_);
            asyncProgress_.xmlElement_ = asyncProgress_.xmlElement_.GetNext("node");
        }
        else if (asyncProgress_.jsonFile_) // Load from JSON
        {
            const JSONValue& childValue = asyncProgress_.jsonFile_->GetRoot().Get("children").GetArray().At(asyncProgress_.jsonIndex_);

            unsigned nodeID =childValue.Get("id").GetUInt();
            Node* newNode = CreateChild(nodeID, IsReplicatedID(nodeID) ? REPLICATED : LOCAL);
            resolver_.AddNode(nodeID, newNode);
            newNode->LoadJSON(childValue, resolver_);
            ++asyncProgress_.jsonIndex_;
        }
        else // Load from binary
        {
            unsigned nodeID = asyncProgress_.file_->ReadUInt();
            Node* newNode = CreateChild(nodeID, IsReplicatedID(nodeID) ? REPLICATED : LOCAL);
            resolver_.AddNode(nodeID, newNode);
            newNode->Load(*asyncProgress_.file_, resolver_);
        }

        ++asyncProgress_.loadedNodes_;

        // Break if time limit exceeded, so that we keep sufficient FPS
        if (asyncLoadTimer.GetUSec(false) >= asyncLoadingMs_ * 1000LL)
            break;
    }

    using namespace AsyncLoadProgress;

    VariantMap& eventData = GetEventDataMap();
    eventData[P_SCENE] = this;
    eventData[P_PROGRESS] = GetAsyncProgress();
    eventData[P_LOADEDNODES] = asyncProgress_.loadedNodes_;
    eventData[P_TOTALNODES] = asyncProgress_.totalNodes_;
    eventData[P_LOADEDRESOURCES] = asyncProgress_.loadedResources_;
    eventData[P_TOTALRESOURCES] = asyncProgress_.totalResources_;
    SendEvent(E_ASYNCLOADPROGRESS, eventData);
}

void Scene::FinishAsyncLoading()
{
    if (asyncProgress_.mode_ > LOAD_RESOURCES_ONLY)
    {
        resolver_.Resolve();
        ApplyAttributes();
        FinishLoading(asyncProgress_.file_);
    }

    StopAsyncLoading();

    using namespace AsyncLoadFinished;

    VariantMap& eventData = GetEventDataMap();
    eventData[P_SCENE] = this;
    SendEvent(E_ASYNCLOADFINISHED, eventData);
}

void Scene::FinishLoading(Deserializer* source)
{
    if (source)
    {
        fileName_ = source->GetName();
        checksum_ = source->GetChecksum();
    }
}

void Scene::FinishSaving(Serializer* dest) const
{
    auto* ptr = dynamic_cast<Deserializer*>(dest);
    if (ptr)
    {
        fileName_ = ptr->GetName();
        checksum_ = ptr->GetChecksum();
    }
}

void Scene::PreloadResources(File* file, bool isSceneFile)
{
    // If not threaded, can not background load resources, so rather load synchronously later when needed
#ifdef URHO3D_THREADING
    auto* cache = GetSubsystem<ResourceCache>();

    // Read node ID (not needed)
    /*unsigned nodeID = */file->ReadUInt();

    // Read Node or Scene attributes; these do not include any resources
    const Vector<AttributeInfo>* attributes = context_->GetAttributes(isSceneFile ? Scene::GetTypeStatic() : Node::GetTypeStatic());
    assert(attributes);

    for (unsigned i = 0; i < attributes->Size(); ++i)
    {
        const AttributeInfo& attr = attributes->At(i);
        if (!(attr.mode_ & AM_FILE))
            continue;
        /*Variant varValue = */file->ReadVariant(attr.type_);
    }

    // Read component attributes
    unsigned numComponents = file->ReadVLE();
    for (unsigned i = 0; i < numComponents; ++i)
    {
        VectorBuffer compBuffer(*file, file->ReadVLE());
        StringHash compType = compBuffer.ReadStringHash();
        // Read component ID (not needed)
        /*unsigned compID = */compBuffer.ReadUInt();

        attributes = context_->GetAttributes(compType);
        if (attributes)
        {
            for (unsigned j = 0; j < attributes->Size(); ++j)
            {
                const AttributeInfo& attr = attributes->At(j);
                if (!(attr.mode_ & AM_FILE))
                    continue;
                Variant varValue = compBuffer.ReadVariant(attr.type_);
                if (attr.type_ == VAR_RESOURCEREF)
                {
                    const ResourceRef& ref = varValue.GetResourceRef();
                    // Sanitate resource name beforehand so that when we get the background load event, the name matches exactly
                    String name = cache->SanitateResourceName(ref.name_);
                    bool success = cache->BackgroundLoadResource(ref.type_, name);
                    if (success)
                    {
                        ++asyncProgress_.totalResources_;
                        asyncProgress_.resources_.Insert(StringHash(name));
                    }
                }
                else if (attr.type_ == VAR_RESOURCEREFLIST)
                {
                    const ResourceRefList& refList = varValue.GetResourceRefList();
                    for (unsigned k = 0; k < refList.names_.Size(); ++k)
                    {
                        String name = cache->SanitateResourceName(refList.names_[k]);
                        bool success = cache->BackgroundLoadResource(refList.type_, name);
                        if (success)
                        {
                            ++asyncProgress_.totalResources_;
                            asyncProgress_.resources_.Insert(StringHash(name));
                        }
                    }
                }
            }
        }
    }

    // Read child nodes
    unsigned numChildren = file->ReadVLE();
    for (unsigned i = 0; i < numChildren; ++i)
        PreloadResources(file, false);
#endif
}

void Scene::PreloadResourcesXML(const XMLElement& element)
{
    // If not threaded, can not background load resources, so rather load synchronously later when needed
#ifdef URHO3D_THREADING
    auto* cache = GetSubsystem<ResourceCache>();

    // Node or Scene attributes do not include any resources; therefore skip to the components
    XMLElement compElem = element.GetChild("component");
    while (compElem)
    {
        String typeName = compElem.GetAttribute("type");
        const Vector<AttributeInfo>* attributes = context_->GetAttributes(StringHash(typeName));
        if (attributes)
        {
            XMLElement attrElem = compElem.GetChild("attribute");
            unsigned startIndex = 0;

            while (attrElem)
            {
                String name = attrElem.GetAttribute("name");
                unsigned i = startIndex;
                unsigned attempts = attributes->Size();

                while (attempts)
                {
                    const AttributeInfo& attr = attributes->At(i);
                    if ((attr.mode_ & AM_FILE) && !attr.name_.Compare(name, true))
                    {
                        if (attr.type_ == VAR_RESOURCEREF)
                        {
                            ResourceRef ref = attrElem.GetVariantValue(attr.type_).GetResourceRef();
                            String name = cache->SanitateResourceName(ref.name_);
                            bool success = cache->BackgroundLoadResource(ref.type_, name);
                            if (success)
                            {
                                ++asyncProgress_.totalResources_;
                                asyncProgress_.resources_.Insert(StringHash(name));
                            }
                        }
                        else if (attr.type_ == VAR_RESOURCEREFLIST)
                        {
                            ResourceRefList refList = attrElem.GetVariantValue(attr.type_).GetResourceRefList();
                            for (unsigned k = 0; k < refList.names_.Size(); ++k)
                            {
                                String name = cache->SanitateResourceName(refList.names_[k]);
                                bool success = cache->BackgroundLoadResource(refList.type_, name);
                                if (success)
                                {
                                    ++asyncProgress_.totalResources_;
                                    asyncProgress_.resources_.Insert(StringHash(name));
                                }
                            }
                        }

                        startIndex = (i + 1) % attributes->Size();
                        break;
                    }
                    else
                    {
                        i = (i + 1) % attributes->Size();
                        --attempts;
                    }
                }

                attrElem = attrElem.GetNext("attribute");
            }
        }

        compElem = compElem.GetNext("component");
    }

    XMLElement childElem = element.GetChild("node");
    while (childElem)
    {
        PreloadResourcesXML(childElem);
        childElem = childElem.GetNext("node");
    }
#endif
}

void Scene::PreloadResourcesJSON(const JSONValue& value)
{
    // If not threaded, can not background load resources, so rather load synchronously later when needed
#ifdef URHO3D_THREADING
    auto* cache = GetSubsystem<ResourceCache>();

    // Node or Scene attributes do not include any resources; therefore skip to the components
    JSONArray componentArray = value.Get("components").GetArray();

    for (unsigned i = 0; i < componentArray.Size(); i++)
    {
        const JSONValue& compValue = componentArray.At(i);
        String typeName = compValue.Get("type").GetString();

        const Vector<AttributeInfo>* attributes = context_->GetAttributes(StringHash(typeName));
        if (attributes)
        {
            JSONArray attributesArray = compValue.Get("attributes").GetArray();

            unsigned startIndex = 0;

            for (unsigned j = 0; j < attributesArray.Size(); j++)
            {
                const JSONValue& attrVal = attributesArray.At(j);
                String name = attrVal.Get("name").GetString();
                unsigned i = startIndex;
                unsigned attempts = attributes->Size();

                while (attempts)
                {
                    const AttributeInfo& attr = attributes->At(i);
                    if ((attr.mode_ & AM_FILE) && !attr.name_.Compare(name, true))
                    {
                        if (attr.type_ == VAR_RESOURCEREF)
                        {
                            ResourceRef ref = attrVal.Get("value").GetVariantValue(attr.type_).GetResourceRef();
                            String name = cache->SanitateResourceName(ref.name_);
                            bool success = cache->BackgroundLoadResource(ref.type_, name);
                            if (success)
                            {
                                ++asyncProgress_.totalResources_;
                                asyncProgress_.resources_.Insert(StringHash(name));
                            }
                        }
                        else if (attr.type_ == VAR_RESOURCEREFLIST)
                        {
                            ResourceRefList refList = attrVal.Get("value").GetVariantValue(attr.type_).GetResourceRefList();
                            for (unsigned k = 0; k < refList.names_.Size(); ++k)
                            {
                                String name = cache->SanitateResourceName(refList.names_[k]);
                                bool success = cache->BackgroundLoadResource(refList.type_, name);
                                if (success)
                                {
                                    ++asyncProgress_.totalResources_;
                                    asyncProgress_.resources_.Insert(StringHash(name));
                                }
                            }
                        }

                        startIndex = (i + 1) % attributes->Size();
                        break;
                    }
                    else
                    {
                        i = (i + 1) % attributes->Size();
                        --attempts;
                    }
                }

            }
        }

    }

    JSONArray childrenArray = value.Get("children").GetArray();
    for (unsigned i = 0; i < childrenArray.Size(); i++)
    {
        const JSONValue& childVal = childrenArray.At(i);
        PreloadResourcesJSON(childVal);
    }
#endif
}

void RegisterSceneLibrary(Context* context)
{
    ValueAnimation::RegisterObject(context);
    ObjectAnimation::RegisterObject(context);
    Node::RegisterObject(context);
    Scene::RegisterObject(context);
    SmoothedTransform::RegisterObject(context);
    UnknownComponent::RegisterObject(context);
    SplinePath::RegisterObject(context);
}

}
>>>>>>> 76146c80
<|MERGE_RESOLUTION|>--- conflicted
+++ resolved
@@ -1,6 +1,5 @@
-<<<<<<< HEAD
 //
-// Copyright (c) 2008-2020 the Urho3D project.
+// Copyright (c) 2008-2022 the Urho3D project.
 //
 // Permission is hereby granted, free of charge, to any person obtaining a copy
 // of this software and associated documentation files (the "Software"), to deal
@@ -1631,1547 +1630,4 @@
     CameraViewport::RegisterObject(context);
 }
 
-}
-=======
-//
-// Copyright (c) 2008-2022 the Urho3D project.
-//
-// Permission is hereby granted, free of charge, to any person obtaining a copy
-// of this software and associated documentation files (the "Software"), to deal
-// in the Software without restriction, including without limitation the rights
-// to use, copy, modify, merge, publish, distribute, sublicense, and/or sell
-// copies of the Software, and to permit persons to whom the Software is
-// furnished to do so, subject to the following conditions:
-//
-// The above copyright notice and this permission notice shall be included in
-// all copies or substantial portions of the Software.
-//
-// THE SOFTWARE IS PROVIDED "AS IS", WITHOUT WARRANTY OF ANY KIND, EXPRESS OR
-// IMPLIED, INCLUDING BUT NOT LIMITED TO THE WARRANTIES OF MERCHANTABILITY,
-// FITNESS FOR A PARTICULAR PURPOSE AND NONINFRINGEMENT. IN NO EVENT SHALL THE
-// AUTHORS OR COPYRIGHT HOLDERS BE LIABLE FOR ANY CLAIM, DAMAGES OR OTHER
-// LIABILITY, WHETHER IN AN ACTION OF CONTRACT, TORT OR OTHERWISE, ARISING FROM,
-// OUT OF OR IN CONNECTION WITH THE SOFTWARE OR THE USE OR OTHER DEALINGS IN
-// THE SOFTWARE.
-//
-
-#include "../Precompiled.h"
-
-#include "../Core/Context.h"
-#include "../Core/CoreEvents.h"
-#include "../Core/Profiler.h"
-#include "../Core/WorkQueue.h"
-#include "../IO/File.h"
-#include "../IO/Log.h"
-#include "../IO/PackageFile.h"
-#include "../Resource/ResourceCache.h"
-#include "../Resource/ResourceEvents.h"
-#include "../Resource/XMLFile.h"
-#include "../Resource/JSONFile.h"
-#include "../Scene/Component.h"
-#include "../Scene/ObjectAnimation.h"
-#include "../Scene/ReplicationState.h"
-#include "../Scene/Scene.h"
-#include "../Scene/SceneEvents.h"
-#include "../Scene/SmoothedTransform.h"
-#include "../Scene/SplinePath.h"
-#include "../Scene/UnknownComponent.h"
-#include "../Scene/ValueAnimation.h"
-
-#include "../DebugNew.h"
-
-namespace Urho3D
-{
-
-const char* SCENE_CATEGORY = "Scene";
-const char* LOGIC_CATEGORY = "Logic";
-const char* SUBSYSTEM_CATEGORY = "Subsystem";
-
-static const float DEFAULT_SMOOTHING_CONSTANT = 50.0f;
-static const float DEFAULT_SNAP_THRESHOLD = 5.0f;
-
-Scene::Scene(Context* context) :
-    Node(context),
-    replicatedNodeID_(FIRST_REPLICATED_ID),
-    replicatedComponentID_(FIRST_REPLICATED_ID),
-    localNodeID_(FIRST_LOCAL_ID),
-    localComponentID_(FIRST_LOCAL_ID),
-    checksum_(0),
-    asyncLoadingMs_(5),
-    timeScale_(1.0f),
-    elapsedTime_(0),
-    smoothingConstant_(DEFAULT_SMOOTHING_CONSTANT),
-    snapThreshold_(DEFAULT_SNAP_THRESHOLD),
-    updateEnabled_(true),
-    asyncLoading_(false),
-    threadedUpdate_(false)
-{
-    // Assign an ID to self so that nodes can refer to this node as a parent
-    SetID(GetFreeNodeID(REPLICATED));
-    NodeAdded(this);
-
-    SubscribeToEvent(E_UPDATE, URHO3D_HANDLER(Scene, HandleUpdate));
-    SubscribeToEvent(E_RESOURCEBACKGROUNDLOADED, URHO3D_HANDLER(Scene, HandleResourceBackgroundLoaded));
-}
-
-Scene::~Scene()
-{
-    // Remove root-level components first, so that scene subsystems such as the octree destroy themselves. This will speed up
-    // the removal of child nodes' components
-    RemoveAllComponents();
-    RemoveAllChildren();
-
-    // Remove scene reference and owner from all nodes that still exist
-    for (HashMap<unsigned, Node*>::Iterator i = replicatedNodes_.Begin(); i != replicatedNodes_.End(); ++i)
-        i->second_->ResetScene();
-    for (HashMap<unsigned, Node*>::Iterator i = localNodes_.Begin(); i != localNodes_.End(); ++i)
-        i->second_->ResetScene();
-}
-
-void Scene::RegisterObject(Context* context)
-{
-    context->RegisterFactory<Scene>();
-
-    URHO3D_ACCESSOR_ATTRIBUTE("Name", GetName, SetName, String, String::EMPTY, AM_DEFAULT);
-    URHO3D_ACCESSOR_ATTRIBUTE("Time Scale", GetTimeScale, SetTimeScale, float, 1.0f, AM_DEFAULT);
-    URHO3D_ACCESSOR_ATTRIBUTE("Smoothing Constant", GetSmoothingConstant, SetSmoothingConstant, float, DEFAULT_SMOOTHING_CONSTANT,
-        AM_DEFAULT);
-    URHO3D_ACCESSOR_ATTRIBUTE("Snap Threshold", GetSnapThreshold, SetSnapThreshold, float, DEFAULT_SNAP_THRESHOLD, AM_DEFAULT);
-    URHO3D_ACCESSOR_ATTRIBUTE("Elapsed Time", GetElapsedTime, SetElapsedTime, float, 0.0f, AM_FILE);
-    URHO3D_ATTRIBUTE("Next Replicated Node ID", unsigned, replicatedNodeID_, FIRST_REPLICATED_ID, AM_FILE | AM_NOEDIT);
-    URHO3D_ATTRIBUTE("Next Replicated Component ID", unsigned, replicatedComponentID_, FIRST_REPLICATED_ID, AM_FILE | AM_NOEDIT);
-    URHO3D_ATTRIBUTE("Next Local Node ID", unsigned, localNodeID_, FIRST_LOCAL_ID, AM_FILE | AM_NOEDIT);
-    URHO3D_ATTRIBUTE("Next Local Component ID", unsigned, localComponentID_, FIRST_LOCAL_ID, AM_FILE | AM_NOEDIT);
-    URHO3D_ATTRIBUTE("Variables", VariantMap, vars_, Variant::emptyVariantMap, AM_FILE); // Network replication of vars uses custom data
-    URHO3D_MIXED_ACCESSOR_ATTRIBUTE("Variable Names", GetVarNamesAttr, SetVarNamesAttr, String, String::EMPTY, AM_FILE | AM_NOEDIT);
-}
-
-bool Scene::Load(Deserializer& source)
-{
-    URHO3D_PROFILE(LoadScene);
-
-    StopAsyncLoading();
-
-    // Check ID
-    if (source.ReadFileID() != "USCN")
-    {
-        URHO3D_LOGERROR(source.GetName() + " is not a valid scene file");
-        return false;
-    }
-
-    URHO3D_LOGINFO("Loading scene from " + source.GetName());
-
-    Clear();
-
-    // Load the whole scene, then perform post-load if successfully loaded
-    if (Node::Load(source))
-    {
-        FinishLoading(&source);
-        return true;
-    }
-    else
-        return false;
-}
-
-bool Scene::Save(Serializer& dest) const
-{
-    URHO3D_PROFILE(SaveScene);
-
-    // Write ID first
-    if (!dest.WriteFileID("USCN"))
-    {
-        URHO3D_LOGERROR("Could not save scene, writing to stream failed");
-        return false;
-    }
-
-    auto* ptr = dynamic_cast<Deserializer*>(&dest);
-    if (ptr)
-        URHO3D_LOGINFO("Saving scene to " + ptr->GetName());
-
-    if (Node::Save(dest))
-    {
-        FinishSaving(&dest);
-        return true;
-    }
-    else
-        return false;
-}
-
-bool Scene::LoadXML(const XMLElement& source)
-{
-    URHO3D_PROFILE(LoadSceneXML);
-
-    StopAsyncLoading();
-
-    // Load the whole scene, then perform post-load if successfully loaded
-    // Note: the scene filename and checksum can not be set, as we only used an XML element
-    if (Node::LoadXML(source))
-    {
-        FinishLoading(nullptr);
-        return true;
-    }
-    else
-        return false;
-}
-
-bool Scene::LoadJSON(const JSONValue& source)
-{
-    URHO3D_PROFILE(LoadSceneJSON);
-
-    StopAsyncLoading();
-
-    // Load the whole scene, then perform post-load if successfully loaded
-    // Note: the scene filename and checksum can not be set, as we only used an XML element
-    if (Node::LoadJSON(source))
-    {
-        FinishLoading(nullptr);
-        return true;
-    }
-    else
-        return false;
-}
-
-void Scene::MarkNetworkUpdate()
-{
-    if (!networkUpdate_)
-    {
-        MarkNetworkUpdate(this);
-        networkUpdate_ = true;
-    }
-}
-
-void Scene::AddReplicationState(NodeReplicationState* state)
-{
-    Node::AddReplicationState(state);
-
-    // This is the first update for a new connection. Mark all replicated nodes dirty
-    for (HashMap<unsigned, Node*>::ConstIterator i = replicatedNodes_.Begin(); i != replicatedNodes_.End(); ++i)
-        state->sceneState_->dirtyNodes_.Insert(i->first_);
-}
-
-bool Scene::LoadXML(Deserializer& source)
-{
-    URHO3D_PROFILE(LoadSceneXML);
-
-    StopAsyncLoading();
-
-    SharedPtr<XMLFile> xml(new XMLFile(context_));
-    if (!xml->Load(source))
-        return false;
-
-    URHO3D_LOGINFO("Loading scene from " + source.GetName());
-
-    Clear();
-
-    if (Node::LoadXML(xml->GetRoot()))
-    {
-        FinishLoading(&source);
-        return true;
-    }
-    else
-        return false;
-}
-
-bool Scene::LoadJSON(Deserializer& source)
-{
-    URHO3D_PROFILE(LoadSceneJSON);
-
-    StopAsyncLoading();
-
-    SharedPtr<JSONFile> json(new JSONFile(context_));
-    if (!json->Load(source))
-        return false;
-
-    URHO3D_LOGINFO("Loading scene from " + source.GetName());
-
-    Clear();
-
-    if (Node::LoadJSON(json->GetRoot()))
-    {
-        FinishLoading(&source);
-        return true;
-    }
-    else
-        return false;
-}
-
-bool Scene::SaveXML(Serializer& dest, const String& indentation) const
-{
-    URHO3D_PROFILE(SaveSceneXML);
-
-    SharedPtr<XMLFile> xml(new XMLFile(context_));
-    XMLElement rootElem = xml->CreateRoot("scene");
-    if (!SaveXML(rootElem))
-        return false;
-
-    auto* ptr = dynamic_cast<Deserializer*>(&dest);
-    if (ptr)
-        URHO3D_LOGINFO("Saving scene to " + ptr->GetName());
-
-    if (xml->Save(dest, indentation))
-    {
-        FinishSaving(&dest);
-        return true;
-    }
-    else
-        return false;
-}
-
-bool Scene::SaveJSON(Serializer& dest, const String& indentation) const
-{
-    URHO3D_PROFILE(SaveSceneJSON);
-
-    SharedPtr<JSONFile> json(new JSONFile(context_));
-    JSONValue rootVal;
-    if (!SaveJSON(rootVal))
-        return false;
-
-    auto* ptr = dynamic_cast<Deserializer*>(&dest);
-    if (ptr)
-        URHO3D_LOGINFO("Saving scene to " + ptr->GetName());
-
-    json->GetRoot() = rootVal;
-
-    if (json->Save(dest, indentation))
-    {
-        FinishSaving(&dest);
-        return true;
-    }
-    else
-        return false;
-}
-
-bool Scene::LoadAsync(File* file, LoadMode mode)
-{
-    if (!file)
-    {
-        URHO3D_LOGERROR("Null file for async loading");
-        return false;
-    }
-
-    StopAsyncLoading();
-
-    // Check ID
-    bool isSceneFile = file->ReadFileID() == "USCN";
-    if (!isSceneFile)
-    {
-        // In resource load mode can load also object prefabs, which have no identifier
-        if (mode > LOAD_RESOURCES_ONLY)
-        {
-            URHO3D_LOGERROR(file->GetName() + " is not a valid scene file");
-            return false;
-        }
-        else
-            file->Seek(0);
-    }
-
-    if (mode > LOAD_RESOURCES_ONLY)
-    {
-        URHO3D_LOGINFO("Loading scene from " + file->GetName());
-        Clear();
-    }
-
-    asyncLoading_ = true;
-    asyncProgress_.file_ = file;
-    asyncProgress_.mode_ = mode;
-    asyncProgress_.loadedNodes_ = asyncProgress_.totalNodes_ = asyncProgress_.loadedResources_ = asyncProgress_.totalResources_ = 0;
-    asyncProgress_.resources_.Clear();
-
-    if (mode > LOAD_RESOURCES_ONLY)
-    {
-        // Preload resources if appropriate, then return to the original position for loading the scene content
-        if (mode != LOAD_SCENE)
-        {
-            URHO3D_PROFILE(FindResourcesToPreload);
-
-            unsigned currentPos = file->GetPosition();
-            PreloadResources(file, isSceneFile);
-            file->Seek(currentPos);
-        }
-
-        // Store own old ID for resolving possible root node references
-        unsigned nodeID = file->ReadUInt();
-        resolver_.AddNode(nodeID, this);
-
-        // Load root level components first
-        if (!Node::Load(*file, resolver_, false))
-        {
-            StopAsyncLoading();
-            return false;
-        }
-
-        // Then prepare to load child nodes in the async updates
-        asyncProgress_.totalNodes_ = file->ReadVLE();
-    }
-    else
-    {
-        URHO3D_PROFILE(FindResourcesToPreload);
-
-        URHO3D_LOGINFO("Preloading resources from " + file->GetName());
-        PreloadResources(file, isSceneFile);
-    }
-
-    return true;
-}
-
-bool Scene::LoadAsyncXML(File* file, LoadMode mode)
-{
-    if (!file)
-    {
-        URHO3D_LOGERROR("Null file for async loading");
-        return false;
-    }
-
-    StopAsyncLoading();
-
-    SharedPtr<XMLFile> xml(new XMLFile(context_));
-    if (!xml->Load(*file))
-        return false;
-
-    if (mode > LOAD_RESOURCES_ONLY)
-    {
-        URHO3D_LOGINFO("Loading scene from " + file->GetName());
-        Clear();
-    }
-
-    asyncLoading_ = true;
-    asyncProgress_.xmlFile_ = xml;
-    asyncProgress_.file_ = file;
-    asyncProgress_.mode_ = mode;
-    asyncProgress_.loadedNodes_ = asyncProgress_.totalNodes_ = asyncProgress_.loadedResources_ = asyncProgress_.totalResources_ = 0;
-    asyncProgress_.resources_.Clear();
-
-    if (mode > LOAD_RESOURCES_ONLY)
-    {
-        XMLElement rootElement = xml->GetRoot();
-
-        // Preload resources if appropriate
-        if (mode != LOAD_SCENE)
-        {
-            URHO3D_PROFILE(FindResourcesToPreload);
-
-            PreloadResourcesXML(rootElement);
-        }
-
-        // Store own old ID for resolving possible root node references
-        unsigned nodeID = rootElement.GetUInt("id");
-        resolver_.AddNode(nodeID, this);
-
-        // Load the root level components first
-        if (!Node::LoadXML(rootElement, resolver_, false))
-            return false;
-
-        // Then prepare for loading all root level child nodes in the async update
-        XMLElement childNodeElement = rootElement.GetChild("node");
-        asyncProgress_.xmlElement_ = childNodeElement;
-
-        // Count the amount of child nodes
-        while (childNodeElement)
-        {
-            ++asyncProgress_.totalNodes_;
-            childNodeElement = childNodeElement.GetNext("node");
-        }
-    }
-    else
-    {
-        URHO3D_PROFILE(FindResourcesToPreload);
-
-        URHO3D_LOGINFO("Preloading resources from " + file->GetName());
-        PreloadResourcesXML(xml->GetRoot());
-    }
-
-    return true;
-}
-
-bool Scene::LoadAsyncJSON(File* file, LoadMode mode)
-{
-    if (!file)
-    {
-        URHO3D_LOGERROR("Null file for async loading");
-        return false;
-    }
-
-    StopAsyncLoading();
-
-    SharedPtr<JSONFile> json(new JSONFile(context_));
-    if (!json->Load(*file))
-        return false;
-
-    if (mode > LOAD_RESOURCES_ONLY)
-    {
-        URHO3D_LOGINFO("Loading scene from " + file->GetName());
-        Clear();
-    }
-
-    asyncLoading_ = true;
-    asyncProgress_.jsonFile_ = json;
-    asyncProgress_.file_ = file;
-    asyncProgress_.mode_ = mode;
-    asyncProgress_.loadedNodes_ = asyncProgress_.totalNodes_ = asyncProgress_.loadedResources_ = asyncProgress_.totalResources_ = 0;
-    asyncProgress_.resources_.Clear();
-
-    if (mode > LOAD_RESOURCES_ONLY)
-    {
-        JSONValue rootVal = json->GetRoot();
-
-        // Preload resources if appropriate
-        if (mode != LOAD_SCENE)
-        {
-            URHO3D_PROFILE(FindResourcesToPreload);
-
-            PreloadResourcesJSON(rootVal);
-        }
-
-        // Store own old ID for resolving possible root node references
-        unsigned nodeID = rootVal.Get("id").GetUInt();
-        resolver_.AddNode(nodeID, this);
-
-        // Load the root level components first
-        if (!Node::LoadJSON(rootVal, resolver_, false))
-            return false;
-
-        // Then prepare for loading all root level child nodes in the async update
-        JSONArray childrenArray = rootVal.Get("children").GetArray();
-        asyncProgress_.jsonIndex_ = 0;
-
-        // Count the amount of child nodes
-        asyncProgress_.totalNodes_ = childrenArray.Size();
-    }
-    else
-    {
-        URHO3D_PROFILE(FindResourcesToPreload);
-
-        URHO3D_LOGINFO("Preloading resources from " + file->GetName());
-        PreloadResourcesJSON(json->GetRoot());
-    }
-
-    return true;
-}
-
-void Scene::StopAsyncLoading()
-{
-    asyncLoading_ = false;
-    asyncProgress_.file_.Reset();
-    asyncProgress_.xmlFile_.Reset();
-    asyncProgress_.jsonFile_.Reset();
-    asyncProgress_.xmlElement_ = XMLElement::EMPTY;
-    asyncProgress_.jsonIndex_ = 0;
-    asyncProgress_.resources_.Clear();
-    resolver_.Reset();
-}
-
-Node* Scene::Instantiate(Deserializer& source, const Vector3& position, const Quaternion& rotation, CreateMode mode)
-{
-    URHO3D_PROFILE(Instantiate);
-
-    SceneResolver resolver;
-    unsigned nodeID = source.ReadUInt();
-    // Rewrite IDs when instantiating
-    Node* node = CreateChild(0, mode);
-    resolver.AddNode(nodeID, node);
-    if (node->Load(source, resolver, true, true, mode))
-    {
-        resolver.Resolve();
-        node->SetTransform(position, rotation);
-        node->ApplyAttributes();
-        return node;
-    }
-    else
-    {
-        node->Remove();
-        return nullptr;
-    }
-}
-
-Node* Scene::InstantiateXML(const XMLElement& source, const Vector3& position, const Quaternion& rotation, CreateMode mode)
-{
-    URHO3D_PROFILE(InstantiateXML);
-
-    SceneResolver resolver;
-    unsigned nodeID = source.GetUInt("id");
-    // Rewrite IDs when instantiating
-    Node* node = CreateChild(0, mode);
-    resolver.AddNode(nodeID, node);
-    if (node->LoadXML(source, resolver, true, true, mode))
-    {
-        resolver.Resolve();
-        node->SetTransform(position, rotation);
-        node->ApplyAttributes();
-        return node;
-    }
-    else
-    {
-        node->Remove();
-        return nullptr;
-    }
-}
-
-Node* Scene::InstantiateJSON(const JSONValue& source, const Vector3& position, const Quaternion& rotation, CreateMode mode)
-{
-    URHO3D_PROFILE(InstantiateJSON);
-
-    SceneResolver resolver;
-    unsigned nodeID = source.Get("id").GetUInt();
-    // Rewrite IDs when instantiating
-    Node* node = CreateChild(0, mode);
-    resolver.AddNode(nodeID, node);
-    if (node->LoadJSON(source, resolver, true, true, mode))
-    {
-        resolver.Resolve();
-        node->SetTransform(position, rotation);
-        node->ApplyAttributes();
-        return node;
-    }
-    else
-    {
-        node->Remove();
-        return nullptr;
-    }
-}
-
-Node* Scene::InstantiateXML(Deserializer& source, const Vector3& position, const Quaternion& rotation, CreateMode mode)
-{
-    SharedPtr<XMLFile> xml(new XMLFile(context_));
-    if (!xml->Load(source))
-        return nullptr;
-
-    return InstantiateXML(xml->GetRoot(), position, rotation, mode);
-}
-
-Node* Scene::InstantiateJSON(Deserializer& source, const Vector3& position, const Quaternion& rotation, CreateMode mode)
-{
-    SharedPtr<JSONFile> json(new JSONFile(context_));
-    if (!json->Load(source))
-        return nullptr;
-
-    return InstantiateJSON(json->GetRoot(), position, rotation, mode);
-}
-
-void Scene::Clear(bool clearReplicated, bool clearLocal)
-{
-    StopAsyncLoading();
-
-    RemoveChildren(clearReplicated, clearLocal, true);
-    RemoveComponents(clearReplicated, clearLocal);
-
-    // Only clear name etc. if clearing completely
-    if (clearReplicated && clearLocal)
-    {
-        UnregisterAllVars();
-        SetName(String::EMPTY);
-        fileName_.Clear();
-        checksum_ = 0;
-    }
-
-    // Reset ID generators
-    if (clearReplicated)
-    {
-        replicatedNodeID_ = FIRST_REPLICATED_ID;
-        replicatedComponentID_ = FIRST_REPLICATED_ID;
-    }
-    if (clearLocal)
-    {
-        localNodeID_ = FIRST_LOCAL_ID;
-        localComponentID_ = FIRST_LOCAL_ID;
-    }
-}
-
-void Scene::SetUpdateEnabled(bool enable)
-{
-    updateEnabled_ = enable;
-}
-
-void Scene::SetTimeScale(float scale)
-{
-    timeScale_ = Max(scale, M_EPSILON);
-    Node::MarkNetworkUpdate();
-}
-
-void Scene::SetSmoothingConstant(float constant)
-{
-    smoothingConstant_ = Max(constant, M_EPSILON);
-    Node::MarkNetworkUpdate();
-}
-
-void Scene::SetSnapThreshold(float threshold)
-{
-    snapThreshold_ = Max(threshold, 0.0f);
-    Node::MarkNetworkUpdate();
-}
-
-void Scene::SetAsyncLoadingMs(int ms)
-{
-    asyncLoadingMs_ = Max(ms, 1);
-}
-
-void Scene::SetElapsedTime(float time)
-{
-    elapsedTime_ = time;
-}
-
-void Scene::AddRequiredPackageFile(PackageFile* package)
-{
-    // Do not add packages that failed to load
-    if (!package || !package->GetNumFiles())
-        return;
-
-    requiredPackageFiles_.Push(SharedPtr<PackageFile>(package));
-}
-
-void Scene::ClearRequiredPackageFiles()
-{
-    requiredPackageFiles_.Clear();
-}
-
-void Scene::RegisterVar(const String& name)
-{
-    varNames_[name] = name;
-}
-
-void Scene::UnregisterVar(const String& name)
-{
-    varNames_.Erase(name);
-}
-
-void Scene::UnregisterAllVars()
-{
-    varNames_.Clear();
-}
-
-Node* Scene::GetNode(unsigned id) const
-{
-    if (IsReplicatedID(id))
-    {
-        HashMap<unsigned, Node*>::ConstIterator i = replicatedNodes_.Find(id);
-        return i != replicatedNodes_.End() ? i->second_ : nullptr;
-    }
-    else
-    {
-        HashMap<unsigned, Node*>::ConstIterator i = localNodes_.Find(id);
-        return i != localNodes_.End() ? i->second_ : nullptr;
-    }
-}
-
-bool Scene::GetNodesWithTag(PODVector<Node*>& dest, const String& tag) const
-{
-    dest.Clear();
-    HashMap<StringHash, PODVector<Node*> >::ConstIterator it = taggedNodes_.Find(tag);
-    if (it != taggedNodes_.End())
-    {
-        dest = it->second_;
-        return true;
-    }
-    else
-        return false;
-}
-
-Component* Scene::GetComponent(unsigned id) const
-{
-    if (IsReplicatedID(id))
-    {
-        HashMap<unsigned, Component*>::ConstIterator i = replicatedComponents_.Find(id);
-        return i != replicatedComponents_.End() ? i->second_ : nullptr;
-    }
-    else
-    {
-        HashMap<unsigned, Component*>::ConstIterator i = localComponents_.Find(id);
-        return i != localComponents_.End() ? i->second_ : nullptr;
-    }
-}
-
-float Scene::GetAsyncProgress() const
-{
-    return !asyncLoading_ || asyncProgress_.totalNodes_ + asyncProgress_.totalResources_ == 0 ? 1.0f :
-        (float)(asyncProgress_.loadedNodes_ + asyncProgress_.loadedResources_) /
-        (float)(asyncProgress_.totalNodes_ + asyncProgress_.totalResources_);
-}
-
-const String& Scene::GetVarName(StringHash hash) const
-{
-    HashMap<StringHash, String>::ConstIterator i = varNames_.Find(hash);
-    return i != varNames_.End() ? i->second_ : String::EMPTY;
-}
-
-void Scene::Update(float timeStep)
-{
-    if (asyncLoading_)
-    {
-        UpdateAsyncLoading();
-        // If only preloading resources, scene update can continue
-        if (asyncProgress_.mode_ > LOAD_RESOURCES_ONLY)
-            return;
-    }
-
-    URHO3D_PROFILE(UpdateScene);
-
-    timeStep *= timeScale_;
-
-    using namespace SceneUpdate;
-
-    VariantMap& eventData = GetEventDataMap();
-    eventData[P_SCENE] = this;
-    eventData[P_TIMESTEP] = timeStep;
-
-    // Update variable timestep logic
-    SendEvent(E_SCENEUPDATE, eventData);
-
-    // Update scene attribute animation.
-    SendEvent(E_ATTRIBUTEANIMATIONUPDATE, eventData);
-
-    // Update scene subsystems. If a physics world is present, it will be updated, triggering fixed timestep logic updates
-    SendEvent(E_SCENESUBSYSTEMUPDATE, eventData);
-
-    // Update transform smoothing
-    {
-        URHO3D_PROFILE(UpdateSmoothing);
-
-        float constant = 1.0f - Clamp(powf(2.0f, -timeStep * smoothingConstant_), 0.0f, 1.0f);
-        float squaredSnapThreshold = snapThreshold_ * snapThreshold_;
-
-        using namespace UpdateSmoothing;
-
-        smoothingData_[P_CONSTANT] = constant;
-        smoothingData_[P_SQUAREDSNAPTHRESHOLD] = squaredSnapThreshold;
-        SendEvent(E_UPDATESMOOTHING, smoothingData_);
-    }
-
-    // Post-update variable timestep logic
-    SendEvent(E_SCENEPOSTUPDATE, eventData);
-
-    // Note: using a float for elapsed time accumulation is inherently inaccurate. The purpose of this value is
-    // primarily to update material animation effects, as it is available to shaders. It can be reset by calling
-    // SetElapsedTime()
-    elapsedTime_ += timeStep;
-}
-
-void Scene::BeginThreadedUpdate()
-{
-    // Check the work queue subsystem whether it actually has created worker threads. If not, do not enter threaded mode.
-    if (GetSubsystem<WorkQueue>()->GetNumThreads())
-        threadedUpdate_ = true;
-}
-
-void Scene::EndThreadedUpdate()
-{
-    if (!threadedUpdate_)
-        return;
-
-    threadedUpdate_ = false;
-
-    if (!delayedDirtyComponents_.Empty())
-    {
-        URHO3D_PROFILE(EndThreadedUpdate);
-
-        for (PODVector<Component*>::ConstIterator i = delayedDirtyComponents_.Begin(); i != delayedDirtyComponents_.End(); ++i)
-            (*i)->OnMarkedDirty((*i)->GetNode());
-        delayedDirtyComponents_.Clear();
-    }
-}
-
-void Scene::DelayedMarkedDirty(Component* component)
-{
-    MutexLock lock(sceneMutex_);
-    delayedDirtyComponents_.Push(component);
-}
-
-unsigned Scene::GetFreeNodeID(CreateMode mode)
-{
-    if (mode == REPLICATED)
-    {
-        for (;;)
-        {
-            unsigned ret = replicatedNodeID_;
-            if (replicatedNodeID_ < LAST_REPLICATED_ID)
-                ++replicatedNodeID_;
-            else
-                replicatedNodeID_ = FIRST_REPLICATED_ID;
-
-            if (!replicatedNodes_.Contains(ret))
-                return ret;
-        }
-    }
-    else
-    {
-        for (;;)
-        {
-            unsigned ret = localNodeID_;
-            if (localNodeID_ < LAST_LOCAL_ID)
-                ++localNodeID_;
-            else
-                localNodeID_ = FIRST_LOCAL_ID;
-
-            if (!localNodes_.Contains(ret))
-                return ret;
-        }
-    }
-}
-
-unsigned Scene::GetFreeComponentID(CreateMode mode)
-{
-    if (mode == REPLICATED)
-    {
-        for (;;)
-        {
-            unsigned ret = replicatedComponentID_;
-            if (replicatedComponentID_ < LAST_REPLICATED_ID)
-                ++replicatedComponentID_;
-            else
-                replicatedComponentID_ = FIRST_REPLICATED_ID;
-
-            if (!replicatedComponents_.Contains(ret))
-                return ret;
-        }
-    }
-    else
-    {
-        for (;;)
-        {
-            unsigned ret = localComponentID_;
-            if (localComponentID_ < LAST_LOCAL_ID)
-                ++localComponentID_;
-            else
-                localComponentID_ = FIRST_LOCAL_ID;
-
-            if (!localComponents_.Contains(ret))
-                return ret;
-        }
-    }
-}
-
-void Scene::NodeAdded(Node* node)
-{
-    if (!node || node->GetScene() == this)
-        return;
-
-    // Remove from old scene first
-    Scene* oldScene = node->GetScene();
-    if (oldScene)
-        oldScene->NodeRemoved(node);
-
-    node->SetScene(this);
-
-    // If the new node has an ID of zero (default), assign a replicated ID now
-    unsigned id = node->GetID();
-    if (!id)
-    {
-        id = GetFreeNodeID(REPLICATED);
-        node->SetID(id);
-    }
-
-    // If node with same ID exists, remove the scene reference from it and overwrite with the new node
-    if (IsReplicatedID(id))
-    {
-        HashMap<unsigned, Node*>::Iterator i = replicatedNodes_.Find(id);
-        if (i != replicatedNodes_.End() && i->second_ != node)
-        {
-            URHO3D_LOGWARNING("Overwriting node with ID " + String(id));
-            NodeRemoved(i->second_);
-        }
-
-        replicatedNodes_[id] = node;
-
-        MarkNetworkUpdate(node);
-        MarkReplicationDirty(node);
-    }
-    else
-    {
-        HashMap<unsigned, Node*>::Iterator i = localNodes_.Find(id);
-        if (i != localNodes_.End() && i->second_ != node)
-        {
-            URHO3D_LOGWARNING("Overwriting node with ID " + String(id));
-            NodeRemoved(i->second_);
-        }
-        localNodes_[id] = node;
-    }
-
-    // Cache tag if already tagged.
-    if (!node->GetTags().Empty())
-    {
-        const StringVector& tags = node->GetTags();
-        for (unsigned i = 0; i < tags.Size(); ++i)
-            taggedNodes_[tags[i]].Push(node);
-    }
-
-    // Add already created components and child nodes now
-    const Vector<SharedPtr<Component> >& components = node->GetComponents();
-    for (Vector<SharedPtr<Component> >::ConstIterator i = components.Begin(); i != components.End(); ++i)
-        ComponentAdded(*i);
-    const Vector<SharedPtr<Node> >& children = node->GetChildren();
-    for (Vector<SharedPtr<Node> >::ConstIterator i = children.Begin(); i != children.End(); ++i)
-        NodeAdded(*i);
-}
-
-void Scene::NodeTagAdded(Node* node, const String& tag)
-{
-    taggedNodes_[tag].Push(node);
-}
-
-void Scene::NodeTagRemoved(Node* node, const String& tag)
-{
-    taggedNodes_[tag].Remove(node);
-}
-
-void Scene::NodeRemoved(Node* node)
-{
-    if (!node || node->GetScene() != this)
-        return;
-
-    unsigned id = node->GetID();
-    if (Scene::IsReplicatedID(id))
-    {
-        replicatedNodes_.Erase(id);
-        MarkReplicationDirty(node);
-    }
-    else
-        localNodes_.Erase(id);
-
-    node->ResetScene();
-
-    // Remove node from tag cache
-    if (!node->GetTags().Empty())
-    {
-        const StringVector& tags = node->GetTags();
-        for (unsigned i = 0; i < tags.Size(); ++i)
-            taggedNodes_[tags[i]].Remove(node);
-    }
-
-    // Remove components and child nodes as well
-    const Vector<SharedPtr<Component> >& components = node->GetComponents();
-    for (Vector<SharedPtr<Component> >::ConstIterator i = components.Begin(); i != components.End(); ++i)
-        ComponentRemoved(*i);
-    const Vector<SharedPtr<Node> >& children = node->GetChildren();
-    for (Vector<SharedPtr<Node> >::ConstIterator i = children.Begin(); i != children.End(); ++i)
-        NodeRemoved(*i);
-}
-
-void Scene::ComponentAdded(Component* component)
-{
-    if (!component)
-        return;
-
-    unsigned id = component->GetID();
-
-    // If the new component has an ID of zero (default), assign a replicated ID now
-    if (!id)
-    {
-        id = GetFreeComponentID(REPLICATED);
-        component->SetID(id);
-    }
-
-    if (IsReplicatedID(id))
-    {
-        HashMap<unsigned, Component*>::Iterator i = replicatedComponents_.Find(id);
-        if (i != replicatedComponents_.End() && i->second_ != component)
-        {
-            URHO3D_LOGWARNING("Overwriting component with ID " + String(id));
-            ComponentRemoved(i->second_);
-        }
-
-        replicatedComponents_[id] = component;
-    }
-    else
-    {
-        HashMap<unsigned, Component*>::Iterator i = localComponents_.Find(id);
-        if (i != localComponents_.End() && i->second_ != component)
-        {
-            URHO3D_LOGWARNING("Overwriting component with ID " + String(id));
-            ComponentRemoved(i->second_);
-        }
-
-        localComponents_[id] = component;
-    }
-
-    component->OnSceneSet(this);
-}
-
-void Scene::ComponentRemoved(Component* component)
-{
-    if (!component)
-        return;
-
-    unsigned id = component->GetID();
-    if (Scene::IsReplicatedID(id))
-        replicatedComponents_.Erase(id);
-    else
-        localComponents_.Erase(id);
-
-    component->SetID(0);
-    component->OnSceneSet(nullptr);
-}
-
-void Scene::SetVarNamesAttr(const String& value)
-{
-    Vector<String> varNames = value.Split(';');
-
-    varNames_.Clear();
-    for (Vector<String>::ConstIterator i = varNames.Begin(); i != varNames.End(); ++i)
-        varNames_[*i] = *i;
-}
-
-String Scene::GetVarNamesAttr() const
-{
-    String ret;
-
-    if (!varNames_.Empty())
-    {
-        for (HashMap<StringHash, String>::ConstIterator i = varNames_.Begin(); i != varNames_.End(); ++i)
-            ret += i->second_ + ";";
-
-        ret.Resize(ret.Length() - 1);
-    }
-
-    return ret;
-}
-
-void Scene::PrepareNetworkUpdate()
-{
-    for (HashSet<unsigned>::Iterator i = networkUpdateNodes_.Begin(); i != networkUpdateNodes_.End(); ++i)
-    {
-        Node* node = GetNode(*i);
-        if (node)
-            node->PrepareNetworkUpdate();
-    }
-
-    for (HashSet<unsigned>::Iterator i = networkUpdateComponents_.Begin(); i != networkUpdateComponents_.End(); ++i)
-    {
-        Component* component = GetComponent(*i);
-        if (component)
-            component->PrepareNetworkUpdate();
-    }
-
-    networkUpdateNodes_.Clear();
-    networkUpdateComponents_.Clear();
-}
-
-void Scene::CleanupConnection(Connection* connection)
-{
-    Node::CleanupConnection(connection);
-
-    for (HashMap<unsigned, Node*>::Iterator i = replicatedNodes_.Begin(); i != replicatedNodes_.End(); ++i)
-        i->second_->CleanupConnection(connection);
-
-    for (HashMap<unsigned, Component*>::Iterator i = replicatedComponents_.Begin(); i != replicatedComponents_.End(); ++i)
-        i->second_->CleanupConnection(connection);
-}
-
-void Scene::MarkNetworkUpdate(Node* node)
-{
-    if (node)
-    {
-        if (!threadedUpdate_)
-            networkUpdateNodes_.Insert(node->GetID());
-        else
-        {
-            MutexLock lock(sceneMutex_);
-            networkUpdateNodes_.Insert(node->GetID());
-        }
-    }
-}
-
-void Scene::MarkNetworkUpdate(Component* component)
-{
-    if (component)
-    {
-        if (!threadedUpdate_)
-            networkUpdateComponents_.Insert(component->GetID());
-        else
-        {
-            MutexLock lock(sceneMutex_);
-            networkUpdateComponents_.Insert(component->GetID());
-        }
-    }
-}
-
-void Scene::MarkReplicationDirty(Node* node)
-{
-    if (networkState_ && node->IsReplicated())
-    {
-        unsigned id = node->GetID();
-        for (PODVector<ReplicationState*>::Iterator i = networkState_->replicationStates_.Begin();
-             i != networkState_->replicationStates_.End(); ++i)
-        {
-            auto* nodeState = static_cast<NodeReplicationState*>(*i);
-            nodeState->sceneState_->dirtyNodes_.Insert(id);
-        }
-    }
-}
-
-void Scene::HandleUpdate(StringHash eventType, VariantMap& eventData)
-{
-    if (!updateEnabled_)
-        return;
-
-    using namespace Update;
-    Update(eventData[P_TIMESTEP].GetFloat());
-}
-
-void Scene::HandleResourceBackgroundLoaded(StringHash eventType, VariantMap& eventData)
-{
-    using namespace ResourceBackgroundLoaded;
-
-    if (asyncLoading_)
-    {
-        auto* resource = static_cast<Resource*>(eventData[P_RESOURCE].GetPtr());
-        if (asyncProgress_.resources_.Contains(resource->GetNameHash()))
-        {
-            asyncProgress_.resources_.Erase(resource->GetNameHash());
-            ++asyncProgress_.loadedResources_;
-        }
-    }
-}
-
-void Scene::UpdateAsyncLoading()
-{
-    URHO3D_PROFILE(UpdateAsyncLoading);
-
-    // If resources left to load, do not load nodes yet
-    if (asyncProgress_.loadedResources_ < asyncProgress_.totalResources_)
-        return;
-
-    HiresTimer asyncLoadTimer;
-
-    for (;;)
-    {
-        if (asyncProgress_.loadedNodes_ >= asyncProgress_.totalNodes_)
-        {
-            FinishAsyncLoading();
-            return;
-        }
-
-
-        // Read one child node with its full sub-hierarchy either from binary, JSON, or XML
-        /// \todo Works poorly in scenes where one root-level child node contains all content
-        if (asyncProgress_.xmlFile_)
-        {
-            unsigned nodeID = asyncProgress_.xmlElement_.GetUInt("id");
-            Node* newNode = CreateChild(nodeID, IsReplicatedID(nodeID) ? REPLICATED : LOCAL);
-            resolver_.AddNode(nodeID, newNode);
-            newNode->LoadXML(asyncProgress_.xmlElement_, resolver_);
-            asyncProgress_.xmlElement_ = asyncProgress_.xmlElement_.GetNext("node");
-        }
-        else if (asyncProgress_.jsonFile_) // Load from JSON
-        {
-            const JSONValue& childValue = asyncProgress_.jsonFile_->GetRoot().Get("children").GetArray().At(asyncProgress_.jsonIndex_);
-
-            unsigned nodeID =childValue.Get("id").GetUInt();
-            Node* newNode = CreateChild(nodeID, IsReplicatedID(nodeID) ? REPLICATED : LOCAL);
-            resolver_.AddNode(nodeID, newNode);
-            newNode->LoadJSON(childValue, resolver_);
-            ++asyncProgress_.jsonIndex_;
-        }
-        else // Load from binary
-        {
-            unsigned nodeID = asyncProgress_.file_->ReadUInt();
-            Node* newNode = CreateChild(nodeID, IsReplicatedID(nodeID) ? REPLICATED : LOCAL);
-            resolver_.AddNode(nodeID, newNode);
-            newNode->Load(*asyncProgress_.file_, resolver_);
-        }
-
-        ++asyncProgress_.loadedNodes_;
-
-        // Break if time limit exceeded, so that we keep sufficient FPS
-        if (asyncLoadTimer.GetUSec(false) >= asyncLoadingMs_ * 1000LL)
-            break;
-    }
-
-    using namespace AsyncLoadProgress;
-
-    VariantMap& eventData = GetEventDataMap();
-    eventData[P_SCENE] = this;
-    eventData[P_PROGRESS] = GetAsyncProgress();
-    eventData[P_LOADEDNODES] = asyncProgress_.loadedNodes_;
-    eventData[P_TOTALNODES] = asyncProgress_.totalNodes_;
-    eventData[P_LOADEDRESOURCES] = asyncProgress_.loadedResources_;
-    eventData[P_TOTALRESOURCES] = asyncProgress_.totalResources_;
-    SendEvent(E_ASYNCLOADPROGRESS, eventData);
-}
-
-void Scene::FinishAsyncLoading()
-{
-    if (asyncProgress_.mode_ > LOAD_RESOURCES_ONLY)
-    {
-        resolver_.Resolve();
-        ApplyAttributes();
-        FinishLoading(asyncProgress_.file_);
-    }
-
-    StopAsyncLoading();
-
-    using namespace AsyncLoadFinished;
-
-    VariantMap& eventData = GetEventDataMap();
-    eventData[P_SCENE] = this;
-    SendEvent(E_ASYNCLOADFINISHED, eventData);
-}
-
-void Scene::FinishLoading(Deserializer* source)
-{
-    if (source)
-    {
-        fileName_ = source->GetName();
-        checksum_ = source->GetChecksum();
-    }
-}
-
-void Scene::FinishSaving(Serializer* dest) const
-{
-    auto* ptr = dynamic_cast<Deserializer*>(dest);
-    if (ptr)
-    {
-        fileName_ = ptr->GetName();
-        checksum_ = ptr->GetChecksum();
-    }
-}
-
-void Scene::PreloadResources(File* file, bool isSceneFile)
-{
-    // If not threaded, can not background load resources, so rather load synchronously later when needed
-#ifdef URHO3D_THREADING
-    auto* cache = GetSubsystem<ResourceCache>();
-
-    // Read node ID (not needed)
-    /*unsigned nodeID = */file->ReadUInt();
-
-    // Read Node or Scene attributes; these do not include any resources
-    const Vector<AttributeInfo>* attributes = context_->GetAttributes(isSceneFile ? Scene::GetTypeStatic() : Node::GetTypeStatic());
-    assert(attributes);
-
-    for (unsigned i = 0; i < attributes->Size(); ++i)
-    {
-        const AttributeInfo& attr = attributes->At(i);
-        if (!(attr.mode_ & AM_FILE))
-            continue;
-        /*Variant varValue = */file->ReadVariant(attr.type_);
-    }
-
-    // Read component attributes
-    unsigned numComponents = file->ReadVLE();
-    for (unsigned i = 0; i < numComponents; ++i)
-    {
-        VectorBuffer compBuffer(*file, file->ReadVLE());
-        StringHash compType = compBuffer.ReadStringHash();
-        // Read component ID (not needed)
-        /*unsigned compID = */compBuffer.ReadUInt();
-
-        attributes = context_->GetAttributes(compType);
-        if (attributes)
-        {
-            for (unsigned j = 0; j < attributes->Size(); ++j)
-            {
-                const AttributeInfo& attr = attributes->At(j);
-                if (!(attr.mode_ & AM_FILE))
-                    continue;
-                Variant varValue = compBuffer.ReadVariant(attr.type_);
-                if (attr.type_ == VAR_RESOURCEREF)
-                {
-                    const ResourceRef& ref = varValue.GetResourceRef();
-                    // Sanitate resource name beforehand so that when we get the background load event, the name matches exactly
-                    String name = cache->SanitateResourceName(ref.name_);
-                    bool success = cache->BackgroundLoadResource(ref.type_, name);
-                    if (success)
-                    {
-                        ++asyncProgress_.totalResources_;
-                        asyncProgress_.resources_.Insert(StringHash(name));
-                    }
-                }
-                else if (attr.type_ == VAR_RESOURCEREFLIST)
-                {
-                    const ResourceRefList& refList = varValue.GetResourceRefList();
-                    for (unsigned k = 0; k < refList.names_.Size(); ++k)
-                    {
-                        String name = cache->SanitateResourceName(refList.names_[k]);
-                        bool success = cache->BackgroundLoadResource(refList.type_, name);
-                        if (success)
-                        {
-                            ++asyncProgress_.totalResources_;
-                            asyncProgress_.resources_.Insert(StringHash(name));
-                        }
-                    }
-                }
-            }
-        }
-    }
-
-    // Read child nodes
-    unsigned numChildren = file->ReadVLE();
-    for (unsigned i = 0; i < numChildren; ++i)
-        PreloadResources(file, false);
-#endif
-}
-
-void Scene::PreloadResourcesXML(const XMLElement& element)
-{
-    // If not threaded, can not background load resources, so rather load synchronously later when needed
-#ifdef URHO3D_THREADING
-    auto* cache = GetSubsystem<ResourceCache>();
-
-    // Node or Scene attributes do not include any resources; therefore skip to the components
-    XMLElement compElem = element.GetChild("component");
-    while (compElem)
-    {
-        String typeName = compElem.GetAttribute("type");
-        const Vector<AttributeInfo>* attributes = context_->GetAttributes(StringHash(typeName));
-        if (attributes)
-        {
-            XMLElement attrElem = compElem.GetChild("attribute");
-            unsigned startIndex = 0;
-
-            while (attrElem)
-            {
-                String name = attrElem.GetAttribute("name");
-                unsigned i = startIndex;
-                unsigned attempts = attributes->Size();
-
-                while (attempts)
-                {
-                    const AttributeInfo& attr = attributes->At(i);
-                    if ((attr.mode_ & AM_FILE) && !attr.name_.Compare(name, true))
-                    {
-                        if (attr.type_ == VAR_RESOURCEREF)
-                        {
-                            ResourceRef ref = attrElem.GetVariantValue(attr.type_).GetResourceRef();
-                            String name = cache->SanitateResourceName(ref.name_);
-                            bool success = cache->BackgroundLoadResource(ref.type_, name);
-                            if (success)
-                            {
-                                ++asyncProgress_.totalResources_;
-                                asyncProgress_.resources_.Insert(StringHash(name));
-                            }
-                        }
-                        else if (attr.type_ == VAR_RESOURCEREFLIST)
-                        {
-                            ResourceRefList refList = attrElem.GetVariantValue(attr.type_).GetResourceRefList();
-                            for (unsigned k = 0; k < refList.names_.Size(); ++k)
-                            {
-                                String name = cache->SanitateResourceName(refList.names_[k]);
-                                bool success = cache->BackgroundLoadResource(refList.type_, name);
-                                if (success)
-                                {
-                                    ++asyncProgress_.totalResources_;
-                                    asyncProgress_.resources_.Insert(StringHash(name));
-                                }
-                            }
-                        }
-
-                        startIndex = (i + 1) % attributes->Size();
-                        break;
-                    }
-                    else
-                    {
-                        i = (i + 1) % attributes->Size();
-                        --attempts;
-                    }
-                }
-
-                attrElem = attrElem.GetNext("attribute");
-            }
-        }
-
-        compElem = compElem.GetNext("component");
-    }
-
-    XMLElement childElem = element.GetChild("node");
-    while (childElem)
-    {
-        PreloadResourcesXML(childElem);
-        childElem = childElem.GetNext("node");
-    }
-#endif
-}
-
-void Scene::PreloadResourcesJSON(const JSONValue& value)
-{
-    // If not threaded, can not background load resources, so rather load synchronously later when needed
-#ifdef URHO3D_THREADING
-    auto* cache = GetSubsystem<ResourceCache>();
-
-    // Node or Scene attributes do not include any resources; therefore skip to the components
-    JSONArray componentArray = value.Get("components").GetArray();
-
-    for (unsigned i = 0; i < componentArray.Size(); i++)
-    {
-        const JSONValue& compValue = componentArray.At(i);
-        String typeName = compValue.Get("type").GetString();
-
-        const Vector<AttributeInfo>* attributes = context_->GetAttributes(StringHash(typeName));
-        if (attributes)
-        {
-            JSONArray attributesArray = compValue.Get("attributes").GetArray();
-
-            unsigned startIndex = 0;
-
-            for (unsigned j = 0; j < attributesArray.Size(); j++)
-            {
-                const JSONValue& attrVal = attributesArray.At(j);
-                String name = attrVal.Get("name").GetString();
-                unsigned i = startIndex;
-                unsigned attempts = attributes->Size();
-
-                while (attempts)
-                {
-                    const AttributeInfo& attr = attributes->At(i);
-                    if ((attr.mode_ & AM_FILE) && !attr.name_.Compare(name, true))
-                    {
-                        if (attr.type_ == VAR_RESOURCEREF)
-                        {
-                            ResourceRef ref = attrVal.Get("value").GetVariantValue(attr.type_).GetResourceRef();
-                            String name = cache->SanitateResourceName(ref.name_);
-                            bool success = cache->BackgroundLoadResource(ref.type_, name);
-                            if (success)
-                            {
-                                ++asyncProgress_.totalResources_;
-                                asyncProgress_.resources_.Insert(StringHash(name));
-                            }
-                        }
-                        else if (attr.type_ == VAR_RESOURCEREFLIST)
-                        {
-                            ResourceRefList refList = attrVal.Get("value").GetVariantValue(attr.type_).GetResourceRefList();
-                            for (unsigned k = 0; k < refList.names_.Size(); ++k)
-                            {
-                                String name = cache->SanitateResourceName(refList.names_[k]);
-                                bool success = cache->BackgroundLoadResource(refList.type_, name);
-                                if (success)
-                                {
-                                    ++asyncProgress_.totalResources_;
-                                    asyncProgress_.resources_.Insert(StringHash(name));
-                                }
-                            }
-                        }
-
-                        startIndex = (i + 1) % attributes->Size();
-                        break;
-                    }
-                    else
-                    {
-                        i = (i + 1) % attributes->Size();
-                        --attempts;
-                    }
-                }
-
-            }
-        }
-
-    }
-
-    JSONArray childrenArray = value.Get("children").GetArray();
-    for (unsigned i = 0; i < childrenArray.Size(); i++)
-    {
-        const JSONValue& childVal = childrenArray.At(i);
-        PreloadResourcesJSON(childVal);
-    }
-#endif
-}
-
-void RegisterSceneLibrary(Context* context)
-{
-    ValueAnimation::RegisterObject(context);
-    ObjectAnimation::RegisterObject(context);
-    Node::RegisterObject(context);
-    Scene::RegisterObject(context);
-    SmoothedTransform::RegisterObject(context);
-    UnknownComponent::RegisterObject(context);
-    SplinePath::RegisterObject(context);
-}
-
-}
->>>>>>> 76146c80
+}