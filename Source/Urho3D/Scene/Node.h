<<<<<<< HEAD
//
// Copyright (c) 2008-2020 the Urho3D project.
//
// Permission is hereby granted, free of charge, to any person obtaining a copy
// of this software and associated documentation files (the "Software"), to deal
// in the Software without restriction, including without limitation the rights
// to use, copy, modify, merge, publish, distribute, sublicense, and/or sell
// copies of the Software, and to permit persons to whom the Software is
// furnished to do so, subject to the following conditions:
//
// The above copyright notice and this permission notice shall be included in
// all copies or substantial portions of the Software.
//
// THE SOFTWARE IS PROVIDED "AS IS", WITHOUT WARRANTY OF ANY KIND, EXPRESS OR
// IMPLIED, INCLUDING BUT NOT LIMITED TO THE WARRANTIES OF MERCHANTABILITY,
// FITNESS FOR A PARTICULAR PURPOSE AND NONINFRINGEMENT. IN NO EVENT SHALL THE
// AUTHORS OR COPYRIGHT HOLDERS BE LIABLE FOR ANY CLAIM, DAMAGES OR OTHER
// LIABILITY, WHETHER IN AN ACTION OF CONTRACT, TORT OR OTHERWISE, ARISING FROM,
// OUT OF OR IN CONNECTION WITH THE SOFTWARE OR THE USE OR OTHER DEALINGS IN
// THE SOFTWARE.
//

/// \file

#pragma once

#include "../IO/VectorBuffer.h"
#include "../Math/Matrix3x4.h"
#include "../Scene/Animatable.h"

namespace Urho3D
{

class Component;
class Connection;
class Node;
class Scene;
class SceneResolver;

struct NodeReplicationState;

/// Component and child node creation mode for networking.
enum CreateMode
{
    REPLICATED = 0,
    LOCAL = 1
};

/// Transform space for translations and rotations.
enum TransformSpace
{
    TS_LOCAL = 0,
    TS_PARENT,
    TS_WORLD
};

/// Internal implementation structure for less performance-critical Node variables.
struct URHO3D_API NodeImpl
{
    /// Nodes this node depends on for network updates.
    ea::vector<Node*> dependencyNodes_;
    /// Network owner connection.
    Connection* owner_;
    /// Name.
    ea::string name_;
    /// Tag strings.
    StringVector tags_;
    /// Name hash.
    StringHash nameHash_;
    /// Attribute buffer for network updates.
    mutable VectorBuffer attrBuffer_;
};

/// %Scene node that may contain components and child nodes.
class URHO3D_API Node : public Animatable
{
    URHO3D_OBJECT(Node, Animatable);

    friend class Connection;

public:
    /// Construct.
    explicit Node(Context* context);
    /// Destruct. Any child nodes are detached.
    ~Node() override;
    /// Register object factory.
    static void RegisterObject(Context* context);

    /// Serialize from/to archive. Return true if successful.
    bool Serialize(Archive& archive) override;
    /// Serialize content from/to archive. Return true if successful.
    bool Serialize(Archive& archive, ArchiveBlock& block, SceneResolver* resolver,
        bool serializeChildren = true, bool rewriteIDs = false, CreateMode mode = REPLICATED);

    /// Load from binary data. Return true if successful.
    bool Load(Deserializer& source) override;
    /// Load from XML data. Return true if successful.
    bool LoadXML(const XMLElement& source) override;
    /// Load from JSON data. Return true if successful.
    bool LoadJSON(const JSONValue& source) override;
    /// Save as binary data. Return true if successful.
    bool Save(Serializer& dest) const override;
    /// Save as XML data. Return true if successful.
    bool SaveXML(XMLElement& dest) const override;
    /// Save as JSON data. Return true if successful.
    bool SaveJSON(JSONValue& dest) const override;
    /// Apply attribute changes that can not be applied immediately recursively to child nodes and components.
    void ApplyAttributes() override;

    /// Return whether should save default-valued attributes into XML. Always save node transforms for readability, even if identity.
    bool SaveDefaultAttributes(const AttributeInfo& attr) const override { return true; }

    /// Mark for attribute check on the next network update.
    void MarkNetworkUpdate() override;
    /// Add a replication state that is tracking this node.
    virtual void AddReplicationState(NodeReplicationState* state);

    /// Save to an XML file. Return true if successful.
    bool SaveXML(Serializer& dest, const ea::string& indentation = "\t") const;
    /// Save to a JSON file. Return true if successful.
    bool SaveJSON(Serializer& dest, const ea::string& indentation = "\t") const;
    /// Set name of the scene node. Names are not required to be unique.
    void SetName(const ea::string& name);

    /// Set tags. Old tags are overwritten.
    void SetTags(const StringVector& tags);
    /// Add a tag.
    void AddTag(const ea::string& tag);
    /// Add tags with the specified separator (; by default).
    void AddTags(const ea::string& tags, char separator = ';');
    /// Add tags.
    void AddTags(const StringVector& tags);
    /// Remove tag. Return true if existed.
    bool RemoveTag(const ea::string& tag);
    /// Remove all tags.
    void RemoveAllTags();

    /// Set position in parent space. If the scene node is on the root level (is child of the scene itself), this is same as world space.
    void SetPosition(const Vector3& position);

    /// Set position in parent space (for Urho2D).
    void SetPosition2D(const Vector2& position) { SetPosition(Vector3(position)); }

    /// Set position in parent space (for Urho2D).
    void SetPosition2D(float x, float y) { SetPosition(Vector3(x, y, 0.0f)); }

    /// Set rotation in parent space.
    void SetRotation(const Quaternion& rotation);

    /// Set rotation in parent space (for Urho2D).
    void SetRotation2D(float rotation) { SetRotation(Quaternion(rotation)); }

    /// Set forward direction in parent space. Positive Z axis equals identity rotation.
    void SetDirection(const Vector3& direction);
    /// Set uniform scale in parent space.
    void SetScale(float scale);
    /// Set scale in parent space.
    void SetScale(const Vector3& scale);

    /// Set scale in parent space (for Urho2D).
    void SetScale2D(const Vector2& scale) { SetScale(Vector3(scale, 1.0f)); }

    /// Set scale in parent space (for Urho2D).
    void SetScale2D(float x, float y) { SetScale(Vector3(x, y, 1.0f)); }

    /// Set both position and rotation in parent space as an atomic operation. This is faster than setting position and rotation separately.
    void SetTransform(const Vector3& position, const Quaternion& rotation);
    /// Set position, rotation, and uniform scale in parent space as an atomic operation.
    void SetTransform(const Vector3& position, const Quaternion& rotation, float scale);
    /// Set position, rotation, and scale in parent space as an atomic operation.
    void SetTransform(const Vector3& position, const Quaternion& rotation, const Vector3& scale);
    /// Set node transformation in parent space as an atomic operation.
    void SetTransform(const Matrix3x4& matrix);

    /// Set both position and rotation in parent space as an atomic operation (for Urho2D).
    void SetTransform2D(const Vector2& position, float rotation) { SetTransform(Vector3(position), Quaternion(rotation)); }

    /// Set position, rotation, and uniform scale in parent space as an atomic operation (for Urho2D).
    void SetTransform2D(const Vector2& position, float rotation, float scale)
    {
        SetTransform(Vector3(position), Quaternion(rotation), scale);
    }

    /// Set position, rotation, and scale in parent space as an atomic operation (for Urho2D).
    void SetTransform2D(const Vector2& position, float rotation, const Vector2& scale)
    {
        SetTransform(Vector3(position), Quaternion(rotation), Vector3(scale, 1.0f));
    }

    /// Set position in world space.
    void SetWorldPosition(const Vector3& position);

    /// Set position in world space (for Urho2D).
    void SetWorldPosition2D(const Vector2& position) { SetWorldPosition(Vector3(position)); }

    /// Set position in world space (for Urho2D).
    void SetWorldPosition2D(float x, float y) { SetWorldPosition(Vector3(x, y, 0.0f)); }

    /// Set rotation in world space.
    void SetWorldRotation(const Quaternion& rotation);

    /// Set rotation in world space (for Urho2D).
    void SetWorldRotation2D(float rotation) { SetWorldRotation(Quaternion(rotation)); }

    /// Set forward direction in world space.
    void SetWorldDirection(const Vector3& direction);
    /// Set uniform scale in world space.
    void SetWorldScale(float scale);
    /// Set scale in world space.
    void SetWorldScale(const Vector3& scale);

    /// Set scale in world space (for Urho2D).
    void SetWorldScale2D(const Vector2& scale) { SetWorldScale(Vector3(scale, 1.0f)); }

    /// Set scale in world space (for Urho2D).
    void SetWorldScale2D(float x, float y) { SetWorldScale(Vector3(x, y, 1.0f)); }

    /// Set both position and rotation in world space as an atomic operation.
    void SetWorldTransform(const Vector3& position, const Quaternion& rotation);
    /// Set position, rotation, and uniform scale in world space as an atomic operation.
    void SetWorldTransform(const Vector3& position, const Quaternion& rotation, float scale);
    /// Set position, rotation, and scale in world space as an atomic opration.
    void SetWorldTransform(const Vector3& position, const Quaternion& rotation, const Vector3& scale);
    /// Set position, rotation, and scale in world space as an atomic operation from a transformation matrix.
    void SetWorldTransform(const Matrix3x4& worldTransform);

    /// Set both position and rotation in world space as an atomic operation (for Urho2D).
    void SetWorldTransform2D(const Vector2& position, float rotation)
    {
        SetWorldTransform(Vector3(position), Quaternion(rotation));
    }

    /// Set position, rotation, and uniform scale in world space as an atomic operation (for Urho2D).
    void SetWorldTransform2D(const Vector2& position, float rotation, float scale)
    {
        SetWorldTransform(Vector3(position), Quaternion(rotation), scale);
    }

    /// Set position, rotation, and scale in world space as an atomic opration (for Urho2D).
    void SetWorldTransform2D(const Vector2& position, float rotation, const Vector2& scale)
    {
        SetWorldTransform(Vector3(position), Quaternion(rotation), Vector3(scale, 1.0f));
    }

    /// Move the scene node in the chosen transform space.
    void Translate(const Vector3& delta, TransformSpace space = TS_LOCAL);

    /// Move the scene node in the chosen transform space (for Urho2D).
    void Translate2D(const Vector2& delta, TransformSpace space = TS_LOCAL) { Translate(Vector3(delta), space); }

    /// Rotate the scene node in the chosen transform space.
    void Rotate(const Quaternion& delta, TransformSpace space = TS_LOCAL);

    /// Rotate the scene node in the chosen transform space (for Urho2D).
    void Rotate2D(float delta, TransformSpace space = TS_LOCAL) { Rotate(Quaternion(delta), space); }

    /// Rotate around a point in the chosen transform space.
    void RotateAround(const Vector3& point, const Quaternion& delta, TransformSpace space = TS_LOCAL);

    /// Rotate around a point in the chosen transform space (for Urho2D).
    void RotateAround2D(const Vector2& point, float delta, TransformSpace space = TS_LOCAL)
    {
        RotateAround(Vector3(point), Quaternion(delta), space);
    }

    /// Rotate around the X axis.
    void Pitch(float angle, TransformSpace space = TS_LOCAL);
    /// Rotate around the Y axis.
    void Yaw(float angle, TransformSpace space = TS_LOCAL);
    /// Rotate around the Z axis.
    void Roll(float angle, TransformSpace space = TS_LOCAL);
    /// Look at a target position in the chosen transform space. Note that the up vector is always specified in world space. Return true if successful, or false if resulted in an illegal rotation, in which case the current rotation remains.
    bool LookAt(const Vector3& target, const Vector3& up = Vector3::UP, TransformSpace space = TS_WORLD);
    /// Modify scale in parent space uniformly.
    void Scale(float scale);
    /// Modify scale in parent space.
    void Scale(const Vector3& scale);

    /// Modify scale in parent space (for Urho2D).
    void Scale2D(const Vector2& scale) { Scale(Vector3(scale, 1.0f)); }

    /// Set enabled/disabled state without recursion. Components in a disabled node become effectively disabled regardless of their own enable/disable state.
    void SetEnabled(bool enable);
    /// Set enabled state on self and child nodes. Nodes' own enabled state is remembered (IsEnabledSelf) and can be restored.
    void SetDeepEnabled(bool enable);
    /// Reset enabled state to the node's remembered state prior to calling SetDeepEnabled.
    void ResetDeepEnabled();
    /// Set enabled state on self and child nodes. Unlike SetDeepEnabled this does not remember the nodes' own enabled state, but overwrites it.
    void SetEnabledRecursive(bool enable);
    /// Set owner connection for networking.
    void SetOwner(Connection* owner);
    /// Mark node and child nodes to need world transform recalculation. Notify listener components.
    void MarkDirty();
    /// Create a child scene node (with specified ID if provided).
    Node* CreateChild(const ea::string& name = EMPTY_STRING, CreateMode mode = REPLICATED, unsigned id = 0, bool temporary = false);
    /// Create a temporary child scene node (with specified ID if provided).
    Node* CreateTemporaryChild(const ea::string& name = EMPTY_STRING, CreateMode mode = REPLICATED, unsigned id = 0);
    /// Add a child scene node at a specific index. If index is not explicitly specified or is greater than current children size, append the new child at the end.
    void AddChild(Node* node, unsigned index = M_MAX_UNSIGNED);
    /// Remove a child scene node.
    void RemoveChild(Node* node);
    /// Remove all child scene nodes.
    void RemoveAllChildren();
    /// Remove child scene nodes that match criteria.
    void RemoveChildren(bool removeReplicated, bool removeLocal, bool recursive);
    /// Create a component to this node (with specified ID if provided).
    Component* CreateComponent(StringHash type, CreateMode mode = REPLICATED, unsigned id = 0);
    /// Create a component to this node if it does not exist already.
    Component* GetOrCreateComponent(StringHash type, CreateMode mode = REPLICATED, unsigned id = 0);
    /// Clone a component from another node using its create mode. Return the clone if successful or null on failure.
    Component* CloneComponent(Component* component, unsigned id = 0);
    /// Clone a component from another node and specify the create mode. Return the clone if successful or null on failure.
    Component* CloneComponent(Component* component, CreateMode mode, unsigned id = 0);
    /// Remove a component from this node.
    void RemoveComponent(Component* component);
    /// Remove the first component of specific type from this node.
    void RemoveComponent(StringHash type);
    /// Remove components that match criteria.
    void RemoveComponents(bool removeReplicated, bool removeLocal);
    /// Remove all components of specific type.
    void RemoveComponents(StringHash type);
    /// Remove all components from this node.
    void RemoveAllComponents();
    /// Adjust index order of an existing component in this node.
    void ReorderComponent(Component* component, unsigned index);
    /// Clone scene node, components and child nodes. Return the clone.
    Node* Clone(CreateMode mode = REPLICATED);
    /// Remove from the parent node. If no other shared pointer references exist, causes immediate deletion.
    void Remove();
    /// Assign to a new parent scene node. Retains the world transform.
    void SetParent(Node* parent);
    /// Set a user variable.
    void SetVar(StringHash key, const Variant& value);
    /// Add listener component that is notified of node being dirtied. Can either be in the same node or another.
    void AddListener(Component* component);
    /// Remove listener component.
    void RemoveListener(Component* component);
    /// Template version of creating a component.
    template <class T> T* CreateComponent(CreateMode mode = REPLICATED, unsigned id = 0);
    /// Template version of getting or creating a component.
    template <class T> T* GetOrCreateComponent(CreateMode mode = REPLICATED, unsigned id = 0);
    /// Template version of removing a component.
    template <class T> void RemoveComponent();
    /// Template version of removing all components of specific type.
    template <class T> void RemoveComponents();

    /// Return ID.
    unsigned GetID() const { return id_; }
    /// Return whether the node is replicated or local to a scene.
    bool IsReplicated() const;

    /// Return name.
    const ea::string& GetName() const { return impl_->name_; }

    /// Return name hash.
    StringHash GetNameHash() const { return impl_->nameHash_; }

    /// Return all tags.
    const StringVector& GetTags() const { return impl_->tags_; }

    /// Return whether has a specific tag.
    bool HasTag(const ea::string& tag) const;

    /// Return parent scene node.
    Node* GetParent() const { return parent_; }

    /// Return scene.
    Scene* GetScene() const { return scene_; }

    /// Return whether is a direct or indirect child of specified node.
    bool IsChildOf(Node* node) const;

    /// Return whether is enabled. Disables nodes effectively disable all their components.
    bool IsEnabled() const { return enabled_; }

    /// Return the node's last own enabled state. May be different than the value returned by IsEnabled when SetDeepEnabled has been used.
    bool IsEnabledSelf() const { return enabledPrev_; }

    /// Return owner connection in networking.
    Connection* GetOwner() const { return impl_->owner_; }

    /// Return position in parent space.
    const Vector3& GetPosition() const { return position_; }

    /// Return position in parent space (for Urho2D).
    Vector2 GetPosition2D() const { return Vector2(position_.x_, position_.y_); }

    /// Return rotation in parent space.
    const Quaternion& GetRotation() const { return rotation_; }

    /// Return rotation in parent space (for Urho2D).
    float GetRotation2D() const { return rotation_.RollAngle(); }

    /// Return forward direction in parent space. Positive Z axis equals identity rotation.
    Vector3 GetDirection() const { return rotation_ * Vector3::FORWARD; }

    /// Return up direction in parent space. Positive Y axis equals identity rotation.
    Vector3 GetUp() const { return rotation_ * Vector3::UP; }

    /// Return right direction in parent space. Positive X axis equals identity rotation.
    Vector3 GetRight() const { return rotation_ * Vector3::RIGHT; }

    /// Return scale in parent space.
    const Vector3& GetScale() const { return scale_; }

    /// Return scale in parent space (for Urho2D).
    Vector2 GetScale2D() const { return Vector2(scale_.x_, scale_.y_); }

    /// Return parent space transform matrix.
    Matrix3x4 GetTransform() const { return Matrix3x4(position_, rotation_, scale_); }

    /// Return position in world space.
    Vector3 GetWorldPosition() const
    {
        if (dirty_)
            UpdateWorldTransform();

        return worldTransform_.Translation();
    }

    /// Return position in world space (for Urho2D).
    Vector2 GetWorldPosition2D() const
    {
        Vector3 worldPosition = GetWorldPosition();
        return Vector2(worldPosition.x_, worldPosition.y_);
    }

    /// Return rotation in world space.
    Quaternion GetWorldRotation() const
    {
        if (dirty_)
            UpdateWorldTransform();

        return worldRotation_;
    }

    /// Return rotation in world space (for Urho2D).
    float GetWorldRotation2D() const
    {
        return GetWorldRotation().RollAngle();
    }

    /// Return direction in world space.
    Vector3 GetWorldDirection() const
    {
        if (dirty_)
            UpdateWorldTransform();

        return worldRotation_ * Vector3::FORWARD;
    }

    /// Return node's up vector in world space.
    Vector3 GetWorldUp() const
    {
        if (dirty_)
            UpdateWorldTransform();

        return worldRotation_ * Vector3::UP;
    }

    /// Return node's right vector in world space.
    Vector3 GetWorldRight() const
    {
        if (dirty_)
            UpdateWorldTransform();

        return worldRotation_ * Vector3::RIGHT;
    }

    /// Return scale in world space.
    Vector3 GetWorldScale() const
    {
        if (dirty_)
            UpdateWorldTransform();

        return worldTransform_.Scale();
    }

    /// Return signed scale in world space. Utilized for Urho2D physics.
    Vector3 GetSignedWorldScale() const;

    /// Return scale in world space (for Urho2D).
    Vector2 GetWorldScale2D() const
    {
        Vector3 worldScale = GetWorldScale();
        return Vector2(worldScale.x_, worldScale.y_);
    }

    /// Return world space transform matrix.
    const Matrix3x4& GetWorldTransform() const
    {
        if (dirty_)
            UpdateWorldTransform();

        return worldTransform_;
    }

    /// Convert a local space position to world space.
    Vector3 LocalToWorld(const Vector3& position) const;
    /// Convert a local space position or rotation to world space.
    Vector3 LocalToWorld(const Vector4& vector) const;
    /// Convert a local space position or rotation to world space (for Urho2D).
    Vector2 LocalToWorld2D(const Vector2& vector) const;
    /// Convert a world space position to local space.
    Vector3 WorldToLocal(const Vector3& position) const;
    /// Convert a world space position or rotation to local space.
    Vector3 WorldToLocal(const Vector4& vector) const;
    /// Convert a world space position or rotation to local space (for Urho2D).
    Vector2 WorldToLocal2D(const Vector2& vector) const;

    /// Return whether transform has changed and world transform needs recalculation.
    bool IsDirty() const { return dirty_; }

    /// Return number of child scene nodes.
    unsigned GetNumChildren(bool recursive = false) const;

    /// Return immediate child scene nodes.
    const ea::vector<SharedPtr<Node> >& GetChildren() const { return children_; }

    /// Return child scene nodes, optionally recursive.
    void GetChildren(ea::vector<Node*>& dest, bool recursive = false) const;
    /// Return child scene nodes, optionally recursive.
    ea::vector<Node*> GetChildren(bool recursive) const;
    /// Return child scene nodes with a specific component.
    void GetChildrenWithComponent(ea::vector<Node*>& dest, StringHash type, bool recursive = false) const;
    /// Return child scene nodes with a specific component.
    ea::vector<Node*> GetChildrenWithComponent(StringHash type, bool recursive = false) const;
    /// Return child scene nodes with a specific tag.
    void GetChildrenWithTag(ea::vector<Node*>& dest, const ea::string& tag, bool recursive = false) const;
    /// Return child scene nodes with a specific tag.
    ea::vector<Node*> GetChildrenWithTag(const ea::string& tag, bool recursive = false) const;

    /// Return child scene node by index.
    Node* GetChild(unsigned index) const;
    /// Return child scene node by name.
    Node* GetChild(const ea::string& name, bool recursive = false) const;
    /// Return child scene node by name.
    Node* GetChild(const char* name, bool recursive = false) const;
    /// Return child scene node by name hash.
    Node* GetChild(StringHash nameHash, bool recursive = false) const;

    /// Return number of components.
    unsigned GetNumComponents() const { return components_.size(); }

    /// Return number of non-local components.
    unsigned GetNumNetworkComponents() const;

    /// Return all components.
    const ea::vector<SharedPtr<Component> >& GetComponents() const { return components_; }

    /// Return all components of type. Optionally recursive.
    void GetComponents(ea::vector<Component*>& dest, StringHash type, bool recursive = false) const;
    /// Return component by type. If there are several, returns the first.
    Component* GetComponent(StringHash type, bool recursive = false) const;
    /// Return component in parent node. If there are several, returns the first. May optional traverse up to the root node.
    Component* GetParentComponent(StringHash type, bool fullTraversal = false) const;
    /// Return whether has a specific component.
    bool HasComponent(StringHash type) const;
    /// Return listener components.
    const ea::vector<WeakPtr<Component> > GetListeners() const { return listeners_; }

    /// Return a user variable.
    const Variant& GetVar(StringHash key) const;

    /// Return all user variables.
    const VariantMap& GetVars() const { return vars_; }

    /// Return first component derived from class.
    template <class T> T* GetDerivedComponent(bool recursive = false) const;
    /// Return first component derived from class in the parent node, or if fully traversing then the first node up the tree with one.
    template <class T> T* GetParentDerivedComponent(bool fullTraversal = false) const;
    /// Return components derived from class.
    template <class T> void GetDerivedComponents(ea::vector<T*>& dest, bool recursive = false, bool clearVector = true) const;
    /// Template version of returning child nodes with a specific component.
    template <class T> void GetChildrenWithComponent(ea::vector<Node*>& dest, bool recursive = false) const;
    /// Template version of returning a component by type.
    template <class T> T* GetComponent(bool recursive = false) const;
    /// Template version of returning a parent's component by type.
    template <class T> T* GetParentComponent(bool fullTraversal = false) const;
    /// Template version of returning all components of type.
    template <class T> void GetComponents(ea::vector<T*>& dest, bool recursive = false) const;
    /// Template version of checking whether has a specific component.
    template <class T> bool HasComponent() const;

    /// Set ID. Called by Scene.
    void SetID(unsigned id);
    /// Set scene. Called by Scene.
    void SetScene(Scene* scene);
    /// Reset scene, ID and owner. Called by Scene.
    void ResetScene();
    /// Set network position attribute.
    void SetNetPositionAttr(const Vector3& value);
    /// Set network rotation attribute.
    void SetNetRotationAttr(const ea::vector<unsigned char>& value);
    /// Set network parent attribute.
    void SetNetParentAttr(const ea::vector<unsigned char>& value);
    /// Return network position attribute.
    const Vector3& GetNetPositionAttr() const;
    /// Return network rotation attribute.
    const ea::vector<unsigned char>& GetNetRotationAttr() const;
    /// Return network parent attribute.
    const ea::vector<unsigned char>& GetNetParentAttr() const;
    /// Load components and optionally load child nodes.
    bool Load(Deserializer& source, SceneResolver& resolver, bool loadChildren = true, bool rewriteIDs = false,
        CreateMode mode = REPLICATED);
    /// Load components from XML data and optionally load child nodes.
    bool LoadXML(const XMLElement& source, SceneResolver& resolver, bool loadChildren = true, bool rewriteIDs = false,
        CreateMode mode = REPLICATED);
    /// Load components from XML data and optionally load child nodes.
    bool LoadJSON(const JSONValue& source, SceneResolver& resolver, bool loadChildren = true, bool rewriteIDs = false,
        CreateMode mode = REPLICATED);
    /// Return the depended on nodes to order network updates.
    const ea::vector<Node*>& GetDependencyNodes() const { return impl_->dependencyNodes_; }

    /// Prepare network update by comparing attributes and marking replication states dirty as necessary.
    void PrepareNetworkUpdate();
    /// Clean up all references to a network connection that is about to be removed.
    void CleanupConnection(Connection* connection);
    /// Mark node dirty in scene replication states.
    void MarkReplicationDirty();
    /// Create a child node with specific ID.
    Node* CreateChild(unsigned id, CreateMode mode, bool temporary = false);
    /// Add a pre-created component. Using this function from application code is discouraged, as component operation without an owner node may not be well-defined in all cases. Prefer CreateComponent() instead.
    void AddComponent(Component* component, unsigned id, CreateMode mode);
    /// Calculate number of non-temporary child nodes.
    unsigned GetNumPersistentChildren() const;
    /// Calculate number of non-temporary components.
    unsigned GetNumPersistentComponents() const;

    /// Set position in parent space silently without marking the node & child nodes dirty. Used by animation code.
    void SetPositionSilent(const Vector3& position) { position_ = position; }

    /// Set position in parent space silently without marking the node & child nodes dirty. Used by animation code.
    void SetRotationSilent(const Quaternion& rotation) { rotation_ = rotation; }

    /// Set scale in parent space silently without marking the node & child nodes dirty. Used by animation code.
    void SetScaleSilent(const Vector3& scale) { scale_ = scale; }

    /// Set local transform silently without marking the node & child nodes dirty. Used by animation code.
    void SetTransformSilent(const Vector3& position, const Quaternion& rotation, const Vector3& scale);

    /// Set local transform silently without marking the node & child nodes dirty. Used by animation code.
    void SetTransformSilent(const Matrix3x4& matrix);

protected:
    /// Handle attribute animation added.
    void OnAttributeAnimationAdded() override;
    /// Handle attribute animation removed.
    void OnAttributeAnimationRemoved() override;
    /// Find target of an attribute animation from object hierarchy by name.
    Animatable* FindAttributeAnimationTarget(const ea::string& name, ea::string& outName) override;

private:
    /// Set enabled/disabled state with optional recursion. Optionally affect the remembered enable state.
    void SetEnabled(bool enable, bool recursive, bool storeSelf);
    /// Create component, allowing UnknownComponent if actual type is not supported. Leave typeName empty if not known.
    Component* SafeCreateComponent(const ea::string& typeName, StringHash type, CreateMode mode, unsigned id);
    /// Recalculate the world transform.
    void UpdateWorldTransform() const;
    /// Remove child node by iterator.
    void RemoveChild(ea::vector<SharedPtr<Node> >::iterator i);
    /// Return child nodes recursively.
    void GetChildrenRecursive(ea::vector<Node*>& dest) const;
    /// Return child nodes with a specific component recursively.
    void GetChildrenWithComponentRecursive(ea::vector<Node*>& dest, StringHash type) const;
    /// Return child nodes with a specific tag recursively.
    void GetChildrenWithTagRecursive(ea::vector<Node*>& dest, const ea::string& tag) const;
    /// Return specific components recursively.
    void GetComponentsRecursive(ea::vector<Component*>& dest, StringHash type) const;
    /// Clone node recursively.
    Node* CloneRecursive(Node* parent, SceneResolver& resolver, CreateMode mode);
    /// Remove a component from this node with the specified iterator.
    void RemoveComponent(ea::vector<SharedPtr<Component> >::iterator i);
    /// Handle attribute animation update event.
    void HandleAttributeAnimationUpdate(StringHash eventType, VariantMap& eventData);

    /// World-space transform matrix.
    mutable Matrix3x4 worldTransform_;
    /// World transform needs update flag.
    mutable bool dirty_;
    /// Enabled flag.
    bool enabled_;
    /// Last SetEnabled flag before any SetDeepEnabled.
    bool enabledPrev_;

protected:
    /// Network update queued flag.
    bool networkUpdate_;

private:
    /// Parent scene node.
    Node* parent_;
    /// Scene (root node).
    Scene* scene_;
    /// Unique ID within the scene.
    unsigned id_;
    /// Position.
    Vector3 position_;
    /// Rotation.
    Quaternion rotation_;
    /// Scale.
    Vector3 scale_;
    /// World-space rotation.
    mutable Quaternion worldRotation_;
    /// Components.
    ea::vector<SharedPtr<Component> > components_;
    /// Child scene nodes.
    ea::vector<SharedPtr<Node> > children_;
    /// Node listeners.
    ea::vector<WeakPtr<Component> > listeners_;
    /// Pointer to implementation.
    ea::unique_ptr<NodeImpl> impl_;

protected:
    /// User variables.
    VariantMap vars_;
};

template <class T> T* Node::CreateComponent(CreateMode mode, unsigned id)
{
    return static_cast<T*>(CreateComponent(T::GetTypeStatic(), mode, id));
}

template <class T> T* Node::GetOrCreateComponent(CreateMode mode, unsigned id)
{
    return static_cast<T*>(GetOrCreateComponent(T::GetTypeStatic(), mode, id));
}

template <class T> void Node::RemoveComponent() { RemoveComponent(T::GetTypeStatic()); }

template <class T> void Node::RemoveComponents() { RemoveComponents(T::GetTypeStatic()); }

template <class T> void Node::GetChildrenWithComponent(ea::vector<Node*>& dest, bool recursive) const
{
    GetChildrenWithComponent(dest, T::GetTypeStatic(), recursive);
}

template <class T> T* Node::GetComponent(bool recursive) const { return static_cast<T*>(GetComponent(T::GetTypeStatic(), recursive)); }

template <class T> T* Node::GetParentComponent(bool fullTraversal) const { return static_cast<T*>(GetParentComponent(T::GetTypeStatic(), fullTraversal)); }

template <class T> void Node::GetComponents(ea::vector<T*>& dest, bool recursive) const
{
    GetComponents(reinterpret_cast<ea::vector<Component*>&>(dest), T::GetTypeStatic(), recursive);
}

template <class T> bool Node::HasComponent() const { return HasComponent(T::GetTypeStatic()); }

template <class T> T* Node::GetDerivedComponent(bool recursive) const
{
    for (auto i = components_.begin(); i != components_.end(); ++i)
    {
        auto* component = dynamic_cast<T*>(i->Get());
        if (component)
            return component;
    }

    if (recursive)
    {
        for (auto i = children_.begin(); i != children_.end(); ++i)
        {
            T* component = (*i)->GetDerivedComponent<T>(true);
            if (component)
                return component;
        }
    }

    return nullptr;
}

template <class T> T* Node::GetParentDerivedComponent(bool fullTraversal) const
{
    Node* current = GetParent();
    while (current)
    {
        T* soughtComponent = current->GetDerivedComponent<T>();
        if (soughtComponent)
            return soughtComponent;

        if (fullTraversal)
            current = current->GetParent();
        else
            break;
    }
    return 0;
}

template <class T> void Node::GetDerivedComponents(ea::vector<T*>& dest, bool recursive, bool clearVector) const
{
    if (clearVector)
        dest.clear();

    for (auto i = components_.begin(); i != components_.end(); ++i)
    {
        auto* component = dynamic_cast<T*>(i->Get());
        if (component)
            dest.push_back(component);
    }

    if (recursive)
    {
        for (auto i = children_.begin(); i != children_.end(); ++i)
            (*i)->GetDerivedComponents<T>(dest, true, false);
    }
}

}
=======
//
// Copyright (c) 2008-2020 the Urho3D project.
//
// Permission is hereby granted, free of charge, to any person obtaining a copy
// of this software and associated documentation files (the "Software"), to deal
// in the Software without restriction, including without limitation the rights
// to use, copy, modify, merge, publish, distribute, sublicense, and/or sell
// copies of the Software, and to permit persons to whom the Software is
// furnished to do so, subject to the following conditions:
//
// The above copyright notice and this permission notice shall be included in
// all copies or substantial portions of the Software.
//
// THE SOFTWARE IS PROVIDED "AS IS", WITHOUT WARRANTY OF ANY KIND, EXPRESS OR
// IMPLIED, INCLUDING BUT NOT LIMITED TO THE WARRANTIES OF MERCHANTABILITY,
// FITNESS FOR A PARTICULAR PURPOSE AND NONINFRINGEMENT. IN NO EVENT SHALL THE
// AUTHORS OR COPYRIGHT HOLDERS BE LIABLE FOR ANY CLAIM, DAMAGES OR OTHER
// LIABILITY, WHETHER IN AN ACTION OF CONTRACT, TORT OR OTHERWISE, ARISING FROM,
// OUT OF OR IN CONNECTION WITH THE SOFTWARE OR THE USE OR OTHER DEALINGS IN
// THE SOFTWARE.
//

/// \file

#pragma once

#include "../IO/VectorBuffer.h"
#include "../Math/Matrix3x4.h"
#include "../Scene/Animatable.h"

namespace Urho3D
{

class Component;
class Connection;
class Node;
class Scene;
class SceneResolver;

struct NodeReplicationState;

/// Component and child node creation mode for networking.
enum CreateMode
{
    REPLICATED = 0,
    LOCAL = 1
};

/// Transform space for translations and rotations.
enum TransformSpace
{
    TS_LOCAL = 0,
    TS_PARENT,
    TS_WORLD
};

/// Internal implementation structure for less performance-critical Node variables.
struct URHO3D_API NodeImpl
{
    /// Nodes this node depends on for network updates.
    PODVector<Node*> dependencyNodes_;
    /// Network owner connection.
    Connection* owner_;
    /// Name.
    String name_;
    /// Tag strings.
    StringVector tags_;
    /// Name hash.
    StringHash nameHash_;
    /// Attribute buffer for network updates.
    mutable VectorBuffer attrBuffer_;
};

/// %Scene node that may contain components and child nodes.
class URHO3D_API Node : public Animatable
{
    URHO3D_OBJECT(Node, Animatable);

    friend class Connection;

public:
    /// Construct.
    explicit Node(Context* context);
    /// Destruct. Any child nodes are detached.
    ~Node() override;
    /// Register object factory.
    static void RegisterObject(Context* context);

    /// Load from binary data. Return true if successful.
    bool Load(Deserializer& source) override;
    /// Load from XML data. Return true if successful.
    bool LoadXML(const XMLElement& source) override;
    /// Load from JSON data. Return true if successful.
    bool LoadJSON(const JSONValue& source) override;
    /// Save as binary data. Return true if successful.
    bool Save(Serializer& dest) const override;
    /// Save as XML data. Return true if successful.
    bool SaveXML(XMLElement& dest) const override;
    /// Save as JSON data. Return true if successful.
    bool SaveJSON(JSONValue& dest) const override;
    /// Apply attribute changes that can not be applied immediately recursively to child nodes and components.
    void ApplyAttributes() override;

    /// Return whether should save default-valued attributes into XML. Always save node transforms for readability, even if identity.
    bool SaveDefaultAttributes() const override { return true; }

    /// Mark for attribute check on the next network update.
    void MarkNetworkUpdate() override;
    /// Add a replication state that is tracking this node.
    virtual void AddReplicationState(NodeReplicationState* state);

    /// Save to an XML file. Return true if successful.
    bool SaveXML(Serializer& dest, const String& indentation = "\t") const;
    /// Save to a JSON file. Return true if successful.
    bool SaveJSON(Serializer& dest, const String& indentation = "\t") const;
    /// Set name of the scene node. Names are not required to be unique.
    /// @property
    void SetName(const String& name);

    /// Set tags. Old tags are overwritten.
    void SetTags(const StringVector& tags);
    /// Add a tag.
    void AddTag(const String& tag);
    /// Add tags with the specified separator (; by default).
    void AddTags(const String& tags, char separator = ';');
    /// Add tags.
    void AddTags(const StringVector& tags);
    /// Remove tag. Return true if existed.
    bool RemoveTag(const String& tag);
    /// Remove all tags.
    void RemoveAllTags();

    /// Set position in parent space. If the scene node is on the root level (is child of the scene itself), this is same as world space.
    /// @property
    void SetPosition(const Vector3& position);

    /// Set position in parent space (for Urho2D).
    /// @property
    void SetPosition2D(const Vector2& position) { SetPosition(Vector3(position)); }

    /// Set position in parent space (for Urho2D).
    void SetPosition2D(float x, float y) { SetPosition(Vector3(x, y, 0.0f)); }

    /// Set rotation in parent space.
    /// @property
    void SetRotation(const Quaternion& rotation);

    /// Set rotation in parent space (for Urho2D).
    /// @property
    void SetRotation2D(float rotation) { SetRotation(Quaternion(rotation)); }

    /// Set forward direction in parent space. Positive Z axis equals identity rotation.
    /// @property
    void SetDirection(const Vector3& direction);
    /// Set uniform scale in parent space.
    void SetScale(float scale);
    /// Set scale in parent space.
    /// @property
    void SetScale(const Vector3& scale);

    /// Set scale in parent space (for Urho2D).
    /// @property
    void SetScale2D(const Vector2& scale) { SetScale(Vector3(scale, 1.0f)); }

    /// Set scale in parent space (for Urho2D).
    void SetScale2D(float x, float y) { SetScale(Vector3(x, y, 1.0f)); }

    /// Set both position and rotation in parent space as an atomic operation. This is faster than setting position and rotation separately.
    void SetTransform(const Vector3& position, const Quaternion& rotation);
    /// Set position, rotation, and uniform scale in parent space as an atomic operation.
    void SetTransform(const Vector3& position, const Quaternion& rotation, float scale);
    /// Set position, rotation, and scale in parent space as an atomic operation.
    void SetTransform(const Vector3& position, const Quaternion& rotation, const Vector3& scale);
    /// Set node transformation in parent space as an atomic operation.
    void SetTransform(const Matrix3x4& matrix);

    /// Set both position and rotation in parent space as an atomic operation (for Urho2D).
    void SetTransform2D(const Vector2& position, float rotation) { SetTransform(Vector3(position), Quaternion(rotation)); }

    /// Set position, rotation, and uniform scale in parent space as an atomic operation (for Urho2D).
    void SetTransform2D(const Vector2& position, float rotation, float scale)
    {
        SetTransform(Vector3(position), Quaternion(rotation), scale);
    }

    /// Set position, rotation, and scale in parent space as an atomic operation (for Urho2D).
    void SetTransform2D(const Vector2& position, float rotation, const Vector2& scale)
    {
        SetTransform(Vector3(position), Quaternion(rotation), Vector3(scale, 1.0f));
    }

    /// Set position in world space.
    /// @property
    void SetWorldPosition(const Vector3& position);

    /// Set position in world space (for Urho2D).
    /// @property
    void SetWorldPosition2D(const Vector2& position) { SetWorldPosition(Vector3(position)); }

    /// Set position in world space (for Urho2D).
    void SetWorldPosition2D(float x, float y) { SetWorldPosition(Vector3(x, y, 0.0f)); }

    /// Set rotation in world space.
    /// @property
    void SetWorldRotation(const Quaternion& rotation);

    /// Set rotation in world space (for Urho2D).
    /// @property
    void SetWorldRotation2D(float rotation) { SetWorldRotation(Quaternion(rotation)); }

    /// Set forward direction in world space.
    /// @property
    void SetWorldDirection(const Vector3& direction);
    /// Set uniform scale in world space.
    void SetWorldScale(float scale);
    /// Set scale in world space.
    /// @property
    void SetWorldScale(const Vector3& scale);

    /// Set scale in world space (for Urho2D).
    /// @property
    void SetWorldScale2D(const Vector2& scale) { SetWorldScale(Vector3(scale, 1.0f)); }

    /// Set scale in world space (for Urho2D).
    void SetWorldScale2D(float x, float y) { SetWorldScale(Vector3(x, y, 1.0f)); }

    /// Set both position and rotation in world space as an atomic operation.
    void SetWorldTransform(const Vector3& position, const Quaternion& rotation);
    /// Set position, rotation, and uniform scale in world space as an atomic operation.
    void SetWorldTransform(const Vector3& position, const Quaternion& rotation, float scale);
    /// Set position, rotation, and scale in world space as an atomic opration.
    void SetWorldTransform(const Vector3& position, const Quaternion& rotation, const Vector3& scale);
    /// Set position, rotation, and scale in world space as an atomic operation from a transformation matrix.
    void SetWorldTransform(const Matrix3x4& worldTransform);

    /// Set both position and rotation in world space as an atomic operation (for Urho2D).
    void SetWorldTransform2D(const Vector2& position, float rotation)
    {
        SetWorldTransform(Vector3(position), Quaternion(rotation));
    }

    /// Set position, rotation, and uniform scale in world space as an atomic operation (for Urho2D).
    void SetWorldTransform2D(const Vector2& position, float rotation, float scale)
    {
        SetWorldTransform(Vector3(position), Quaternion(rotation), scale);
    }

    /// Set position, rotation, and scale in world space as an atomic opration (for Urho2D).
    void SetWorldTransform2D(const Vector2& position, float rotation, const Vector2& scale)
    {
        SetWorldTransform(Vector3(position), Quaternion(rotation), Vector3(scale, 1.0f));
    }

    /// Move the scene node in the chosen transform space.
    void Translate(const Vector3& delta, TransformSpace space = TS_LOCAL);

    /// Move the scene node in the chosen transform space (for Urho2D).
    void Translate2D(const Vector2& delta, TransformSpace space = TS_LOCAL) { Translate(Vector3(delta), space); }

    /// Rotate the scene node in the chosen transform space.
    void Rotate(const Quaternion& delta, TransformSpace space = TS_LOCAL);

    /// Rotate the scene node in the chosen transform space (for Urho2D).
    void Rotate2D(float delta, TransformSpace space = TS_LOCAL) { Rotate(Quaternion(delta), space); }

    /// Rotate around a point in the chosen transform space.
    void RotateAround(const Vector3& point, const Quaternion& delta, TransformSpace space = TS_LOCAL);

    /// Rotate around a point in the chosen transform space (for Urho2D).
    void RotateAround2D(const Vector2& point, float delta, TransformSpace space = TS_LOCAL)
    {
        RotateAround(Vector3(point), Quaternion(delta), space);
    }

    /// Rotate around the X axis.
    void Pitch(float angle, TransformSpace space = TS_LOCAL);
    /// Rotate around the Y axis.
    void Yaw(float angle, TransformSpace space = TS_LOCAL);
    /// Rotate around the Z axis.
    void Roll(float angle, TransformSpace space = TS_LOCAL);
    /// Look at a target position in the chosen transform space. Note that the up vector is always specified in world space. Return true if successful, or false if resulted in an illegal rotation, in which case the current rotation remains.
    bool LookAt(const Vector3& target, const Vector3& up = Vector3::UP, TransformSpace space = TS_WORLD);
    /// Modify scale in parent space uniformly.
    void Scale(float scale);
    /// Modify scale in parent space.
    void Scale(const Vector3& scale);

    /// Modify scale in parent space (for Urho2D).
    void Scale2D(const Vector2& scale) { Scale(Vector3(scale, 1.0f)); }

    /// Set enabled/disabled state without recursion. Components in a disabled node become effectively disabled regardless of their own enable/disable state.
    /// @property
    void SetEnabled(bool enable);
    /// Set enabled state on self and child nodes. Nodes' own enabled state is remembered (IsEnabledSelf) and can be restored.
    void SetDeepEnabled(bool enable);
    /// Reset enabled state to the node's remembered state prior to calling SetDeepEnabled.
    void ResetDeepEnabled();
    /// Set enabled state on self and child nodes. Unlike SetDeepEnabled this does not remember the nodes' own enabled state, but overwrites it.
    void SetEnabledRecursive(bool enable);
    /// Set owner connection for networking.
    /// @property
    void SetOwner(Connection* owner);
    /// Mark node and child nodes to need world transform recalculation. Notify listener components.
    void MarkDirty();
    /// Create a child scene node (with specified ID if provided).
    Node* CreateChild(const String& name = String::EMPTY, CreateMode mode = REPLICATED, unsigned id = 0, bool temporary = false);
    /// Create a temporary child scene node (with specified ID if provided).
    Node* CreateTemporaryChild(const String& name = String::EMPTY, CreateMode mode = REPLICATED, unsigned id = 0);
    /// Add a child scene node at a specific index. If index is not explicitly specified or is greater than current children size, append the new child at the end.
    void AddChild(Node* node, unsigned index = M_MAX_UNSIGNED);
    /// Remove a child scene node.
    void RemoveChild(Node* node);
    /// Remove all child scene nodes.
    void RemoveAllChildren();
    /// Remove child scene nodes that match criteria.
    void RemoveChildren(bool removeReplicated, bool removeLocal, bool recursive);
    /// Create a component to this node (with specified ID if provided).
    Component* CreateComponent(StringHash type, CreateMode mode = REPLICATED, unsigned id = 0);
    /// Create a component to this node if it does not exist already.
    Component* GetOrCreateComponent(StringHash type, CreateMode mode = REPLICATED, unsigned id = 0);
    /// Clone a component from another node using its create mode. Return the clone if successful or null on failure.
    Component* CloneComponent(Component* component, unsigned id = 0);
    /// Clone a component from another node and specify the create mode. Return the clone if successful or null on failure.
    Component* CloneComponent(Component* component, CreateMode mode, unsigned id = 0);
    /// Remove a component from this node.
    void RemoveComponent(Component* component);
    /// Remove the first component of specific type from this node.
    void RemoveComponent(StringHash type);
    /// Remove components that match criteria.
    void RemoveComponents(bool removeReplicated, bool removeLocal);
    /// Remove all components of specific type.
    void RemoveComponents(StringHash type);
    /// Remove all components from this node.
    void RemoveAllComponents();
    /// Adjust index order of an existing component in this node.
    void ReorderComponent(Component* component, unsigned index);
    /// Clone scene node, components and child nodes. Return the clone.
    Node* Clone(CreateMode mode = REPLICATED);
    /// Remove from the parent node. If no other shared pointer references exist, causes immediate deletion.
    void Remove();
    /// Assign to a new parent scene node. Retains the world transform.
    /// @property
    void SetParent(Node* parent);
    /// Set a user variable.
    void SetVar(StringHash key, const Variant& value);
    /// Add listener component that is notified of node being dirtied. Can either be in the same node or another.
    void AddListener(Component* component);
    /// Remove listener component.
    void RemoveListener(Component* component);
    /// Template version of creating a component.
    template <class T> T* CreateComponent(CreateMode mode = REPLICATED, unsigned id = 0);
    /// Template version of getting or creating a component.
    template <class T> T* GetOrCreateComponent(CreateMode mode = REPLICATED, unsigned id = 0);
    /// Template version of removing a component.
    template <class T> void RemoveComponent();
    /// Template version of removing all components of specific type.
    template <class T> void RemoveComponents();

    /// Return ID.
    /// @property{get_id}
    unsigned GetID() const { return id_; }
    /// Return whether the node is replicated or local to a scene.
    /// @property
    bool IsReplicated() const;

    /// Return name.
    /// @property
    const String& GetName() const { return impl_->name_; }

    /// Return name hash.
    StringHash GetNameHash() const { return impl_->nameHash_; }

    /// Return all tags.
    /// @property
    const StringVector& GetTags() const { return impl_->tags_; }

    /// Return whether has a specific tag.
    bool HasTag(const String& tag) const;

    /// Return parent scene node.
    /// @property
    Node* GetParent() const { return parent_; }

    /// Return scene.
    /// @property
    Scene* GetScene() const { return scene_; }

    /// Return whether is a direct or indirect child of specified node.
    bool IsChildOf(Node* node) const;

    /// Return whether is enabled. Disables nodes effectively disable all their components.
    /// @property
    bool IsEnabled() const { return enabled_; }

    /// Return the node's last own enabled state. May be different than the value returned by IsEnabled when SetDeepEnabled has been used.
    /// @property
    bool IsEnabledSelf() const { return enabledPrev_; }

    /// Return owner connection in networking.
    /// @property
    Connection* GetOwner() const { return impl_->owner_; }

    /// Return position in parent space.
    /// @property
    const Vector3& GetPosition() const { return position_; }

    /// Return position in parent space (for Urho2D).
    /// @property
    Vector2 GetPosition2D() const { return Vector2(position_.x_, position_.y_); }

    /// Return rotation in parent space.
    /// @property
    const Quaternion& GetRotation() const { return rotation_; }

    /// Return rotation in parent space (for Urho2D).
    /// @property
    float GetRotation2D() const { return rotation_.RollAngle(); }

    /// Return forward direction in parent space. Positive Z axis equals identity rotation.
    /// @property
    Vector3 GetDirection() const { return rotation_ * Vector3::FORWARD; }

    /// Return up direction in parent space. Positive Y axis equals identity rotation.
    /// @property
    Vector3 GetUp() const { return rotation_ * Vector3::UP; }

    /// Return right direction in parent space. Positive X axis equals identity rotation.
    /// @property
    Vector3 GetRight() const { return rotation_ * Vector3::RIGHT; }

    /// Return scale in parent space.
    /// @property
    const Vector3& GetScale() const { return scale_; }

    /// Return scale in parent space (for Urho2D).
    /// @property
    Vector2 GetScale2D() const { return Vector2(scale_.x_, scale_.y_); }

    /// Return parent space transform matrix.
    /// @property
    Matrix3x4 GetTransform() const { return Matrix3x4(position_, rotation_, scale_); }

    /// Return position in world space.
    /// @property
    Vector3 GetWorldPosition() const
    {
        if (dirty_)
            UpdateWorldTransform();

        return worldTransform_.Translation();
    }

    /// Return position in world space (for Urho2D).
    /// @property
    Vector2 GetWorldPosition2D() const
    {
        Vector3 worldPosition = GetWorldPosition();
        return Vector2(worldPosition.x_, worldPosition.y_);
    }

    /// Return rotation in world space.
    /// @property
    Quaternion GetWorldRotation() const
    {
        if (dirty_)
            UpdateWorldTransform();

        return worldRotation_;
    }

    /// Return rotation in world space (for Urho2D).
    /// @property
    float GetWorldRotation2D() const
    {
        return GetWorldRotation().RollAngle();
    }

    /// Return direction in world space.
    /// @property
    Vector3 GetWorldDirection() const
    {
        if (dirty_)
            UpdateWorldTransform();

        return worldRotation_ * Vector3::FORWARD;
    }

    /// Return node's up vector in world space.
    /// @property
    Vector3 GetWorldUp() const
    {
        if (dirty_)
            UpdateWorldTransform();

        return worldRotation_ * Vector3::UP;
    }

    /// Return node's right vector in world space.
    /// @property
    Vector3 GetWorldRight() const
    {
        if (dirty_)
            UpdateWorldTransform();

        return worldRotation_ * Vector3::RIGHT;
    }

    /// Return scale in world space.
    /// @property
    Vector3 GetWorldScale() const
    {
        if (dirty_)
            UpdateWorldTransform();

        return worldTransform_.Scale();
    }

    /// Return signed scale in world space. Utilized for Urho2D physics.
    /// @property
    Vector3 GetSignedWorldScale() const;

    /// Return scale in world space (for Urho2D).
    /// @property
    Vector2 GetWorldScale2D() const
    {
        Vector3 worldScale = GetWorldScale();
        return Vector2(worldScale.x_, worldScale.y_);
    }

    /// Return world space transform matrix.
    /// @property
    const Matrix3x4& GetWorldTransform() const
    {
        if (dirty_)
            UpdateWorldTransform();

        return worldTransform_;
    }

    /// Convert a local space position to world space.
    Vector3 LocalToWorld(const Vector3& position) const;
    /// Convert a local space position or rotation to world space.
    Vector3 LocalToWorld(const Vector4& vector) const;
    /// Convert a local space position or rotation to world space (for Urho2D).
    Vector2 LocalToWorld2D(const Vector2& vector) const;
    /// Convert a world space position to local space.
    Vector3 WorldToLocal(const Vector3& position) const;
    /// Convert a world space position or rotation to local space.
    Vector3 WorldToLocal(const Vector4& vector) const;
    /// Convert a world space position or rotation to local space (for Urho2D).
    Vector2 WorldToLocal2D(const Vector2& vector) const;

    /// Return whether transform has changed and world transform needs recalculation.
    bool IsDirty() const { return dirty_; }

    /// Return number of child scene nodes.
    unsigned GetNumChildren(bool recursive = false) const;

    /// Return immediate child scene nodes.
    const Vector<SharedPtr<Node> >& GetChildren() const { return children_; }

    /// Return child scene nodes, optionally recursive.
    void GetChildren(PODVector<Node*>& dest, bool recursive = false) const;
    /// Return child scene nodes, optionally recursive.
    PODVector<Node*> GetChildren(bool recursive) const;
    /// Return child scene nodes with a specific component.
    void GetChildrenWithComponent(PODVector<Node*>& dest, StringHash type, bool recursive = false) const;
    /// Return child scene nodes with a specific component.
    PODVector<Node*> GetChildrenWithComponent(StringHash type, bool recursive = false) const;
    /// Return child scene nodes with a specific tag.
    void GetChildrenWithTag(PODVector<Node*>& dest, const String& tag, bool recursive = false) const;
    /// Return child scene nodes with a specific tag.
    PODVector<Node*> GetChildrenWithTag(const String& tag, bool recursive = false) const;

    /// Return child scene node by index.
    Node* GetChild(unsigned index) const;
    /// Return child scene node by name.
    Node* GetChild(const String& name, bool recursive = false) const;
    /// Return child scene node by name.
    Node* GetChild(const char* name, bool recursive = false) const;
    /// Return child scene node by name hash.
    Node* GetChild(StringHash nameHash, bool recursive = false) const;

    /// Return number of components.
    /// @property
    unsigned GetNumComponents() const { return components_.Size(); }

    /// Return number of non-local components.
    unsigned GetNumNetworkComponents() const;

    /// Return all components.
    const Vector<SharedPtr<Component> >& GetComponents() const { return components_; }

    /// Return all components of type. Optionally recursive.
    void GetComponents(PODVector<Component*>& dest, StringHash type, bool recursive = false) const;
    /// Return component by type. If there are several, returns the first.
    Component* GetComponent(StringHash type, bool recursive = false) const;
    /// Return component in parent node. If there are several, returns the first. May optional traverse up to the root node.
    Component* GetParentComponent(StringHash type, bool fullTraversal = false) const;
    /// Return whether has a specific component.
    bool HasComponent(StringHash type) const;
    /// Return listener components.
    const Vector<WeakPtr<Component> > GetListeners() const { return listeners_; }

    /// Return a user variable.
    const Variant& GetVar(StringHash key) const;

    /// Return all user variables.
    const VariantMap& GetVars() const { return vars_; }

    /// Return first component derived from class.
    template <class T> T* GetDerivedComponent(bool recursive = false) const;
    /// Return first component derived from class in the parent node, or if fully traversing then the first node up the tree with one.
    template <class T> T* GetParentDerivedComponent(bool fullTraversal = false) const;
    /// Return components derived from class.
    template <class T> void GetDerivedComponents(PODVector<T*>& dest, bool recursive = false, bool clearVector = true) const;
    /// Template version of returning child nodes with a specific component.
    template <class T> void GetChildrenWithComponent(PODVector<Node*>& dest, bool recursive = false) const;
    /// Template version of returning a component by type.
    template <class T> T* GetComponent(bool recursive = false) const;
    /// Template version of returning a parent's component by type.
    template <class T> T* GetParentComponent(bool fullTraversal = false) const;
    /// Template version of returning all components of type.
    template <class T> void GetComponents(PODVector<T*>& dest, bool recursive = false) const;
    /// Template version of checking whether has a specific component.
    template <class T> bool HasComponent() const;

    /// Set ID. Called by Scene.
    /// @property{set_id}
    void SetID(unsigned id);
    /// Set scene. Called by Scene.
    void SetScene(Scene* scene);
    /// Reset scene, ID and owner. Called by Scene.
    void ResetScene();
    /// Set network position attribute.
    void SetNetPositionAttr(const Vector3& value);
    /// Set network rotation attribute.
    void SetNetRotationAttr(const PODVector<unsigned char>& value);
    /// Set network parent attribute.
    void SetNetParentAttr(const PODVector<unsigned char>& value);
    /// Return network position attribute.
    const Vector3& GetNetPositionAttr() const;
    /// Return network rotation attribute.
    const PODVector<unsigned char>& GetNetRotationAttr() const;
    /// Return network parent attribute.
    const PODVector<unsigned char>& GetNetParentAttr() const;
    /// Load components and optionally load child nodes.
    bool Load(Deserializer& source, SceneResolver& resolver, bool loadChildren = true, bool rewriteIDs = false,
        CreateMode mode = REPLICATED);
    /// Load components from XML data and optionally load child nodes.
    bool LoadXML(const XMLElement& source, SceneResolver& resolver, bool loadChildren = true, bool rewriteIDs = false,
        CreateMode mode = REPLICATED);
    /// Load components from XML data and optionally load child nodes.
    bool LoadJSON(const JSONValue& source, SceneResolver& resolver, bool loadChildren = true, bool rewriteIDs = false,
        CreateMode mode = REPLICATED);
    /// Return the depended on nodes to order network updates.
    const PODVector<Node*>& GetDependencyNodes() const { return impl_->dependencyNodes_; }

    /// Prepare network update by comparing attributes and marking replication states dirty as necessary.
    void PrepareNetworkUpdate();
    /// Clean up all references to a network connection that is about to be removed.
    void CleanupConnection(Connection* connection);
    /// Mark node dirty in scene replication states.
    void MarkReplicationDirty();
    /// Create a child node with specific ID.
    Node* CreateChild(unsigned id, CreateMode mode, bool temporary = false);
    /// Add a pre-created component. Using this function from application code is discouraged, as component operation without an owner node may not be well-defined in all cases. Prefer CreateComponent() instead.
    void AddComponent(Component* component, unsigned id, CreateMode mode);
    /// Calculate number of non-temporary child nodes.
    unsigned GetNumPersistentChildren() const;
    /// Calculate number of non-temporary components.
    unsigned GetNumPersistentComponents() const;

    /// Set position in parent space silently without marking the node & child nodes dirty. Used by animation code.
    void SetPositionSilent(const Vector3& position) { position_ = position; }

    /// Set position in parent space silently without marking the node & child nodes dirty. Used by animation code.
    void SetRotationSilent(const Quaternion& rotation) { rotation_ = rotation; }

    /// Set scale in parent space silently without marking the node & child nodes dirty. Used by animation code.
    void SetScaleSilent(const Vector3& scale) { scale_ = scale; }

    /// Set local transform silently without marking the node & child nodes dirty. Used by animation code.
    void SetTransformSilent(const Vector3& position, const Quaternion& rotation, const Vector3& scale);

protected:
    /// Handle attribute animation added.
    void OnAttributeAnimationAdded() override;
    /// Handle attribute animation removed.
    void OnAttributeAnimationRemoved() override;
    /// Find target of an attribute animation from object hierarchy by name.
    Animatable* FindAttributeAnimationTarget(const String& name, String& outName) override;

private:
    /// Set enabled/disabled state with optional recursion. Optionally affect the remembered enable state.
    void SetEnabled(bool enable, bool recursive, bool storeSelf);
    /// Create component, allowing UnknownComponent if actual type is not supported. Leave typeName empty if not known.
    Component* SafeCreateComponent(const String& typeName, StringHash type, CreateMode mode, unsigned id);
    /// Recalculate the world transform.
    void UpdateWorldTransform() const;
    /// Remove child node by iterator.
    void RemoveChild(Vector<SharedPtr<Node> >::Iterator i);
    /// Return child nodes recursively.
    void GetChildrenRecursive(PODVector<Node*>& dest) const;
    /// Return child nodes with a specific component recursively.
    void GetChildrenWithComponentRecursive(PODVector<Node*>& dest, StringHash type) const;
    /// Return child nodes with a specific tag recursively.
    void GetChildrenWithTagRecursive(PODVector<Node*>& dest, const String& tag) const;
    /// Return specific components recursively.
    void GetComponentsRecursive(PODVector<Component*>& dest, StringHash type) const;
    /// Clone node recursively.
    Node* CloneRecursive(Node* parent, SceneResolver& resolver, CreateMode mode);
    /// Remove a component from this node with the specified iterator.
    void RemoveComponent(Vector<SharedPtr<Component> >::Iterator i);
    /// Handle attribute animation update event.
    void HandleAttributeAnimationUpdate(StringHash eventType, VariantMap& eventData);

    /// World-space transform matrix.
    mutable Matrix3x4 worldTransform_;
    /// World transform needs update flag.
    mutable bool dirty_;
    /// Enabled flag.
    bool enabled_;
    /// Last SetEnabled flag before any SetDeepEnabled.
    bool enabledPrev_;

protected:
    /// Network update queued flag.
    bool networkUpdate_;

private:
    /// Parent scene node.
    Node* parent_;
    /// Scene (root node).
    Scene* scene_;
    /// Unique ID within the scene.
    unsigned id_;
    /// Position.
    Vector3 position_;
    /// Rotation.
    Quaternion rotation_;
    /// Scale.
    Vector3 scale_;
    /// World-space rotation.
    mutable Quaternion worldRotation_;
    /// Components.
    Vector<SharedPtr<Component> > components_;
    /// Child scene nodes.
    Vector<SharedPtr<Node> > children_;
    /// Node listeners.
    Vector<WeakPtr<Component> > listeners_;
    /// Pointer to implementation.
    UniquePtr<NodeImpl> impl_;

protected:
    /// User variables.
    VariantMap vars_;
};

template <class T> T* Node::CreateComponent(CreateMode mode, unsigned id)
{
    return static_cast<T*>(CreateComponent(T::GetTypeStatic(), mode, id));
}

template <class T> T* Node::GetOrCreateComponent(CreateMode mode, unsigned id)
{
    return static_cast<T*>(GetOrCreateComponent(T::GetTypeStatic(), mode, id));
}

template <class T> void Node::RemoveComponent() { RemoveComponent(T::GetTypeStatic()); }

template <class T> void Node::RemoveComponents() { RemoveComponents(T::GetTypeStatic()); }

template <class T> void Node::GetChildrenWithComponent(PODVector<Node*>& dest, bool recursive) const
{
    GetChildrenWithComponent(dest, T::GetTypeStatic(), recursive);
}

template <class T> T* Node::GetComponent(bool recursive) const { return static_cast<T*>(GetComponent(T::GetTypeStatic(), recursive)); }

template <class T> T* Node::GetParentComponent(bool fullTraversal) const { return static_cast<T*>(GetParentComponent(T::GetTypeStatic(), fullTraversal)); }

template <class T> void Node::GetComponents(PODVector<T*>& dest, bool recursive) const
{
    GetComponents(reinterpret_cast<PODVector<Component*>&>(dest), T::GetTypeStatic(), recursive);
}

template <class T> bool Node::HasComponent() const { return HasComponent(T::GetTypeStatic()); }

template <class T> T* Node::GetDerivedComponent(bool recursive) const
{
    for (Vector<SharedPtr<Component> >::ConstIterator i = components_.Begin(); i != components_.End(); ++i)
    {
        auto* component = dynamic_cast<T*>(i->Get());
        if (component)
            return component;
    }

    if (recursive)
    {
        for (Vector<SharedPtr<Node> >::ConstIterator i = children_.Begin(); i != children_.End(); ++i)
        {
            T* component = (*i)->GetDerivedComponent<T>(true);
            if (component)
                return component;
        }
    }

    return nullptr;
}

template <class T> T* Node::GetParentDerivedComponent(bool fullTraversal) const
{
    Node* current = GetParent();
    while (current)
    {
        T* soughtComponent = current->GetDerivedComponent<T>();
        if (soughtComponent)
            return soughtComponent;

        if (fullTraversal)
            current = current->GetParent();
        else
            break;
    }
    return 0;
}

template <class T> void Node::GetDerivedComponents(PODVector<T*>& dest, bool recursive, bool clearVector) const
{
    if (clearVector)
        dest.Clear();

    for (Vector<SharedPtr<Component> >::ConstIterator i = components_.Begin(); i != components_.End(); ++i)
    {
        auto* component = dynamic_cast<T*>(i->Get());
        if (component)
            dest.Push(component);
    }

    if (recursive)
    {
        for (Vector<SharedPtr<Node> >::ConstIterator i = children_.Begin(); i != children_.End(); ++i)
            (*i)->GetDerivedComponents<T>(dest, true, false);
    }
}

}
>>>>>>> c85522b1
<|MERGE_RESOLUTION|>--- conflicted
+++ resolved
@@ -1,4 +1,3 @@
-<<<<<<< HEAD
 //
 // Copyright (c) 2008-2020 the Urho3D project.
 //
@@ -121,6 +120,7 @@
     /// Save to a JSON file. Return true if successful.
     bool SaveJSON(Serializer& dest, const ea::string& indentation = "\t") const;
     /// Set name of the scene node. Names are not required to be unique.
+    /// @property
     void SetName(const ea::string& name);
 
     /// Set tags. Old tags are overwritten.
@@ -137,28 +137,35 @@
     void RemoveAllTags();
 
     /// Set position in parent space. If the scene node is on the root level (is child of the scene itself), this is same as world space.
+    /// @property
     void SetPosition(const Vector3& position);
 
     /// Set position in parent space (for Urho2D).
+    /// @property
     void SetPosition2D(const Vector2& position) { SetPosition(Vector3(position)); }
 
     /// Set position in parent space (for Urho2D).
     void SetPosition2D(float x, float y) { SetPosition(Vector3(x, y, 0.0f)); }
 
     /// Set rotation in parent space.
+    /// @property
     void SetRotation(const Quaternion& rotation);
 
     /// Set rotation in parent space (for Urho2D).
+    /// @property
     void SetRotation2D(float rotation) { SetRotation(Quaternion(rotation)); }
 
     /// Set forward direction in parent space. Positive Z axis equals identity rotation.
+    /// @property
     void SetDirection(const Vector3& direction);
     /// Set uniform scale in parent space.
     void SetScale(float scale);
     /// Set scale in parent space.
+    /// @property
     void SetScale(const Vector3& scale);
 
     /// Set scale in parent space (for Urho2D).
+    /// @property
     void SetScale2D(const Vector2& scale) { SetScale(Vector3(scale, 1.0f)); }
 
     /// Set scale in parent space (for Urho2D).
@@ -189,28 +196,35 @@
     }
 
     /// Set position in world space.
+    /// @property
     void SetWorldPosition(const Vector3& position);
 
     /// Set position in world space (for Urho2D).
+    /// @property
     void SetWorldPosition2D(const Vector2& position) { SetWorldPosition(Vector3(position)); }
 
     /// Set position in world space (for Urho2D).
     void SetWorldPosition2D(float x, float y) { SetWorldPosition(Vector3(x, y, 0.0f)); }
 
     /// Set rotation in world space.
+    /// @property
     void SetWorldRotation(const Quaternion& rotation);
 
     /// Set rotation in world space (for Urho2D).
+    /// @property
     void SetWorldRotation2D(float rotation) { SetWorldRotation(Quaternion(rotation)); }
 
     /// Set forward direction in world space.
+    /// @property
     void SetWorldDirection(const Vector3& direction);
     /// Set uniform scale in world space.
     void SetWorldScale(float scale);
     /// Set scale in world space.
+    /// @property
     void SetWorldScale(const Vector3& scale);
 
     /// Set scale in world space (for Urho2D).
+    /// @property
     void SetWorldScale2D(const Vector2& scale) { SetWorldScale(Vector3(scale, 1.0f)); }
 
     /// Set scale in world space (for Urho2D).
@@ -281,6 +295,7 @@
     void Scale2D(const Vector2& scale) { Scale(Vector3(scale, 1.0f)); }
 
     /// Set enabled/disabled state without recursion. Components in a disabled node become effectively disabled regardless of their own enable/disable state.
+    /// @property
     void SetEnabled(bool enable);
     /// Set enabled state on self and child nodes. Nodes' own enabled state is remembered (IsEnabledSelf) and can be restored.
     void SetDeepEnabled(bool enable);
@@ -289,6 +304,7 @@
     /// Set enabled state on self and child nodes. Unlike SetDeepEnabled this does not remember the nodes' own enabled state, but overwrites it.
     void SetEnabledRecursive(bool enable);
     /// Set owner connection for networking.
+    /// @property
     void SetOwner(Connection* owner);
     /// Mark node and child nodes to need world transform recalculation. Notify listener components.
     void MarkDirty();
@@ -329,6 +345,7 @@
     /// Remove from the parent node. If no other shared pointer references exist, causes immediate deletion.
     void Remove();
     /// Assign to a new parent scene node. Retains the world transform.
+    /// @property
     void SetParent(Node* parent);
     /// Set a user variable.
     void SetVar(StringHash key, const Variant& value);
@@ -346,71 +363,91 @@
     template <class T> void RemoveComponents();
 
     /// Return ID.
+    /// @property{get_id}
     unsigned GetID() const { return id_; }
     /// Return whether the node is replicated or local to a scene.
+    /// @property
     bool IsReplicated() const;
 
     /// Return name.
+    /// @property
     const ea::string& GetName() const { return impl_->name_; }
 
     /// Return name hash.
     StringHash GetNameHash() const { return impl_->nameHash_; }
 
     /// Return all tags.
+    /// @property
     const StringVector& GetTags() const { return impl_->tags_; }
 
     /// Return whether has a specific tag.
     bool HasTag(const ea::string& tag) const;
 
     /// Return parent scene node.
+    /// @property
     Node* GetParent() const { return parent_; }
 
     /// Return scene.
+    /// @property
     Scene* GetScene() const { return scene_; }
 
     /// Return whether is a direct or indirect child of specified node.
     bool IsChildOf(Node* node) const;
 
     /// Return whether is enabled. Disables nodes effectively disable all their components.
+    /// @property
     bool IsEnabled() const { return enabled_; }
 
     /// Return the node's last own enabled state. May be different than the value returned by IsEnabled when SetDeepEnabled has been used.
+    /// @property
     bool IsEnabledSelf() const { return enabledPrev_; }
 
     /// Return owner connection in networking.
+    /// @property
     Connection* GetOwner() const { return impl_->owner_; }
 
     /// Return position in parent space.
+    /// @property
     const Vector3& GetPosition() const { return position_; }
 
     /// Return position in parent space (for Urho2D).
+    /// @property
     Vector2 GetPosition2D() const { return Vector2(position_.x_, position_.y_); }
 
     /// Return rotation in parent space.
+    /// @property
     const Quaternion& GetRotation() const { return rotation_; }
 
     /// Return rotation in parent space (for Urho2D).
+    /// @property
     float GetRotation2D() const { return rotation_.RollAngle(); }
 
     /// Return forward direction in parent space. Positive Z axis equals identity rotation.
+    /// @property
     Vector3 GetDirection() const { return rotation_ * Vector3::FORWARD; }
 
     /// Return up direction in parent space. Positive Y axis equals identity rotation.
+    /// @property
     Vector3 GetUp() const { return rotation_ * Vector3::UP; }
 
     /// Return right direction in parent space. Positive X axis equals identity rotation.
+    /// @property
     Vector3 GetRight() const { return rotation_ * Vector3::RIGHT; }
 
     /// Return scale in parent space.
+    /// @property
     const Vector3& GetScale() const { return scale_; }
 
     /// Return scale in parent space (for Urho2D).
+    /// @property
     Vector2 GetScale2D() const { return Vector2(scale_.x_, scale_.y_); }
 
     /// Return parent space transform matrix.
+    /// @property
     Matrix3x4 GetTransform() const { return Matrix3x4(position_, rotation_, scale_); }
 
     /// Return position in world space.
+    /// @property
     Vector3 GetWorldPosition() const
     {
         if (dirty_)
@@ -420,6 +457,7 @@
     }
 
     /// Return position in world space (for Urho2D).
+    /// @property
     Vector2 GetWorldPosition2D() const
     {
         Vector3 worldPosition = GetWorldPosition();
@@ -427,6 +465,7 @@
     }
 
     /// Return rotation in world space.
+    /// @property
     Quaternion GetWorldRotation() const
     {
         if (dirty_)
@@ -436,12 +475,14 @@
     }
 
     /// Return rotation in world space (for Urho2D).
+    /// @property
     float GetWorldRotation2D() const
     {
         return GetWorldRotation().RollAngle();
     }
 
     /// Return direction in world space.
+    /// @property
     Vector3 GetWorldDirection() const
     {
         if (dirty_)
@@ -451,6 +492,7 @@
     }
 
     /// Return node's up vector in world space.
+    /// @property
     Vector3 GetWorldUp() const
     {
         if (dirty_)
@@ -460,6 +502,7 @@
     }
 
     /// Return node's right vector in world space.
+    /// @property
     Vector3 GetWorldRight() const
     {
         if (dirty_)
@@ -469,6 +512,7 @@
     }
 
     /// Return scale in world space.
+    /// @property
     Vector3 GetWorldScale() const
     {
         if (dirty_)
@@ -478,9 +522,11 @@
     }
 
     /// Return signed scale in world space. Utilized for Urho2D physics.
+    /// @property
     Vector3 GetSignedWorldScale() const;
 
     /// Return scale in world space (for Urho2D).
+    /// @property
     Vector2 GetWorldScale2D() const
     {
         Vector3 worldScale = GetWorldScale();
@@ -488,6 +534,7 @@
     }
 
     /// Return world space transform matrix.
+    /// @property
     const Matrix3x4& GetWorldTransform() const
     {
         if (dirty_)
@@ -541,6 +588,7 @@
     Node* GetChild(StringHash nameHash, bool recursive = false) const;
 
     /// Return number of components.
+    /// @property
     unsigned GetNumComponents() const { return components_.size(); }
 
     /// Return number of non-local components.
@@ -584,6 +632,7 @@
     template <class T> bool HasComponent() const;
 
     /// Set ID. Called by Scene.
+    /// @property{set_id}
     void SetID(unsigned id);
     /// Set scene. Called by Scene.
     void SetScene(Scene* scene);
@@ -805,854 +854,4 @@
     }
 }
 
-}
-=======
-//
-// Copyright (c) 2008-2020 the Urho3D project.
-//
-// Permission is hereby granted, free of charge, to any person obtaining a copy
-// of this software and associated documentation files (the "Software"), to deal
-// in the Software without restriction, including without limitation the rights
-// to use, copy, modify, merge, publish, distribute, sublicense, and/or sell
-// copies of the Software, and to permit persons to whom the Software is
-// furnished to do so, subject to the following conditions:
-//
-// The above copyright notice and this permission notice shall be included in
-// all copies or substantial portions of the Software.
-//
-// THE SOFTWARE IS PROVIDED "AS IS", WITHOUT WARRANTY OF ANY KIND, EXPRESS OR
-// IMPLIED, INCLUDING BUT NOT LIMITED TO THE WARRANTIES OF MERCHANTABILITY,
-// FITNESS FOR A PARTICULAR PURPOSE AND NONINFRINGEMENT. IN NO EVENT SHALL THE
-// AUTHORS OR COPYRIGHT HOLDERS BE LIABLE FOR ANY CLAIM, DAMAGES OR OTHER
-// LIABILITY, WHETHER IN AN ACTION OF CONTRACT, TORT OR OTHERWISE, ARISING FROM,
-// OUT OF OR IN CONNECTION WITH THE SOFTWARE OR THE USE OR OTHER DEALINGS IN
-// THE SOFTWARE.
-//
-
-/// \file
-
-#pragma once
-
-#include "../IO/VectorBuffer.h"
-#include "../Math/Matrix3x4.h"
-#include "../Scene/Animatable.h"
-
-namespace Urho3D
-{
-
-class Component;
-class Connection;
-class Node;
-class Scene;
-class SceneResolver;
-
-struct NodeReplicationState;
-
-/// Component and child node creation mode for networking.
-enum CreateMode
-{
-    REPLICATED = 0,
-    LOCAL = 1
-};
-
-/// Transform space for translations and rotations.
-enum TransformSpace
-{
-    TS_LOCAL = 0,
-    TS_PARENT,
-    TS_WORLD
-};
-
-/// Internal implementation structure for less performance-critical Node variables.
-struct URHO3D_API NodeImpl
-{
-    /// Nodes this node depends on for network updates.
-    PODVector<Node*> dependencyNodes_;
-    /// Network owner connection.
-    Connection* owner_;
-    /// Name.
-    String name_;
-    /// Tag strings.
-    StringVector tags_;
-    /// Name hash.
-    StringHash nameHash_;
-    /// Attribute buffer for network updates.
-    mutable VectorBuffer attrBuffer_;
-};
-
-/// %Scene node that may contain components and child nodes.
-class URHO3D_API Node : public Animatable
-{
-    URHO3D_OBJECT(Node, Animatable);
-
-    friend class Connection;
-
-public:
-    /// Construct.
-    explicit Node(Context* context);
-    /// Destruct. Any child nodes are detached.
-    ~Node() override;
-    /// Register object factory.
-    static void RegisterObject(Context* context);
-
-    /// Load from binary data. Return true if successful.
-    bool Load(Deserializer& source) override;
-    /// Load from XML data. Return true if successful.
-    bool LoadXML(const XMLElement& source) override;
-    /// Load from JSON data. Return true if successful.
-    bool LoadJSON(const JSONValue& source) override;
-    /// Save as binary data. Return true if successful.
-    bool Save(Serializer& dest) const override;
-    /// Save as XML data. Return true if successful.
-    bool SaveXML(XMLElement& dest) const override;
-    /// Save as JSON data. Return true if successful.
-    bool SaveJSON(JSONValue& dest) const override;
-    /// Apply attribute changes that can not be applied immediately recursively to child nodes and components.
-    void ApplyAttributes() override;
-
-    /// Return whether should save default-valued attributes into XML. Always save node transforms for readability, even if identity.
-    bool SaveDefaultAttributes() const override { return true; }
-
-    /// Mark for attribute check on the next network update.
-    void MarkNetworkUpdate() override;
-    /// Add a replication state that is tracking this node.
-    virtual void AddReplicationState(NodeReplicationState* state);
-
-    /// Save to an XML file. Return true if successful.
-    bool SaveXML(Serializer& dest, const String& indentation = "\t") const;
-    /// Save to a JSON file. Return true if successful.
-    bool SaveJSON(Serializer& dest, const String& indentation = "\t") const;
-    /// Set name of the scene node. Names are not required to be unique.
-    /// @property
-    void SetName(const String& name);
-
-    /// Set tags. Old tags are overwritten.
-    void SetTags(const StringVector& tags);
-    /// Add a tag.
-    void AddTag(const String& tag);
-    /// Add tags with the specified separator (; by default).
-    void AddTags(const String& tags, char separator = ';');
-    /// Add tags.
-    void AddTags(const StringVector& tags);
-    /// Remove tag. Return true if existed.
-    bool RemoveTag(const String& tag);
-    /// Remove all tags.
-    void RemoveAllTags();
-
-    /// Set position in parent space. If the scene node is on the root level (is child of the scene itself), this is same as world space.
-    /// @property
-    void SetPosition(const Vector3& position);
-
-    /// Set position in parent space (for Urho2D).
-    /// @property
-    void SetPosition2D(const Vector2& position) { SetPosition(Vector3(position)); }
-
-    /// Set position in parent space (for Urho2D).
-    void SetPosition2D(float x, float y) { SetPosition(Vector3(x, y, 0.0f)); }
-
-    /// Set rotation in parent space.
-    /// @property
-    void SetRotation(const Quaternion& rotation);
-
-    /// Set rotation in parent space (for Urho2D).
-    /// @property
-    void SetRotation2D(float rotation) { SetRotation(Quaternion(rotation)); }
-
-    /// Set forward direction in parent space. Positive Z axis equals identity rotation.
-    /// @property
-    void SetDirection(const Vector3& direction);
-    /// Set uniform scale in parent space.
-    void SetScale(float scale);
-    /// Set scale in parent space.
-    /// @property
-    void SetScale(const Vector3& scale);
-
-    /// Set scale in parent space (for Urho2D).
-    /// @property
-    void SetScale2D(const Vector2& scale) { SetScale(Vector3(scale, 1.0f)); }
-
-    /// Set scale in parent space (for Urho2D).
-    void SetScale2D(float x, float y) { SetScale(Vector3(x, y, 1.0f)); }
-
-    /// Set both position and rotation in parent space as an atomic operation. This is faster than setting position and rotation separately.
-    void SetTransform(const Vector3& position, const Quaternion& rotation);
-    /// Set position, rotation, and uniform scale in parent space as an atomic operation.
-    void SetTransform(const Vector3& position, const Quaternion& rotation, float scale);
-    /// Set position, rotation, and scale in parent space as an atomic operation.
-    void SetTransform(const Vector3& position, const Quaternion& rotation, const Vector3& scale);
-    /// Set node transformation in parent space as an atomic operation.
-    void SetTransform(const Matrix3x4& matrix);
-
-    /// Set both position and rotation in parent space as an atomic operation (for Urho2D).
-    void SetTransform2D(const Vector2& position, float rotation) { SetTransform(Vector3(position), Quaternion(rotation)); }
-
-    /// Set position, rotation, and uniform scale in parent space as an atomic operation (for Urho2D).
-    void SetTransform2D(const Vector2& position, float rotation, float scale)
-    {
-        SetTransform(Vector3(position), Quaternion(rotation), scale);
-    }
-
-    /// Set position, rotation, and scale in parent space as an atomic operation (for Urho2D).
-    void SetTransform2D(const Vector2& position, float rotation, const Vector2& scale)
-    {
-        SetTransform(Vector3(position), Quaternion(rotation), Vector3(scale, 1.0f));
-    }
-
-    /// Set position in world space.
-    /// @property
-    void SetWorldPosition(const Vector3& position);
-
-    /// Set position in world space (for Urho2D).
-    /// @property
-    void SetWorldPosition2D(const Vector2& position) { SetWorldPosition(Vector3(position)); }
-
-    /// Set position in world space (for Urho2D).
-    void SetWorldPosition2D(float x, float y) { SetWorldPosition(Vector3(x, y, 0.0f)); }
-
-    /// Set rotation in world space.
-    /// @property
-    void SetWorldRotation(const Quaternion& rotation);
-
-    /// Set rotation in world space (for Urho2D).
-    /// @property
-    void SetWorldRotation2D(float rotation) { SetWorldRotation(Quaternion(rotation)); }
-
-    /// Set forward direction in world space.
-    /// @property
-    void SetWorldDirection(const Vector3& direction);
-    /// Set uniform scale in world space.
-    void SetWorldScale(float scale);
-    /// Set scale in world space.
-    /// @property
-    void SetWorldScale(const Vector3& scale);
-
-    /// Set scale in world space (for Urho2D).
-    /// @property
-    void SetWorldScale2D(const Vector2& scale) { SetWorldScale(Vector3(scale, 1.0f)); }
-
-    /// Set scale in world space (for Urho2D).
-    void SetWorldScale2D(float x, float y) { SetWorldScale(Vector3(x, y, 1.0f)); }
-
-    /// Set both position and rotation in world space as an atomic operation.
-    void SetWorldTransform(const Vector3& position, const Quaternion& rotation);
-    /// Set position, rotation, and uniform scale in world space as an atomic operation.
-    void SetWorldTransform(const Vector3& position, const Quaternion& rotation, float scale);
-    /// Set position, rotation, and scale in world space as an atomic opration.
-    void SetWorldTransform(const Vector3& position, const Quaternion& rotation, const Vector3& scale);
-    /// Set position, rotation, and scale in world space as an atomic operation from a transformation matrix.
-    void SetWorldTransform(const Matrix3x4& worldTransform);
-
-    /// Set both position and rotation in world space as an atomic operation (for Urho2D).
-    void SetWorldTransform2D(const Vector2& position, float rotation)
-    {
-        SetWorldTransform(Vector3(position), Quaternion(rotation));
-    }
-
-    /// Set position, rotation, and uniform scale in world space as an atomic operation (for Urho2D).
-    void SetWorldTransform2D(const Vector2& position, float rotation, float scale)
-    {
-        SetWorldTransform(Vector3(position), Quaternion(rotation), scale);
-    }
-
-    /// Set position, rotation, and scale in world space as an atomic opration (for Urho2D).
-    void SetWorldTransform2D(const Vector2& position, float rotation, const Vector2& scale)
-    {
-        SetWorldTransform(Vector3(position), Quaternion(rotation), Vector3(scale, 1.0f));
-    }
-
-    /// Move the scene node in the chosen transform space.
-    void Translate(const Vector3& delta, TransformSpace space = TS_LOCAL);
-
-    /// Move the scene node in the chosen transform space (for Urho2D).
-    void Translate2D(const Vector2& delta, TransformSpace space = TS_LOCAL) { Translate(Vector3(delta), space); }
-
-    /// Rotate the scene node in the chosen transform space.
-    void Rotate(const Quaternion& delta, TransformSpace space = TS_LOCAL);
-
-    /// Rotate the scene node in the chosen transform space (for Urho2D).
-    void Rotate2D(float delta, TransformSpace space = TS_LOCAL) { Rotate(Quaternion(delta), space); }
-
-    /// Rotate around a point in the chosen transform space.
-    void RotateAround(const Vector3& point, const Quaternion& delta, TransformSpace space = TS_LOCAL);
-
-    /// Rotate around a point in the chosen transform space (for Urho2D).
-    void RotateAround2D(const Vector2& point, float delta, TransformSpace space = TS_LOCAL)
-    {
-        RotateAround(Vector3(point), Quaternion(delta), space);
-    }
-
-    /// Rotate around the X axis.
-    void Pitch(float angle, TransformSpace space = TS_LOCAL);
-    /// Rotate around the Y axis.
-    void Yaw(float angle, TransformSpace space = TS_LOCAL);
-    /// Rotate around the Z axis.
-    void Roll(float angle, TransformSpace space = TS_LOCAL);
-    /// Look at a target position in the chosen transform space. Note that the up vector is always specified in world space. Return true if successful, or false if resulted in an illegal rotation, in which case the current rotation remains.
-    bool LookAt(const Vector3& target, const Vector3& up = Vector3::UP, TransformSpace space = TS_WORLD);
-    /// Modify scale in parent space uniformly.
-    void Scale(float scale);
-    /// Modify scale in parent space.
-    void Scale(const Vector3& scale);
-
-    /// Modify scale in parent space (for Urho2D).
-    void Scale2D(const Vector2& scale) { Scale(Vector3(scale, 1.0f)); }
-
-    /// Set enabled/disabled state without recursion. Components in a disabled node become effectively disabled regardless of their own enable/disable state.
-    /// @property
-    void SetEnabled(bool enable);
-    /// Set enabled state on self and child nodes. Nodes' own enabled state is remembered (IsEnabledSelf) and can be restored.
-    void SetDeepEnabled(bool enable);
-    /// Reset enabled state to the node's remembered state prior to calling SetDeepEnabled.
-    void ResetDeepEnabled();
-    /// Set enabled state on self and child nodes. Unlike SetDeepEnabled this does not remember the nodes' own enabled state, but overwrites it.
-    void SetEnabledRecursive(bool enable);
-    /// Set owner connection for networking.
-    /// @property
-    void SetOwner(Connection* owner);
-    /// Mark node and child nodes to need world transform recalculation. Notify listener components.
-    void MarkDirty();
-    /// Create a child scene node (with specified ID if provided).
-    Node* CreateChild(const String& name = String::EMPTY, CreateMode mode = REPLICATED, unsigned id = 0, bool temporary = false);
-    /// Create a temporary child scene node (with specified ID if provided).
-    Node* CreateTemporaryChild(const String& name = String::EMPTY, CreateMode mode = REPLICATED, unsigned id = 0);
-    /// Add a child scene node at a specific index. If index is not explicitly specified or is greater than current children size, append the new child at the end.
-    void AddChild(Node* node, unsigned index = M_MAX_UNSIGNED);
-    /// Remove a child scene node.
-    void RemoveChild(Node* node);
-    /// Remove all child scene nodes.
-    void RemoveAllChildren();
-    /// Remove child scene nodes that match criteria.
-    void RemoveChildren(bool removeReplicated, bool removeLocal, bool recursive);
-    /// Create a component to this node (with specified ID if provided).
-    Component* CreateComponent(StringHash type, CreateMode mode = REPLICATED, unsigned id = 0);
-    /// Create a component to this node if it does not exist already.
-    Component* GetOrCreateComponent(StringHash type, CreateMode mode = REPLICATED, unsigned id = 0);
-    /// Clone a component from another node using its create mode. Return the clone if successful or null on failure.
-    Component* CloneComponent(Component* component, unsigned id = 0);
-    /// Clone a component from another node and specify the create mode. Return the clone if successful or null on failure.
-    Component* CloneComponent(Component* component, CreateMode mode, unsigned id = 0);
-    /// Remove a component from this node.
-    void RemoveComponent(Component* component);
-    /// Remove the first component of specific type from this node.
-    void RemoveComponent(StringHash type);
-    /// Remove components that match criteria.
-    void RemoveComponents(bool removeReplicated, bool removeLocal);
-    /// Remove all components of specific type.
-    void RemoveComponents(StringHash type);
-    /// Remove all components from this node.
-    void RemoveAllComponents();
-    /// Adjust index order of an existing component in this node.
-    void ReorderComponent(Component* component, unsigned index);
-    /// Clone scene node, components and child nodes. Return the clone.
-    Node* Clone(CreateMode mode = REPLICATED);
-    /// Remove from the parent node. If no other shared pointer references exist, causes immediate deletion.
-    void Remove();
-    /// Assign to a new parent scene node. Retains the world transform.
-    /// @property
-    void SetParent(Node* parent);
-    /// Set a user variable.
-    void SetVar(StringHash key, const Variant& value);
-    /// Add listener component that is notified of node being dirtied. Can either be in the same node or another.
-    void AddListener(Component* component);
-    /// Remove listener component.
-    void RemoveListener(Component* component);
-    /// Template version of creating a component.
-    template <class T> T* CreateComponent(CreateMode mode = REPLICATED, unsigned id = 0);
-    /// Template version of getting or creating a component.
-    template <class T> T* GetOrCreateComponent(CreateMode mode = REPLICATED, unsigned id = 0);
-    /// Template version of removing a component.
-    template <class T> void RemoveComponent();
-    /// Template version of removing all components of specific type.
-    template <class T> void RemoveComponents();
-
-    /// Return ID.
-    /// @property{get_id}
-    unsigned GetID() const { return id_; }
-    /// Return whether the node is replicated or local to a scene.
-    /// @property
-    bool IsReplicated() const;
-
-    /// Return name.
-    /// @property
-    const String& GetName() const { return impl_->name_; }
-
-    /// Return name hash.
-    StringHash GetNameHash() const { return impl_->nameHash_; }
-
-    /// Return all tags.
-    /// @property
-    const StringVector& GetTags() const { return impl_->tags_; }
-
-    /// Return whether has a specific tag.
-    bool HasTag(const String& tag) const;
-
-    /// Return parent scene node.
-    /// @property
-    Node* GetParent() const { return parent_; }
-
-    /// Return scene.
-    /// @property
-    Scene* GetScene() const { return scene_; }
-
-    /// Return whether is a direct or indirect child of specified node.
-    bool IsChildOf(Node* node) const;
-
-    /// Return whether is enabled. Disables nodes effectively disable all their components.
-    /// @property
-    bool IsEnabled() const { return enabled_; }
-
-    /// Return the node's last own enabled state. May be different than the value returned by IsEnabled when SetDeepEnabled has been used.
-    /// @property
-    bool IsEnabledSelf() const { return enabledPrev_; }
-
-    /// Return owner connection in networking.
-    /// @property
-    Connection* GetOwner() const { return impl_->owner_; }
-
-    /// Return position in parent space.
-    /// @property
-    const Vector3& GetPosition() const { return position_; }
-
-    /// Return position in parent space (for Urho2D).
-    /// @property
-    Vector2 GetPosition2D() const { return Vector2(position_.x_, position_.y_); }
-
-    /// Return rotation in parent space.
-    /// @property
-    const Quaternion& GetRotation() const { return rotation_; }
-
-    /// Return rotation in parent space (for Urho2D).
-    /// @property
-    float GetRotation2D() const { return rotation_.RollAngle(); }
-
-    /// Return forward direction in parent space. Positive Z axis equals identity rotation.
-    /// @property
-    Vector3 GetDirection() const { return rotation_ * Vector3::FORWARD; }
-
-    /// Return up direction in parent space. Positive Y axis equals identity rotation.
-    /// @property
-    Vector3 GetUp() const { return rotation_ * Vector3::UP; }
-
-    /// Return right direction in parent space. Positive X axis equals identity rotation.
-    /// @property
-    Vector3 GetRight() const { return rotation_ * Vector3::RIGHT; }
-
-    /// Return scale in parent space.
-    /// @property
-    const Vector3& GetScale() const { return scale_; }
-
-    /// Return scale in parent space (for Urho2D).
-    /// @property
-    Vector2 GetScale2D() const { return Vector2(scale_.x_, scale_.y_); }
-
-    /// Return parent space transform matrix.
-    /// @property
-    Matrix3x4 GetTransform() const { return Matrix3x4(position_, rotation_, scale_); }
-
-    /// Return position in world space.
-    /// @property
-    Vector3 GetWorldPosition() const
-    {
-        if (dirty_)
-            UpdateWorldTransform();
-
-        return worldTransform_.Translation();
-    }
-
-    /// Return position in world space (for Urho2D).
-    /// @property
-    Vector2 GetWorldPosition2D() const
-    {
-        Vector3 worldPosition = GetWorldPosition();
-        return Vector2(worldPosition.x_, worldPosition.y_);
-    }
-
-    /// Return rotation in world space.
-    /// @property
-    Quaternion GetWorldRotation() const
-    {
-        if (dirty_)
-            UpdateWorldTransform();
-
-        return worldRotation_;
-    }
-
-    /// Return rotation in world space (for Urho2D).
-    /// @property
-    float GetWorldRotation2D() const
-    {
-        return GetWorldRotation().RollAngle();
-    }
-
-    /// Return direction in world space.
-    /// @property
-    Vector3 GetWorldDirection() const
-    {
-        if (dirty_)
-            UpdateWorldTransform();
-
-        return worldRotation_ * Vector3::FORWARD;
-    }
-
-    /// Return node's up vector in world space.
-    /// @property
-    Vector3 GetWorldUp() const
-    {
-        if (dirty_)
-            UpdateWorldTransform();
-
-        return worldRotation_ * Vector3::UP;
-    }
-
-    /// Return node's right vector in world space.
-    /// @property
-    Vector3 GetWorldRight() const
-    {
-        if (dirty_)
-            UpdateWorldTransform();
-
-        return worldRotation_ * Vector3::RIGHT;
-    }
-
-    /// Return scale in world space.
-    /// @property
-    Vector3 GetWorldScale() const
-    {
-        if (dirty_)
-            UpdateWorldTransform();
-
-        return worldTransform_.Scale();
-    }
-
-    /// Return signed scale in world space. Utilized for Urho2D physics.
-    /// @property
-    Vector3 GetSignedWorldScale() const;
-
-    /// Return scale in world space (for Urho2D).
-    /// @property
-    Vector2 GetWorldScale2D() const
-    {
-        Vector3 worldScale = GetWorldScale();
-        return Vector2(worldScale.x_, worldScale.y_);
-    }
-
-    /// Return world space transform matrix.
-    /// @property
-    const Matrix3x4& GetWorldTransform() const
-    {
-        if (dirty_)
-            UpdateWorldTransform();
-
-        return worldTransform_;
-    }
-
-    /// Convert a local space position to world space.
-    Vector3 LocalToWorld(const Vector3& position) const;
-    /// Convert a local space position or rotation to world space.
-    Vector3 LocalToWorld(const Vector4& vector) const;
-    /// Convert a local space position or rotation to world space (for Urho2D).
-    Vector2 LocalToWorld2D(const Vector2& vector) const;
-    /// Convert a world space position to local space.
-    Vector3 WorldToLocal(const Vector3& position) const;
-    /// Convert a world space position or rotation to local space.
-    Vector3 WorldToLocal(const Vector4& vector) const;
-    /// Convert a world space position or rotation to local space (for Urho2D).
-    Vector2 WorldToLocal2D(const Vector2& vector) const;
-
-    /// Return whether transform has changed and world transform needs recalculation.
-    bool IsDirty() const { return dirty_; }
-
-    /// Return number of child scene nodes.
-    unsigned GetNumChildren(bool recursive = false) const;
-
-    /// Return immediate child scene nodes.
-    const Vector<SharedPtr<Node> >& GetChildren() const { return children_; }
-
-    /// Return child scene nodes, optionally recursive.
-    void GetChildren(PODVector<Node*>& dest, bool recursive = false) const;
-    /// Return child scene nodes, optionally recursive.
-    PODVector<Node*> GetChildren(bool recursive) const;
-    /// Return child scene nodes with a specific component.
-    void GetChildrenWithComponent(PODVector<Node*>& dest, StringHash type, bool recursive = false) const;
-    /// Return child scene nodes with a specific component.
-    PODVector<Node*> GetChildrenWithComponent(StringHash type, bool recursive = false) const;
-    /// Return child scene nodes with a specific tag.
-    void GetChildrenWithTag(PODVector<Node*>& dest, const String& tag, bool recursive = false) const;
-    /// Return child scene nodes with a specific tag.
-    PODVector<Node*> GetChildrenWithTag(const String& tag, bool recursive = false) const;
-
-    /// Return child scene node by index.
-    Node* GetChild(unsigned index) const;
-    /// Return child scene node by name.
-    Node* GetChild(const String& name, bool recursive = false) const;
-    /// Return child scene node by name.
-    Node* GetChild(const char* name, bool recursive = false) const;
-    /// Return child scene node by name hash.
-    Node* GetChild(StringHash nameHash, bool recursive = false) const;
-
-    /// Return number of components.
-    /// @property
-    unsigned GetNumComponents() const { return components_.Size(); }
-
-    /// Return number of non-local components.
-    unsigned GetNumNetworkComponents() const;
-
-    /// Return all components.
-    const Vector<SharedPtr<Component> >& GetComponents() const { return components_; }
-
-    /// Return all components of type. Optionally recursive.
-    void GetComponents(PODVector<Component*>& dest, StringHash type, bool recursive = false) const;
-    /// Return component by type. If there are several, returns the first.
-    Component* GetComponent(StringHash type, bool recursive = false) const;
-    /// Return component in parent node. If there are several, returns the first. May optional traverse up to the root node.
-    Component* GetParentComponent(StringHash type, bool fullTraversal = false) const;
-    /// Return whether has a specific component.
-    bool HasComponent(StringHash type) const;
-    /// Return listener components.
-    const Vector<WeakPtr<Component> > GetListeners() const { return listeners_; }
-
-    /// Return a user variable.
-    const Variant& GetVar(StringHash key) const;
-
-    /// Return all user variables.
-    const VariantMap& GetVars() const { return vars_; }
-
-    /// Return first component derived from class.
-    template <class T> T* GetDerivedComponent(bool recursive = false) const;
-    /// Return first component derived from class in the parent node, or if fully traversing then the first node up the tree with one.
-    template <class T> T* GetParentDerivedComponent(bool fullTraversal = false) const;
-    /// Return components derived from class.
-    template <class T> void GetDerivedComponents(PODVector<T*>& dest, bool recursive = false, bool clearVector = true) const;
-    /// Template version of returning child nodes with a specific component.
-    template <class T> void GetChildrenWithComponent(PODVector<Node*>& dest, bool recursive = false) const;
-    /// Template version of returning a component by type.
-    template <class T> T* GetComponent(bool recursive = false) const;
-    /// Template version of returning a parent's component by type.
-    template <class T> T* GetParentComponent(bool fullTraversal = false) const;
-    /// Template version of returning all components of type.
-    template <class T> void GetComponents(PODVector<T*>& dest, bool recursive = false) const;
-    /// Template version of checking whether has a specific component.
-    template <class T> bool HasComponent() const;
-
-    /// Set ID. Called by Scene.
-    /// @property{set_id}
-    void SetID(unsigned id);
-    /// Set scene. Called by Scene.
-    void SetScene(Scene* scene);
-    /// Reset scene, ID and owner. Called by Scene.
-    void ResetScene();
-    /// Set network position attribute.
-    void SetNetPositionAttr(const Vector3& value);
-    /// Set network rotation attribute.
-    void SetNetRotationAttr(const PODVector<unsigned char>& value);
-    /// Set network parent attribute.
-    void SetNetParentAttr(const PODVector<unsigned char>& value);
-    /// Return network position attribute.
-    const Vector3& GetNetPositionAttr() const;
-    /// Return network rotation attribute.
-    const PODVector<unsigned char>& GetNetRotationAttr() const;
-    /// Return network parent attribute.
-    const PODVector<unsigned char>& GetNetParentAttr() const;
-    /// Load components and optionally load child nodes.
-    bool Load(Deserializer& source, SceneResolver& resolver, bool loadChildren = true, bool rewriteIDs = false,
-        CreateMode mode = REPLICATED);
-    /// Load components from XML data and optionally load child nodes.
-    bool LoadXML(const XMLElement& source, SceneResolver& resolver, bool loadChildren = true, bool rewriteIDs = false,
-        CreateMode mode = REPLICATED);
-    /// Load components from XML data and optionally load child nodes.
-    bool LoadJSON(const JSONValue& source, SceneResolver& resolver, bool loadChildren = true, bool rewriteIDs = false,
-        CreateMode mode = REPLICATED);
-    /// Return the depended on nodes to order network updates.
-    const PODVector<Node*>& GetDependencyNodes() const { return impl_->dependencyNodes_; }
-
-    /// Prepare network update by comparing attributes and marking replication states dirty as necessary.
-    void PrepareNetworkUpdate();
-    /// Clean up all references to a network connection that is about to be removed.
-    void CleanupConnection(Connection* connection);
-    /// Mark node dirty in scene replication states.
-    void MarkReplicationDirty();
-    /// Create a child node with specific ID.
-    Node* CreateChild(unsigned id, CreateMode mode, bool temporary = false);
-    /// Add a pre-created component. Using this function from application code is discouraged, as component operation without an owner node may not be well-defined in all cases. Prefer CreateComponent() instead.
-    void AddComponent(Component* component, unsigned id, CreateMode mode);
-    /// Calculate number of non-temporary child nodes.
-    unsigned GetNumPersistentChildren() const;
-    /// Calculate number of non-temporary components.
-    unsigned GetNumPersistentComponents() const;
-
-    /// Set position in parent space silently without marking the node & child nodes dirty. Used by animation code.
-    void SetPositionSilent(const Vector3& position) { position_ = position; }
-
-    /// Set position in parent space silently without marking the node & child nodes dirty. Used by animation code.
-    void SetRotationSilent(const Quaternion& rotation) { rotation_ = rotation; }
-
-    /// Set scale in parent space silently without marking the node & child nodes dirty. Used by animation code.
-    void SetScaleSilent(const Vector3& scale) { scale_ = scale; }
-
-    /// Set local transform silently without marking the node & child nodes dirty. Used by animation code.
-    void SetTransformSilent(const Vector3& position, const Quaternion& rotation, const Vector3& scale);
-
-protected:
-    /// Handle attribute animation added.
-    void OnAttributeAnimationAdded() override;
-    /// Handle attribute animation removed.
-    void OnAttributeAnimationRemoved() override;
-    /// Find target of an attribute animation from object hierarchy by name.
-    Animatable* FindAttributeAnimationTarget(const String& name, String& outName) override;
-
-private:
-    /// Set enabled/disabled state with optional recursion. Optionally affect the remembered enable state.
-    void SetEnabled(bool enable, bool recursive, bool storeSelf);
-    /// Create component, allowing UnknownComponent if actual type is not supported. Leave typeName empty if not known.
-    Component* SafeCreateComponent(const String& typeName, StringHash type, CreateMode mode, unsigned id);
-    /// Recalculate the world transform.
-    void UpdateWorldTransform() const;
-    /// Remove child node by iterator.
-    void RemoveChild(Vector<SharedPtr<Node> >::Iterator i);
-    /// Return child nodes recursively.
-    void GetChildrenRecursive(PODVector<Node*>& dest) const;
-    /// Return child nodes with a specific component recursively.
-    void GetChildrenWithComponentRecursive(PODVector<Node*>& dest, StringHash type) const;
-    /// Return child nodes with a specific tag recursively.
-    void GetChildrenWithTagRecursive(PODVector<Node*>& dest, const String& tag) const;
-    /// Return specific components recursively.
-    void GetComponentsRecursive(PODVector<Component*>& dest, StringHash type) const;
-    /// Clone node recursively.
-    Node* CloneRecursive(Node* parent, SceneResolver& resolver, CreateMode mode);
-    /// Remove a component from this node with the specified iterator.
-    void RemoveComponent(Vector<SharedPtr<Component> >::Iterator i);
-    /// Handle attribute animation update event.
-    void HandleAttributeAnimationUpdate(StringHash eventType, VariantMap& eventData);
-
-    /// World-space transform matrix.
-    mutable Matrix3x4 worldTransform_;
-    /// World transform needs update flag.
-    mutable bool dirty_;
-    /// Enabled flag.
-    bool enabled_;
-    /// Last SetEnabled flag before any SetDeepEnabled.
-    bool enabledPrev_;
-
-protected:
-    /// Network update queued flag.
-    bool networkUpdate_;
-
-private:
-    /// Parent scene node.
-    Node* parent_;
-    /// Scene (root node).
-    Scene* scene_;
-    /// Unique ID within the scene.
-    unsigned id_;
-    /// Position.
-    Vector3 position_;
-    /// Rotation.
-    Quaternion rotation_;
-    /// Scale.
-    Vector3 scale_;
-    /// World-space rotation.
-    mutable Quaternion worldRotation_;
-    /// Components.
-    Vector<SharedPtr<Component> > components_;
-    /// Child scene nodes.
-    Vector<SharedPtr<Node> > children_;
-    /// Node listeners.
-    Vector<WeakPtr<Component> > listeners_;
-    /// Pointer to implementation.
-    UniquePtr<NodeImpl> impl_;
-
-protected:
-    /// User variables.
-    VariantMap vars_;
-};
-
-template <class T> T* Node::CreateComponent(CreateMode mode, unsigned id)
-{
-    return static_cast<T*>(CreateComponent(T::GetTypeStatic(), mode, id));
-}
-
-template <class T> T* Node::GetOrCreateComponent(CreateMode mode, unsigned id)
-{
-    return static_cast<T*>(GetOrCreateComponent(T::GetTypeStatic(), mode, id));
-}
-
-template <class T> void Node::RemoveComponent() { RemoveComponent(T::GetTypeStatic()); }
-
-template <class T> void Node::RemoveComponents() { RemoveComponents(T::GetTypeStatic()); }
-
-template <class T> void Node::GetChildrenWithComponent(PODVector<Node*>& dest, bool recursive) const
-{
-    GetChildrenWithComponent(dest, T::GetTypeStatic(), recursive);
-}
-
-template <class T> T* Node::GetComponent(bool recursive) const { return static_cast<T*>(GetComponent(T::GetTypeStatic(), recursive)); }
-
-template <class T> T* Node::GetParentComponent(bool fullTraversal) const { return static_cast<T*>(GetParentComponent(T::GetTypeStatic(), fullTraversal)); }
-
-template <class T> void Node::GetComponents(PODVector<T*>& dest, bool recursive) const
-{
-    GetComponents(reinterpret_cast<PODVector<Component*>&>(dest), T::GetTypeStatic(), recursive);
-}
-
-template <class T> bool Node::HasComponent() const { return HasComponent(T::GetTypeStatic()); }
-
-template <class T> T* Node::GetDerivedComponent(bool recursive) const
-{
-    for (Vector<SharedPtr<Component> >::ConstIterator i = components_.Begin(); i != components_.End(); ++i)
-    {
-        auto* component = dynamic_cast<T*>(i->Get());
-        if (component)
-            return component;
-    }
-
-    if (recursive)
-    {
-        for (Vector<SharedPtr<Node> >::ConstIterator i = children_.Begin(); i != children_.End(); ++i)
-        {
-            T* component = (*i)->GetDerivedComponent<T>(true);
-            if (component)
-                return component;
-        }
-    }
-
-    return nullptr;
-}
-
-template <class T> T* Node::GetParentDerivedComponent(bool fullTraversal) const
-{
-    Node* current = GetParent();
-    while (current)
-    {
-        T* soughtComponent = current->GetDerivedComponent<T>();
-        if (soughtComponent)
-            return soughtComponent;
-
-        if (fullTraversal)
-            current = current->GetParent();
-        else
-            break;
-    }
-    return 0;
-}
-
-template <class T> void Node::GetDerivedComponents(PODVector<T*>& dest, bool recursive, bool clearVector) const
-{
-    if (clearVector)
-        dest.Clear();
-
-    for (Vector<SharedPtr<Component> >::ConstIterator i = components_.Begin(); i != components_.End(); ++i)
-    {
-        auto* component = dynamic_cast<T*>(i->Get());
-        if (component)
-            dest.Push(component);
-    }
-
-    if (recursive)
-    {
-        for (Vector<SharedPtr<Node> >::ConstIterator i = children_.Begin(); i != children_.End(); ++i)
-            (*i)->GetDerivedComponents<T>(dest, true, false);
-    }
-}
-
-}
->>>>>>> c85522b1
+}