<<<<<<< HEAD
//
// Copyright (c) 2008-2019 the Urho3D project.
//
// Permission is hereby granted, free of charge, to any person obtaining a copy
// of this software and associated documentation files (the "Software"), to deal
// in the Software without restriction, including without limitation the rights
// to use, copy, modify, merge, publish, distribute, sublicense, and/or sell
// copies of the Software, and to permit persons to whom the Software is
// furnished to do so, subject to the following conditions:
//
// The above copyright notice and this permission notice shall be included in
// all copies or substantial portions of the Software.
//
// THE SOFTWARE IS PROVIDED "AS IS", WITHOUT WARRANTY OF ANY KIND, EXPRESS OR
// IMPLIED, INCLUDING BUT NOT LIMITED TO THE WARRANTIES OF MERCHANTABILITY,
// FITNESS FOR A PARTICULAR PURPOSE AND NONINFRINGEMENT. IN NO EVENT SHALL THE
// AUTHORS OR COPYRIGHT HOLDERS BE LIABLE FOR ANY CLAIM, DAMAGES OR OTHER
// LIABILITY, WHETHER IN AN ACTION OF CONTRACT, TORT OR OTHERWISE, ARISING FROM,
// OUT OF OR IN CONNECTION WITH THE SOFTWARE OR THE USE OR OTHER DEALINGS IN
// THE SOFTWARE.
//

#include "../Precompiled.h"

#include "../Math/Rect.h"

#include <cstdio>

#include "../DebugNew.h"

namespace Urho3D
{

const Rect Rect::FULL(-1.0f, -1.0f, 1.0f, 1.0f);
const Rect Rect::POSITIVE(0.0f, 0.0f, 1.0f, 1.0f);
const Rect Rect::ZERO(0.0f, 0.0f, 0.0f, 0.0f);

const IntRect IntRect::ZERO(0, 0, 0, 0);

void IntRect::Clip(const IntRect& rect)
{
    if (rect.left_ > left_)
        left_ = rect.left_;
    if (rect.right_ < right_)
        right_ = rect.right_;
    if (rect.top_ > top_)
        top_ = rect.top_;
    if (rect.bottom_ < bottom_)
        bottom_ = rect.bottom_;

    if (left_ >= right_ || top_ >= bottom_)
        *this = IntRect();
}

void IntRect::Merge(const IntRect& rect)
{
    if (Width() <= 0 || Height() <= 0)
    {
        *this = rect;
    }
    else if (rect.Width() > 0 && rect.Height() > 0)
    {
        if (rect.left_ < left_)
            left_ = rect.left_;
        if (rect.top_ < top_)
            top_ = rect.top_;
        if (rect.right_ > right_)
            right_ = rect.right_;
        if (rect.bottom_ > bottom_)
            bottom_ = rect.bottom_;
    }
}

ea::string Rect::ToString() const
{
    char tempBuffer[CONVERSION_BUFFER_LENGTH];
    sprintf(tempBuffer, "%g %g %g %g", min_.x_, min_.y_, max_.x_, max_.y_);
    return ea::string(tempBuffer);
}

ea::string IntRect::ToString() const
{
    char tempBuffer[CONVERSION_BUFFER_LENGTH];
    sprintf(tempBuffer, "%d %d %d %d", left_, top_, right_, bottom_);
    return ea::string(tempBuffer);
}

void Rect::Clip(const Rect& rect)
{
    if (rect.min_.x_ > min_.x_)
        min_.x_ = rect.min_.x_;
    if (rect.max_.x_ < max_.x_)
        max_.x_ = rect.max_.x_;
    if (rect.min_.y_ > min_.y_)
        min_.y_ = rect.min_.y_;
    if (rect.max_.y_ < max_.y_)
        max_.y_ = rect.max_.y_;

    if (min_.x_ > max_.x_ || min_.y_ > max_.y_)
    {
        min_ = Vector2(M_INFINITY, M_INFINITY);
        max_ = Vector2(-M_INFINITY, -M_INFINITY);
    }
}

}
=======
//
// Copyright (c) 2008-2020 the Urho3D project.
//
// Permission is hereby granted, free of charge, to any person obtaining a copy
// of this software and associated documentation files (the "Software"), to deal
// in the Software without restriction, including without limitation the rights
// to use, copy, modify, merge, publish, distribute, sublicense, and/or sell
// copies of the Software, and to permit persons to whom the Software is
// furnished to do so, subject to the following conditions:
//
// The above copyright notice and this permission notice shall be included in
// all copies or substantial portions of the Software.
//
// THE SOFTWARE IS PROVIDED "AS IS", WITHOUT WARRANTY OF ANY KIND, EXPRESS OR
// IMPLIED, INCLUDING BUT NOT LIMITED TO THE WARRANTIES OF MERCHANTABILITY,
// FITNESS FOR A PARTICULAR PURPOSE AND NONINFRINGEMENT. IN NO EVENT SHALL THE
// AUTHORS OR COPYRIGHT HOLDERS BE LIABLE FOR ANY CLAIM, DAMAGES OR OTHER
// LIABILITY, WHETHER IN AN ACTION OF CONTRACT, TORT OR OTHERWISE, ARISING FROM,
// OUT OF OR IN CONNECTION WITH THE SOFTWARE OR THE USE OR OTHER DEALINGS IN
// THE SOFTWARE.
//

#include "../Precompiled.h"

#include "../Math/Rect.h"

#include <cstdio>

#include "../DebugNew.h"

namespace Urho3D
{

const Rect Rect::FULL(-1.0f, -1.0f, 1.0f, 1.0f);
const Rect Rect::POSITIVE(0.0f, 0.0f, 1.0f, 1.0f);
const Rect Rect::ZERO(0.0f, 0.0f, 0.0f, 0.0f);

const IntRect IntRect::ZERO(0, 0, 0, 0);

void IntRect::Clip(const IntRect& rect)
{
    if (rect.left_ > left_)
        left_ = rect.left_;
    if (rect.right_ < right_)
        right_ = rect.right_;
    if (rect.top_ > top_)
        top_ = rect.top_;
    if (rect.bottom_ < bottom_)
        bottom_ = rect.bottom_;

    if (left_ >= right_ || top_ >= bottom_)
        *this = IntRect();
}

void IntRect::Merge(const IntRect& rect)
{
    if (Width() <= 0 || Height() <= 0)
    {
        *this = rect;
    }
    else if (rect.Width() > 0 && rect.Height() > 0)
    {
        if (rect.left_ < left_)
            left_ = rect.left_;
        if (rect.top_ < top_)
            top_ = rect.top_;
        if (rect.right_ > right_)
            right_ = rect.right_;
        if (rect.bottom_ > bottom_)
            bottom_ = rect.bottom_;
    }
}

String Rect::ToString() const
{
    char tempBuffer[CONVERSION_BUFFER_LENGTH];
    sprintf(tempBuffer, "%g %g %g %g", min_.x_, min_.y_, max_.x_, max_.y_);
    return String(tempBuffer);
}

String IntRect::ToString() const
{
    char tempBuffer[CONVERSION_BUFFER_LENGTH];
    sprintf(tempBuffer, "%d %d %d %d", left_, top_, right_, bottom_);
    return String(tempBuffer);
}

void Rect::Clip(const Rect& rect)
{
    if (rect.min_.x_ > min_.x_)
        min_.x_ = rect.min_.x_;
    if (rect.max_.x_ < max_.x_)
        max_.x_ = rect.max_.x_;
    if (rect.min_.y_ > min_.y_)
        min_.y_ = rect.min_.y_;
    if (rect.max_.y_ < max_.y_)
        max_.y_ = rect.max_.y_;

    if (min_.x_ > max_.x_ || min_.y_ > max_.y_)
    {
        min_ = Vector2(M_INFINITY, M_INFINITY);
        max_ = Vector2(-M_INFINITY, -M_INFINITY);
    }
}

}
>>>>>>> 6296d22e
<|MERGE_RESOLUTION|>--- conflicted
+++ resolved
@@ -1,6 +1,5 @@
-<<<<<<< HEAD
 //
-// Copyright (c) 2008-2019 the Urho3D project.
+// Copyright (c) 2008-2020 the Urho3D project.
 //
 // Permission is hereby granted, free of charge, to any person obtaining a copy
 // of this software and associated documentation files (the "Software"), to deal
@@ -104,112 +103,4 @@
     }
 }
 
-}
-=======
-//
-// Copyright (c) 2008-2020 the Urho3D project.
-//
-// Permission is hereby granted, free of charge, to any person obtaining a copy
-// of this software and associated documentation files (the "Software"), to deal
-// in the Software without restriction, including without limitation the rights
-// to use, copy, modify, merge, publish, distribute, sublicense, and/or sell
-// copies of the Software, and to permit persons to whom the Software is
-// furnished to do so, subject to the following conditions:
-//
-// The above copyright notice and this permission notice shall be included in
-// all copies or substantial portions of the Software.
-//
-// THE SOFTWARE IS PROVIDED "AS IS", WITHOUT WARRANTY OF ANY KIND, EXPRESS OR
-// IMPLIED, INCLUDING BUT NOT LIMITED TO THE WARRANTIES OF MERCHANTABILITY,
-// FITNESS FOR A PARTICULAR PURPOSE AND NONINFRINGEMENT. IN NO EVENT SHALL THE
-// AUTHORS OR COPYRIGHT HOLDERS BE LIABLE FOR ANY CLAIM, DAMAGES OR OTHER
-// LIABILITY, WHETHER IN AN ACTION OF CONTRACT, TORT OR OTHERWISE, ARISING FROM,
-// OUT OF OR IN CONNECTION WITH THE SOFTWARE OR THE USE OR OTHER DEALINGS IN
-// THE SOFTWARE.
-//
-
-#include "../Precompiled.h"
-
-#include "../Math/Rect.h"
-
-#include <cstdio>
-
-#include "../DebugNew.h"
-
-namespace Urho3D
-{
-
-const Rect Rect::FULL(-1.0f, -1.0f, 1.0f, 1.0f);
-const Rect Rect::POSITIVE(0.0f, 0.0f, 1.0f, 1.0f);
-const Rect Rect::ZERO(0.0f, 0.0f, 0.0f, 0.0f);
-
-const IntRect IntRect::ZERO(0, 0, 0, 0);
-
-void IntRect::Clip(const IntRect& rect)
-{
-    if (rect.left_ > left_)
-        left_ = rect.left_;
-    if (rect.right_ < right_)
-        right_ = rect.right_;
-    if (rect.top_ > top_)
-        top_ = rect.top_;
-    if (rect.bottom_ < bottom_)
-        bottom_ = rect.bottom_;
-
-    if (left_ >= right_ || top_ >= bottom_)
-        *this = IntRect();
-}
-
-void IntRect::Merge(const IntRect& rect)
-{
-    if (Width() <= 0 || Height() <= 0)
-    {
-        *this = rect;
-    }
-    else if (rect.Width() > 0 && rect.Height() > 0)
-    {
-        if (rect.left_ < left_)
-            left_ = rect.left_;
-        if (rect.top_ < top_)
-            top_ = rect.top_;
-        if (rect.right_ > right_)
-            right_ = rect.right_;
-        if (rect.bottom_ > bottom_)
-            bottom_ = rect.bottom_;
-    }
-}
-
-String Rect::ToString() const
-{
-    char tempBuffer[CONVERSION_BUFFER_LENGTH];
-    sprintf(tempBuffer, "%g %g %g %g", min_.x_, min_.y_, max_.x_, max_.y_);
-    return String(tempBuffer);
-}
-
-String IntRect::ToString() const
-{
-    char tempBuffer[CONVERSION_BUFFER_LENGTH];
-    sprintf(tempBuffer, "%d %d %d %d", left_, top_, right_, bottom_);
-    return String(tempBuffer);
-}
-
-void Rect::Clip(const Rect& rect)
-{
-    if (rect.min_.x_ > min_.x_)
-        min_.x_ = rect.min_.x_;
-    if (rect.max_.x_ < max_.x_)
-        max_.x_ = rect.max_.x_;
-    if (rect.min_.y_ > min_.y_)
-        min_.y_ = rect.min_.y_;
-    if (rect.max_.y_ < max_.y_)
-        max_.y_ = rect.max_.y_;
-
-    if (min_.x_ > max_.x_ || min_.y_ > max_.y_)
-    {
-        min_ = Vector2(M_INFINITY, M_INFINITY);
-        max_ = Vector2(-M_INFINITY, -M_INFINITY);
-    }
-}
-
-}
->>>>>>> 6296d22e
+}