<<<<<<< HEAD
//
// Copyright (c) 2008-2018 the Urho3D project.
//
// Permission is hereby granted, free of charge, to any person obtaining a copy
// of this software and associated documentation files (the "Software"), to deal
// in the Software without restriction, including without limitation the rights
// to use, copy, modify, merge, publish, distribute, sublicense, and/or sell
// copies of the Software, and to permit persons to whom the Software is
// furnished to do so, subject to the following conditions:
//
// The above copyright notice and this permission notice shall be included in
// all copies or substantial portions of the Software.
//
// THE SOFTWARE IS PROVIDED "AS IS", WITHOUT WARRANTY OF ANY KIND, EXPRESS OR
// IMPLIED, INCLUDING BUT NOT LIMITED TO THE WARRANTIES OF MERCHANTABILITY,
// FITNESS FOR A PARTICULAR PURPOSE AND NONINFRINGEMENT. IN NO EVENT SHALL THE
// AUTHORS OR COPYRIGHT HOLDERS BE LIABLE FOR ANY CLAIM, DAMAGES OR OTHER
// LIABILITY, WHETHER IN AN ACTION OF CONTRACT, TORT OR OTHERWISE, ARISING FROM,
// OUT OF OR IN CONNECTION WITH THE SOFTWARE OR THE USE OR OTHER DEALINGS IN
// THE SOFTWARE.
//

#include "../Precompiled.h"

#include "../Math/Vector2.h"

#include <cstdio>

#include "../DebugNew.h"

namespace Urho3D
{

const Vector2 Vector2::ZERO;
const Vector2 Vector2::LEFT(-1.0f, 0.0f);
const Vector2 Vector2::RIGHT(1.0f, 0.0f);
const Vector2 Vector2::UP(0.0f, 1.0f);
const Vector2 Vector2::DOWN(0.0f, -1.0f);
const Vector2 Vector2::ONE(1.0f, 1.0f);

const IntVector2 IntVector2::ZERO;
const IntVector2 IntVector2::LEFT(-1, 0);
const IntVector2 IntVector2::RIGHT(1, 0);
const IntVector2 IntVector2::UP(0, 1);
const IntVector2 IntVector2::DOWN(0, -1);
const IntVector2 IntVector2::ONE(1, 1);

String Vector2::ToString() const
{
    char tempBuffer[CONVERSION_BUFFER_LENGTH];
    sprintf(tempBuffer, "%g %g", x_, y_);
    return String(tempBuffer);
}

String IntVector2::ToString() const
{
    char tempBuffer[CONVERSION_BUFFER_LENGTH];
    sprintf(tempBuffer, "%d %d", x_, y_);
    return String(tempBuffer);
}

}
=======
//
// Copyright (c) 2008-2019 the Urho3D project.
//
// Permission is hereby granted, free of charge, to any person obtaining a copy
// of this software and associated documentation files (the "Software"), to deal
// in the Software without restriction, including without limitation the rights
// to use, copy, modify, merge, publish, distribute, sublicense, and/or sell
// copies of the Software, and to permit persons to whom the Software is
// furnished to do so, subject to the following conditions:
//
// The above copyright notice and this permission notice shall be included in
// all copies or substantial portions of the Software.
//
// THE SOFTWARE IS PROVIDED "AS IS", WITHOUT WARRANTY OF ANY KIND, EXPRESS OR
// IMPLIED, INCLUDING BUT NOT LIMITED TO THE WARRANTIES OF MERCHANTABILITY,
// FITNESS FOR A PARTICULAR PURPOSE AND NONINFRINGEMENT. IN NO EVENT SHALL THE
// AUTHORS OR COPYRIGHT HOLDERS BE LIABLE FOR ANY CLAIM, DAMAGES OR OTHER
// LIABILITY, WHETHER IN AN ACTION OF CONTRACT, TORT OR OTHERWISE, ARISING FROM,
// OUT OF OR IN CONNECTION WITH THE SOFTWARE OR THE USE OR OTHER DEALINGS IN
// THE SOFTWARE.
//

#include "../Precompiled.h"

#include "../Math/Vector2.h"

#include <cstdio>

#include "../DebugNew.h"

namespace Urho3D
{

const Vector2 Vector2::ZERO;
const Vector2 Vector2::LEFT(-1.0f, 0.0f);
const Vector2 Vector2::RIGHT(1.0f, 0.0f);
const Vector2 Vector2::UP(0.0f, 1.0f);
const Vector2 Vector2::DOWN(0.0f, -1.0f);
const Vector2 Vector2::ONE(1.0f, 1.0f);

const IntVector2 IntVector2::ZERO;
const IntVector2 IntVector2::LEFT(-1, 0);
const IntVector2 IntVector2::RIGHT(1, 0);
const IntVector2 IntVector2::UP(0, 1);
const IntVector2 IntVector2::DOWN(0, -1);
const IntVector2 IntVector2::ONE(1, 1);

String Vector2::ToString() const
{
    char tempBuffer[CONVERSION_BUFFER_LENGTH];
    sprintf(tempBuffer, "%g %g", x_, y_);
    return String(tempBuffer);
}

String IntVector2::ToString() const
{
    char tempBuffer[CONVERSION_BUFFER_LENGTH];
    sprintf(tempBuffer, "%d %d", x_, y_);
    return String(tempBuffer);
}

}
>>>>>>> a476f0c4
<|MERGE_RESOLUTION|>--- conflicted
+++ resolved
@@ -1,67 +1,3 @@
-<<<<<<< HEAD
-//
-// Copyright (c) 2008-2018 the Urho3D project.
-//
-// Permission is hereby granted, free of charge, to any person obtaining a copy
-// of this software and associated documentation files (the "Software"), to deal
-// in the Software without restriction, including without limitation the rights
-// to use, copy, modify, merge, publish, distribute, sublicense, and/or sell
-// copies of the Software, and to permit persons to whom the Software is
-// furnished to do so, subject to the following conditions:
-//
-// The above copyright notice and this permission notice shall be included in
-// all copies or substantial portions of the Software.
-//
-// THE SOFTWARE IS PROVIDED "AS IS", WITHOUT WARRANTY OF ANY KIND, EXPRESS OR
-// IMPLIED, INCLUDING BUT NOT LIMITED TO THE WARRANTIES OF MERCHANTABILITY,
-// FITNESS FOR A PARTICULAR PURPOSE AND NONINFRINGEMENT. IN NO EVENT SHALL THE
-// AUTHORS OR COPYRIGHT HOLDERS BE LIABLE FOR ANY CLAIM, DAMAGES OR OTHER
-// LIABILITY, WHETHER IN AN ACTION OF CONTRACT, TORT OR OTHERWISE, ARISING FROM,
-// OUT OF OR IN CONNECTION WITH THE SOFTWARE OR THE USE OR OTHER DEALINGS IN
-// THE SOFTWARE.
-//
-
-#include "../Precompiled.h"
-
-#include "../Math/Vector2.h"
-
-#include <cstdio>
-
-#include "../DebugNew.h"
-
-namespace Urho3D
-{
-
-const Vector2 Vector2::ZERO;
-const Vector2 Vector2::LEFT(-1.0f, 0.0f);
-const Vector2 Vector2::RIGHT(1.0f, 0.0f);
-const Vector2 Vector2::UP(0.0f, 1.0f);
-const Vector2 Vector2::DOWN(0.0f, -1.0f);
-const Vector2 Vector2::ONE(1.0f, 1.0f);
-
-const IntVector2 IntVector2::ZERO;
-const IntVector2 IntVector2::LEFT(-1, 0);
-const IntVector2 IntVector2::RIGHT(1, 0);
-const IntVector2 IntVector2::UP(0, 1);
-const IntVector2 IntVector2::DOWN(0, -1);
-const IntVector2 IntVector2::ONE(1, 1);
-
-String Vector2::ToString() const
-{
-    char tempBuffer[CONVERSION_BUFFER_LENGTH];
-    sprintf(tempBuffer, "%g %g", x_, y_);
-    return String(tempBuffer);
-}
-
-String IntVector2::ToString() const
-{
-    char tempBuffer[CONVERSION_BUFFER_LENGTH];
-    sprintf(tempBuffer, "%d %d", x_, y_);
-    return String(tempBuffer);
-}
-
-}
-=======
 //
 // Copyright (c) 2008-2019 the Urho3D project.
 //
@@ -123,5 +59,4 @@
     return String(tempBuffer);
 }
 
-}
->>>>>>> a476f0c4
+}