<<<<<<< HEAD
//
// Copyright (c) 2008-2019 the Urho3D project.
//
// Permission is hereby granted, free of charge, to any person obtaining a copy
// of this software and associated documentation files (the "Software"), to deal
// in the Software without restriction, including without limitation the rights
// to use, copy, modify, merge, publish, distribute, sublicense, and/or sell
// copies of the Software, and to permit persons to whom the Software is
// furnished to do so, subject to the following conditions:
//
// The above copyright notice and this permission notice shall be included in
// all copies or substantial portions of the Software.
//
// THE SOFTWARE IS PROVIDED "AS IS", WITHOUT WARRANTY OF ANY KIND, EXPRESS OR
// IMPLIED, INCLUDING BUT NOT LIMITED TO THE WARRANTIES OF MERCHANTABILITY,
// FITNESS FOR A PARTICULAR PURPOSE AND NONINFRINGEMENT. IN NO EVENT SHALL THE
// AUTHORS OR COPYRIGHT HOLDERS BE LIABLE FOR ANY CLAIM, DAMAGES OR OTHER
// LIABILITY, WHETHER IN AN ACTION OF CONTRACT, TORT OR OTHERWISE, ARISING FROM,
// OUT OF OR IN CONNECTION WITH THE SOFTWARE OR THE USE OR OTHER DEALINGS IN
// THE SOFTWARE.
//

#include "../Precompiled.h"

#include "../Core/Context.h"
#include "../Core/Profiler.h"
#include "../IO/Log.h"

#include "../Audio/Audio.h"
#include "../Engine/Engine.h"
#include "../Core/WorkQueue.h"
#include "../Core/Thread.h"
#include "../Graphics/Graphics.h"
#include "../Graphics/Renderer.h"
#include "../IO/FileSystem.h"
#include "../Resource/ResourceCache.h"
#include "../Resource/Localization.h"
#if URHO3D_NETWORK
#include "../Network/Network.h"
#endif
#include "../Input/Input.h"
#include "../UI/UI.h"
#if URHO3D_SYSTEMUI
#include "../SystemUI/SystemUI.h"
#endif

#ifndef MINI_URHO
#include <SDL/SDL.h>
#ifdef URHO3D_IK
#include <ik/log.h>
#include <ik/memory.h>
#endif
#endif

#include "../DebugNew.h"

namespace Urho3D
{

#ifndef MINI_URHO
// Keeps track of how many times SDL was initialised so we know when to call SDL_Quit().
static int sdlInitCounter = 0;

// Keeps track of how many times IK was initialised
static int ikInitCounter = 0;

// Reroute all messages from the ik library to the Urho3D log
static void HandleIKLog(const char* msg)
{
    URHO3D_LOGINFOF("[IK] %s", msg);
}
#endif

void EventReceiverGroup::BeginSendEvent()
{
    ++inSend_;
}

void EventReceiverGroup::EndSendEvent()
{
    assert(inSend_ > 0);
    --inSend_;

    if (inSend_ == 0 && dirty_)
    {
        /// \todo Could be optimized by erase-swap, but this keeps the receiver order
        for (unsigned i = receivers_.size() - 1; i < receivers_.size(); --i)
        {
            if (!receivers_[i])
                receivers_.erase_at(i);
        }

        dirty_ = false;
    }
}

void EventReceiverGroup::Add(Object* object)
{
    if (object)
        receivers_.push_back(object);
}

void EventReceiverGroup::Remove(Object* object)
{
    if (inSend_ > 0)
    {
        auto i = receivers_.find(object);
        if (i != receivers_.end())
        {
            (*i) = nullptr;
            dirty_ = true;
        }
    }
    else
        receivers_.erase_first(object);
}

void RemoveNamedAttribute(ea::unordered_map<StringHash, ea::vector<AttributeInfo> >& attributes, StringHash objectType, const char* name)
{
    auto i = attributes.find(objectType);
    if (i == attributes.end())
        return;

    ea::vector<AttributeInfo>& infos = i->second;

    for (auto j = infos.begin(); j != infos.end(); ++j)
    {
        if (!j->name_.comparei(name))
        {
            infos.erase(j);
            break;
        }
    }

    // If the vector became empty, erase the object type from the map
    if (infos.empty())
        attributes.erase(i);
}

Context::Context() :
    eventHandler_(nullptr)
{
#ifdef __ANDROID__
    // Always reset the random seed on Android, as the Urho3D library might not be unloaded between runs
    SetRandomSeed(1);
#endif

    // Set the main thread ID (assuming the Context is created in it)
    Thread::SetMainThread();
}

Context::~Context()
{
#ifndef MINI_URHO
    // Destroying resource cache does clear it, however some resources depend on resource cache being available when
    // destructor executes.
    if (auto* cache = GetSubsystem<ResourceCache>())
        cache->Clear();
#endif
    // Remove subsystems that use SDL in reverse order of construction, so that Graphics can shut down SDL last
    /// \todo Context should not need to know about subsystems
    RemoveSubsystem("Audio");
    RemoveSubsystem("UI");
    RemoveSubsystem("SystemUI");
    RemoveSubsystem("ResourceCache");
    RemoveSubsystem("Input");
    RemoveSubsystem("Renderer");
    RemoveSubsystem("Graphics");

    subsystems_.clear();
    factories_.clear();

    // Delete allocated event data maps
    for (auto i = eventDataMaps_.begin(); i != eventDataMaps_.end(); ++i)
        delete *i;
    eventDataMaps_.clear();
}

SharedPtr<Object> Context::CreateObject(StringHash objectType)
{
    auto i = factories_.find(objectType);
    if (i != factories_.end())
        return i->second->CreateObject();
    else
        return SharedPtr<Object>();
}

void Context::RegisterFactory(ObjectFactory* factory)
{
    if (!factory)
        return;

    auto it = factories_.find(factory->GetType());
    if (it != factories_.end())
    {
        URHO3D_LOGERRORF("Failed to register '%s' because type '%s' is already registered with same type hash.",
            factory->GetTypeName().c_str(), it->second->GetTypeName().c_str());
        assert(false);
        return;
    }
    factories_[factory->GetType()] = factory;
}

void Context::RegisterFactory(ObjectFactory* factory, const char* category)
{
    if (!factory)
        return;

    RegisterFactory(factory);
    if (CStringLength(category))
        objectCategories_[category].push_back(factory->GetType());
}

void Context::RemoveFactory(StringHash type)
{
    factories_.erase(type);
}

void Context::RemoveFactory(StringHash type, const char* category)
{
    RemoveFactory(type);
    if (CStringLength(category))
        objectCategories_[category].erase_first_unsorted(type);
}

void Context::RegisterSubsystem(Object* object, StringHash type)
{
    if (!object)
        return;

    bool isTypeValid = false;
    for (const TypeInfo* typeInfo = object->GetTypeInfo(); typeInfo != nullptr && !isTypeValid; typeInfo = typeInfo->GetBaseTypeInfo())
        isTypeValid = typeInfo->GetType() == type;

    if (isTypeValid)
        subsystems_[type] = object;
    else
        URHO3D_LOGERROR("Type supplied to RegisterSubsystem() does not belong to object inheritance hierarchy.");
}

void Context::RegisterSubsystem(Object* object)
{
    if (!object)
        return;

    subsystems_[object->GetType()] = object;
}

void Context::RemoveSubsystem(StringHash objectType)
{
    auto i = subsystems_.find(objectType);
    if (i != subsystems_.end())
        subsystems_.erase(i);
}

AttributeHandle Context::RegisterAttribute(StringHash objectType, const AttributeInfo& attr)
{
    // None or pointer types can not be supported
    if (attr.type_ == VAR_NONE || attr.type_ == VAR_VOIDPTR || attr.type_ == VAR_PTR)
    {
        URHO3D_LOGWARNING("Attempt to register unsupported attribute type {} to class {}", Variant::GetTypeName(attr.type_),
            GetTypeName(objectType));
        return AttributeHandle();
    }

    // Only SharedPtr<> of Serializable or it's subclasses are supported in attributes
    if (attr.type_ == VAR_CUSTOM && !attr.defaultValue_.IsCustomType<SharedPtr<Serializable>>())
    {
        URHO3D_LOGWARNING("Attempt to register unsupported attribute of custom type to class {}", GetTypeName(objectType));
        return AttributeHandle();
    }

    AttributeHandle handle;

    ea::vector<AttributeInfo>& objectAttributes = attributes_[objectType];
    objectAttributes.push_back(attr);
    handle.attributeInfo_ = &objectAttributes.back();

    if (attr.mode_ & AM_NET)
    {
        ea::vector<AttributeInfo>& objectNetworkAttributes = networkAttributes_[objectType];
        objectNetworkAttributes.push_back(attr);
        handle.networkAttributeInfo_ = &objectNetworkAttributes.back();
    }
    return handle;
}

void Context::RemoveAttribute(StringHash objectType, const char* name)
{
    RemoveNamedAttribute(attributes_, objectType, name);
    RemoveNamedAttribute(networkAttributes_, objectType, name);
}

void Context::RemoveAllAttributes(StringHash objectType)
{
    attributes_.erase(objectType);
    networkAttributes_.erase(objectType);
}

void Context::UpdateAttributeDefaultValue(StringHash objectType, const char* name, const Variant& defaultValue)
{
    AttributeInfo* info = GetAttribute(objectType, name);
    if (info)
        info->defaultValue_ = defaultValue;
}

VariantMap& Context::GetEventDataMap()
{
    unsigned nestingLevel = eventSenders_.size();
    while (eventDataMaps_.size() < nestingLevel + 1)
        eventDataMaps_.push_back(new VariantMap());

    VariantMap& ret = *eventDataMaps_[nestingLevel];
    ret.clear();
    return ret;
}

#ifndef MINI_URHO
bool Context::RequireSDL(unsigned int sdlFlags)
{
    // Always increment, the caller must match with ReleaseSDL(), regardless of
    // what happens.
    ++sdlInitCounter;

    // Need to call SDL_Init() at least once before SDL_InitSubsystem()
    if (sdlInitCounter == 1)
    {
        URHO3D_LOGDEBUG("Initialising SDL");
        if (SDL_Init(0) != 0)
        {
            URHO3D_LOGERRORF("Failed to initialise SDL: %s", SDL_GetError());
            return false;
        }
    }

    Uint32 remainingFlags = sdlFlags & ~SDL_WasInit(0);
    if (remainingFlags != 0)
    {
        if (SDL_InitSubSystem(remainingFlags) != 0)
        {
            URHO3D_LOGERRORF("Failed to initialise SDL subsystem: %s", SDL_GetError());
            return false;
        }
    }

    return true;
}

void Context::ReleaseSDL()
{
    --sdlInitCounter;

    if (sdlInitCounter == 0)
    {
        URHO3D_LOGDEBUG("Quitting SDL");
        SDL_QuitSubSystem(SDL_INIT_EVERYTHING);
        SDL_Quit();
    }

    if (sdlInitCounter < 0)
        URHO3D_LOGERROR("Too many calls to Context::ReleaseSDL()!");
}

#ifdef URHO3D_IK
void Context::RequireIK()
{
    // Always increment, the caller must match with ReleaseSDL(), regardless of
    // what happens.
    ++ikInitCounter;

    if (ikInitCounter == 1)
    {
        URHO3D_LOGDEBUG("Initialising Inverse Kinematics library");
        ik_memory_init();
        ik_log_init(IK_LOG_NONE);
        ik_log_register_listener(HandleIKLog);
    }
}

void Context::ReleaseIK()
{
    --ikInitCounter;

    if (ikInitCounter == 0)
    {
        URHO3D_LOGDEBUG("De-initialising Inverse Kinematics library");
        ik_log_unregister_listener(HandleIKLog);
        ik_log_deinit();
        ik_memory_deinit();
    }

    if (ikInitCounter < 0)
        URHO3D_LOGERROR("Too many calls to Context::ReleaseIK()");
}
#endif // ifdef URHO3D_IK
#endif // ifndef MINI_URHO

void Context::CopyBaseAttributes(StringHash baseType, StringHash derivedType)
{
    // Prevent endless loop if mistakenly copying attributes from same class as derived
    if (baseType == derivedType)
    {
        URHO3D_LOGWARNING("Attempt to copy base attributes to itself for class " + GetTypeName(baseType));
        return;
    }

    const ea::vector<AttributeInfo>* baseAttributes = GetAttributes(baseType);
    if (baseAttributes)
    {
        for (unsigned i = 0; i < baseAttributes->size(); ++i)
        {
            const AttributeInfo& attr = baseAttributes->at(i);
            attributes_[derivedType].push_back(attr);
            if (attr.mode_ & AM_NET)
                networkAttributes_[derivedType].push_back(attr);
        }
    }
}

Object* Context::GetSubsystem(StringHash type) const
{
    auto i = subsystems_.find(type);
    if (i != subsystems_.end())
        return i->second;
    else
        return nullptr;
}

const Variant& Context::GetGlobalVar(StringHash key) const
{
    auto i = globalVars_.find(key);
    return i != globalVars_.end() ? i->second : Variant::EMPTY;
}

void Context::SetGlobalVar(StringHash key, const Variant& value)
{
    globalVars_[key] = value;
}

Object* Context::GetEventSender() const
{
    if (!eventSenders_.empty())
        return eventSenders_.back();
    else
        return nullptr;
}

const ea::string& Context::GetTypeName(StringHash objectType) const
{
    // Search factories to find the hash-to-name mapping
    auto i = factories_.find(objectType);
    return i != factories_.end() ? i->second->GetTypeName() : EMPTY_STRING;
}

AttributeInfo* Context::GetAttribute(StringHash objectType, const char* name)
{
    auto i = attributes_.find(objectType);
    if (i == attributes_.end())
        return nullptr;

    ea::vector<AttributeInfo>& infos = i->second;

    for (auto j = infos.begin(); j != infos.end(); ++j)
    {
        if (!j->name_.comparei(name))
            return &(*j);
    }

    return nullptr;
}

void Context::AddEventReceiver(Object* receiver, StringHash eventType)
{
    SharedPtr<EventReceiverGroup>& group = eventReceivers_[eventType];
    if (!group)
        group = new EventReceiverGroup();
    group->Add(receiver);
}

void Context::AddEventReceiver(Object* receiver, Object* sender, StringHash eventType)
{
    SharedPtr<EventReceiverGroup>& group = specificEventReceivers_[sender][eventType];
    if (!group)
        group = new EventReceiverGroup();
    group->Add(receiver);
}

void Context::RemoveEventSender(Object* sender)
{
    auto i = specificEventReceivers_.find(
        sender);
    if (i != specificEventReceivers_.end())
    {
        for (auto j = i->second.begin(); j != i->second.end(); ++j)
        {
            for (auto k = j->second->receivers_.begin(); k !=
                j->second->receivers_.end(); ++k)
            {
                Object* receiver = *k;
                if (receiver)
                    receiver->RemoveEventSender(sender);
            }
        }
        specificEventReceivers_.erase(i);
    }
}

void Context::RemoveEventReceiver(Object* receiver, StringHash eventType)
{
    EventReceiverGroup* group = GetEventReceivers(eventType);
    if (group)
        group->Remove(receiver);
}

void Context::RemoveEventReceiver(Object* receiver, Object* sender, StringHash eventType)
{
    EventReceiverGroup* group = GetEventReceivers(sender, eventType);
    if (group)
        group->Remove(receiver);
}

void Context::BeginSendEvent(Object* sender, StringHash eventType)
{
    eventSenders_.push_back(sender);
}

void Context::EndSendEvent()
{
    eventSenders_.pop_back();
}

void Context::RegisterSubsystem(Engine* subsystem)
{
    engine_ = subsystem;
    RegisterSubsystem((Object*)subsystem);
}

void Context::RegisterSubsystem(Time* subsystem)
{
    time_ = subsystem;
    RegisterSubsystem((Object*) subsystem);
}

void Context::RegisterSubsystem(WorkQueue* subsystem)
{
    workQueue_ = subsystem;
    RegisterSubsystem((Object*) subsystem);
}
void Context::RegisterSubsystem(FileSystem* subsystem)
{
    fileSystem_ = subsystem;
    RegisterSubsystem((Object*) subsystem);
}
#if URHO3D_LOGGING
void Context::RegisterSubsystem(Log* subsystem)
{
    log_ = subsystem;
    RegisterSubsystem((Object*) subsystem);
}
#endif
void Context::RegisterSubsystem(ResourceCache* subsystem)
{
    cache_ = subsystem;
    RegisterSubsystem((Object*) subsystem);
}

void Context::RegisterSubsystem(Localization* subsystem)
{
    l18n_ = subsystem;
    RegisterSubsystem((Object*) subsystem);
}
#if URHO3D_NETWORK
void Context::RegisterSubsystem(Network* subsystem)
{
    network_ = subsystem;
    RegisterSubsystem((Object*) subsystem);
}
#endif
void Context::RegisterSubsystem(Input* subsystem)
{
    input_ = subsystem;
    RegisterSubsystem((Object*) subsystem);
}

void Context::RegisterSubsystem(Audio* subsystem)
{
    audio_ = subsystem;
    RegisterSubsystem((Object*) subsystem);
}

void Context::RegisterSubsystem(UI* subsystem)
{
    ui_ = subsystem;
    RegisterSubsystem((Object*) subsystem);
}
#if URHO3D_SYSTEMUI
void Context::RegisterSubsystem(SystemUI* subsystem)
{
    systemUi_ = subsystem;
    RegisterSubsystem((Object*) subsystem);
}
#endif
void Context::RegisterSubsystem(Graphics* subsystem)
{
    graphics_ = subsystem;
    RegisterSubsystem((Object*) subsystem);
}

void Context::RegisterSubsystem(Renderer* subsystem)
{
    renderer_ = subsystem;
    RegisterSubsystem((Object*) subsystem);
}

}
=======
//
// Copyright (c) 2008-2019 the Urho3D project.
//
// Permission is hereby granted, free of charge, to any person obtaining a copy
// of this software and associated documentation files (the "Software"), to deal
// in the Software without restriction, including without limitation the rights
// to use, copy, modify, merge, publish, distribute, sublicense, and/or sell
// copies of the Software, and to permit persons to whom the Software is
// furnished to do so, subject to the following conditions:
//
// The above copyright notice and this permission notice shall be included in
// all copies or substantial portions of the Software.
//
// THE SOFTWARE IS PROVIDED "AS IS", WITHOUT WARRANTY OF ANY KIND, EXPRESS OR
// IMPLIED, INCLUDING BUT NOT LIMITED TO THE WARRANTIES OF MERCHANTABILITY,
// FITNESS FOR A PARTICULAR PURPOSE AND NONINFRINGEMENT. IN NO EVENT SHALL THE
// AUTHORS OR COPYRIGHT HOLDERS BE LIABLE FOR ANY CLAIM, DAMAGES OR OTHER
// LIABILITY, WHETHER IN AN ACTION OF CONTRACT, TORT OR OTHERWISE, ARISING FROM,
// OUT OF OR IN CONNECTION WITH THE SOFTWARE OR THE USE OR OTHER DEALINGS IN
// THE SOFTWARE.
//

#include "../Precompiled.h"

#include "../Core/Context.h"
#include "../Core/EventProfiler.h"
#include "../IO/Log.h"

#ifndef MINI_URHO
#include <SDL/SDL.h>
#ifdef URHO3D_IK
#include <ik/log.h>
#include <ik/memory.h>
#endif
#endif

#include "../DebugNew.h"

namespace Urho3D
{

#ifndef MINI_URHO
// Keeps track of how many times SDL was initialised so we know when to call SDL_Quit().
static int sdlInitCounter = 0;

// Keeps track of how many times IK was initialised
static int ikInitCounter = 0;

// Reroute all messages from the ik library to the Urho3D log
static void HandleIKLog(const char* msg)
{
    URHO3D_LOGINFOF("[IK] %s", msg);
}
#endif


void EventReceiverGroup::BeginSendEvent()
{
    ++inSend_;
}

void EventReceiverGroup::EndSendEvent()
{
    assert(inSend_ > 0);
    --inSend_;

    if (inSend_ == 0 && dirty_)
    {
        /// \todo Could be optimized by erase-swap, but this keeps the receiver order
        for (unsigned i = receivers_.Size() - 1; i < receivers_.Size(); --i)
        {
            if (!receivers_[i])
                receivers_.Erase(i);
        }

        dirty_ = false;
    }
}

void EventReceiverGroup::Add(Object* object)
{
    if (object)
        receivers_.Push(object);
}

void EventReceiverGroup::Remove(Object* object)
{
    if (inSend_ > 0)
    {
        PODVector<Object*>::Iterator i = receivers_.Find(object);
        if (i != receivers_.End())
        {
            (*i) = nullptr;
            dirty_ = true;
        }
    }
    else
        receivers_.Remove(object);
}

void RemoveNamedAttribute(HashMap<StringHash, Vector<AttributeInfo> >& attributes, StringHash objectType, const char* name)
{
    HashMap<StringHash, Vector<AttributeInfo> >::Iterator i = attributes.Find(objectType);
    if (i == attributes.End())
        return;

    Vector<AttributeInfo>& infos = i->second_;

    for (Vector<AttributeInfo>::Iterator j = infos.Begin(); j != infos.End(); ++j)
    {
        if (!j->name_.Compare(name, true))
        {
            infos.Erase(j);
            break;
        }
    }

    // If the vector became empty, erase the object type from the map
    if (infos.Empty())
        attributes.Erase(i);
}

Context::Context() :
    eventHandler_(nullptr)
{
#ifdef __ANDROID__
    // Always reset the random seed on Android, as the Urho3D library might not be unloaded between runs
    SetRandomSeed(1);
#endif

    // Set the main thread ID (assuming the Context is created in it)
    Thread::SetMainThread();
}

Context::~Context()
{
    // Remove subsystems that use SDL in reverse order of construction, so that Graphics can shut down SDL last
    /// \todo Context should not need to know about subsystems
    RemoveSubsystem("Audio");
    RemoveSubsystem("UI");
    RemoveSubsystem("Input");
    RemoveSubsystem("Renderer");
    RemoveSubsystem("Graphics");

    subsystems_.Clear();
    factories_.Clear();

    // Delete allocated event data maps
    for (PODVector<VariantMap*>::Iterator i = eventDataMaps_.Begin(); i != eventDataMaps_.End(); ++i)
        delete *i;
    eventDataMaps_.Clear();
}

SharedPtr<Object> Context::CreateObject(StringHash objectType)
{
    HashMap<StringHash, SharedPtr<ObjectFactory> >::ConstIterator i = factories_.Find(objectType);
    if (i != factories_.End())
        return i->second_->CreateObject();
    else
        return SharedPtr<Object>();
}

void Context::RegisterFactory(ObjectFactory* factory)
{
    if (!factory)
        return;

    factories_[factory->GetType()] = factory;
}

void Context::RegisterFactory(ObjectFactory* factory, const char* category)
{
    if (!factory)
        return;

    RegisterFactory(factory);
    if (String::CStringLength(category))
        objectCategories_[category].Push(factory->GetType());
}

void Context::RegisterSubsystem(Object* object)
{
    if (!object)
        return;

    subsystems_[object->GetType()] = object;
}

void Context::RemoveSubsystem(StringHash objectType)
{
    HashMap<StringHash, SharedPtr<Object> >::Iterator i = subsystems_.Find(objectType);
    if (i != subsystems_.End())
        subsystems_.Erase(i);
}

AttributeHandle Context::RegisterAttribute(StringHash objectType, const AttributeInfo& attr)
{
    // None or pointer types can not be supported
    if (attr.type_ == VAR_NONE || attr.type_ == VAR_VOIDPTR || attr.type_ == VAR_PTR
        || attr.type_ == VAR_CUSTOM_HEAP || attr.type_ == VAR_CUSTOM_STACK)
    {
        URHO3D_LOGWARNING("Attempt to register unsupported attribute type " + Variant::GetTypeName(attr.type_) + " to class " +
            GetTypeName(objectType));
        return AttributeHandle();
    }

    AttributeHandle handle;

    Vector<AttributeInfo>& objectAttributes = attributes_[objectType];
    objectAttributes.Push(attr);
    handle.attributeInfo_ = &objectAttributes.Back();

    if (attr.mode_ & AM_NET)
    {
        Vector<AttributeInfo>& objectNetworkAttributes = networkAttributes_[objectType];
        objectNetworkAttributes.Push(attr);
        handle.networkAttributeInfo_ = &objectNetworkAttributes.Back();
    }
    return handle;
}

void Context::RemoveAttribute(StringHash objectType, const char* name)
{
    RemoveNamedAttribute(attributes_, objectType, name);
    RemoveNamedAttribute(networkAttributes_, objectType, name);
}

void Context::RemoveAllAttributes(StringHash objectType)
{
    attributes_.Erase(objectType);
    networkAttributes_.Erase(objectType);
}

void Context::UpdateAttributeDefaultValue(StringHash objectType, const char* name, const Variant& defaultValue)
{
    AttributeInfo* info = GetAttribute(objectType, name);
    if (info)
        info->defaultValue_ = defaultValue;
}

VariantMap& Context::GetEventDataMap()
{
    unsigned nestingLevel = eventSenders_.Size();
    while (eventDataMaps_.Size() < nestingLevel + 1)
        eventDataMaps_.Push(new VariantMap());

    VariantMap& ret = *eventDataMaps_[nestingLevel];
    ret.Clear();
    return ret;
}

#ifndef MINI_URHO
bool Context::RequireSDL(unsigned int sdlFlags)
{
    // Always increment, the caller must match with ReleaseSDL(), regardless of
    // what happens.
    ++sdlInitCounter;

    // Need to call SDL_Init() at least once before SDL_InitSubsystem()
    if (sdlInitCounter == 1)
    {
        URHO3D_LOGDEBUG("Initialising SDL");
        if (SDL_Init(0) != 0)
        {
            URHO3D_LOGERRORF("Failed to initialise SDL: %s", SDL_GetError());
            return false;
        }
    }

    Uint32 remainingFlags = sdlFlags & ~SDL_WasInit(0);
    if (remainingFlags != 0)
    {
        if (SDL_InitSubSystem(remainingFlags) != 0)
        {
            URHO3D_LOGERRORF("Failed to initialise SDL subsystem: %s", SDL_GetError());
            return false;
        }
    }

    return true;
}

void Context::ReleaseSDL()
{
    --sdlInitCounter;

    if (sdlInitCounter == 0)
    {
        URHO3D_LOGDEBUG("Quitting SDL");
        SDL_QuitSubSystem(SDL_INIT_EVERYTHING);
        SDL_Quit();
    }

    if (sdlInitCounter < 0)
        URHO3D_LOGERROR("Too many calls to Context::ReleaseSDL()!");
}

#ifdef URHO3D_IK
void Context::RequireIK()
{
    // Always increment, the caller must match with ReleaseIK(), regardless of
    // what happens.
    ++ikInitCounter;

    if (ikInitCounter == 1)
    {
        URHO3D_LOGDEBUG("Initialising Inverse Kinematics library");
        ik_memory_init();
        ik_log_init(IK_LOG_NONE);
        ik_log_register_listener(HandleIKLog);
    }
}

void Context::ReleaseIK()
{
    --ikInitCounter;

    if (ikInitCounter == 0)
    {
        URHO3D_LOGDEBUG("De-initialising Inverse Kinematics library");
        ik_log_unregister_listener(HandleIKLog);
        ik_log_deinit();
        ik_memory_deinit();
    }

    if (ikInitCounter < 0)
        URHO3D_LOGERROR("Too many calls to Context::ReleaseIK()");
}
#endif // ifdef URHO3D_IK
#endif // ifndef MINI_URHO

void Context::CopyBaseAttributes(StringHash baseType, StringHash derivedType)
{
    // Prevent endless loop if mistakenly copying attributes from same class as derived
    if (baseType == derivedType)
    {
        URHO3D_LOGWARNING("Attempt to copy base attributes to itself for class " + GetTypeName(baseType));
        return;
    }

    const Vector<AttributeInfo>* baseAttributes = GetAttributes(baseType);
    if (baseAttributes)
    {
        for (unsigned i = 0; i < baseAttributes->Size(); ++i)
        {
            const AttributeInfo& attr = baseAttributes->At(i);
            attributes_[derivedType].Push(attr);
            if (attr.mode_ & AM_NET)
                networkAttributes_[derivedType].Push(attr);
        }
    }
}

Object* Context::GetSubsystem(StringHash type) const
{
    HashMap<StringHash, SharedPtr<Object> >::ConstIterator i = subsystems_.Find(type);
    if (i != subsystems_.End())
        return i->second_;
    else
        return nullptr;
}

const Variant& Context::GetGlobalVar(StringHash key) const
{
    VariantMap::ConstIterator i = globalVars_.Find(key);
    return i != globalVars_.End() ? i->second_ : Variant::EMPTY;
}

void Context::SetGlobalVar(StringHash key, const Variant& value)
{
    globalVars_[key] = value;
}

Object* Context::GetEventSender() const
{
    if (!eventSenders_.Empty())
        return eventSenders_.Back();
    else
        return nullptr;
}

const String& Context::GetTypeName(StringHash objectType) const
{
    // Search factories to find the hash-to-name mapping
    HashMap<StringHash, SharedPtr<ObjectFactory> >::ConstIterator i = factories_.Find(objectType);
    return i != factories_.End() ? i->second_->GetTypeName() : String::EMPTY;
}

AttributeInfo* Context::GetAttribute(StringHash objectType, const char* name)
{
    HashMap<StringHash, Vector<AttributeInfo> >::Iterator i = attributes_.Find(objectType);
    if (i == attributes_.End())
        return nullptr;

    Vector<AttributeInfo>& infos = i->second_;

    for (Vector<AttributeInfo>::Iterator j = infos.Begin(); j != infos.End(); ++j)
    {
        if (!j->name_.Compare(name, true))
            return &(*j);
    }

    return nullptr;
}

void Context::AddEventReceiver(Object* receiver, StringHash eventType)
{
    SharedPtr<EventReceiverGroup>& group = eventReceivers_[eventType];
    if (!group)
        group = new EventReceiverGroup();
    group->Add(receiver);
}

void Context::AddEventReceiver(Object* receiver, Object* sender, StringHash eventType)
{
    SharedPtr<EventReceiverGroup>& group = specificEventReceivers_[sender][eventType];
    if (!group)
        group = new EventReceiverGroup();
    group->Add(receiver);
}

void Context::RemoveEventSender(Object* sender)
{
    HashMap<Object*, HashMap<StringHash, SharedPtr<EventReceiverGroup> > >::Iterator i = specificEventReceivers_.Find(sender);
    if (i != specificEventReceivers_.End())
    {
        for (HashMap<StringHash, SharedPtr<EventReceiverGroup> >::Iterator j = i->second_.Begin(); j != i->second_.End(); ++j)
        {
            for (PODVector<Object*>::Iterator k = j->second_->receivers_.Begin(); k != j->second_->receivers_.End(); ++k)
            {
                Object* receiver = *k;
                if (receiver)
                    receiver->RemoveEventSender(sender);
            }
        }
        specificEventReceivers_.Erase(i);
    }
}

void Context::RemoveEventReceiver(Object* receiver, StringHash eventType)
{
    EventReceiverGroup* group = GetEventReceivers(eventType);
    if (group)
        group->Remove(receiver);
}

void Context::RemoveEventReceiver(Object* receiver, Object* sender, StringHash eventType)
{
    EventReceiverGroup* group = GetEventReceivers(sender, eventType);
    if (group)
        group->Remove(receiver);
}

void Context::BeginSendEvent(Object* sender, StringHash eventType)
{
#ifdef URHO3D_PROFILING
    if (EventProfiler::IsActive())
    {
        auto* eventProfiler = GetSubsystem<EventProfiler>();
        if (eventProfiler)
            eventProfiler->BeginBlock(eventType);
    }
#endif

    eventSenders_.Push(sender);
}

void Context::EndSendEvent()
{
    eventSenders_.Pop();

#ifdef URHO3D_PROFILING
    if (EventProfiler::IsActive())
    {
        auto* eventProfiler = GetSubsystem<EventProfiler>();
        if (eventProfiler)
            eventProfiler->EndBlock();
    }
#endif
}

}
>>>>>>> 61258e20
<|MERGE_RESOLUTION|>--- conflicted
+++ resolved
@@ -1,4 +1,3 @@
-<<<<<<< HEAD
 //
 // Copyright (c) 2008-2019 the Urho3D project.
 //
@@ -365,7 +364,7 @@
 #ifdef URHO3D_IK
 void Context::RequireIK()
 {
-    // Always increment, the caller must match with ReleaseSDL(), regardless of
+    // Always increment, the caller must match with ReleaseIK(), regardless of
     // what happens.
     ++ikInitCounter;
 
@@ -613,488 +612,4 @@
     RegisterSubsystem((Object*) subsystem);
 }
 
-}
-=======
-//
-// Copyright (c) 2008-2019 the Urho3D project.
-//
-// Permission is hereby granted, free of charge, to any person obtaining a copy
-// of this software and associated documentation files (the "Software"), to deal
-// in the Software without restriction, including without limitation the rights
-// to use, copy, modify, merge, publish, distribute, sublicense, and/or sell
-// copies of the Software, and to permit persons to whom the Software is
-// furnished to do so, subject to the following conditions:
-//
-// The above copyright notice and this permission notice shall be included in
-// all copies or substantial portions of the Software.
-//
-// THE SOFTWARE IS PROVIDED "AS IS", WITHOUT WARRANTY OF ANY KIND, EXPRESS OR
-// IMPLIED, INCLUDING BUT NOT LIMITED TO THE WARRANTIES OF MERCHANTABILITY,
-// FITNESS FOR A PARTICULAR PURPOSE AND NONINFRINGEMENT. IN NO EVENT SHALL THE
-// AUTHORS OR COPYRIGHT HOLDERS BE LIABLE FOR ANY CLAIM, DAMAGES OR OTHER
-// LIABILITY, WHETHER IN AN ACTION OF CONTRACT, TORT OR OTHERWISE, ARISING FROM,
-// OUT OF OR IN CONNECTION WITH THE SOFTWARE OR THE USE OR OTHER DEALINGS IN
-// THE SOFTWARE.
-//
-
-#include "../Precompiled.h"
-
-#include "../Core/Context.h"
-#include "../Core/EventProfiler.h"
-#include "../IO/Log.h"
-
-#ifndef MINI_URHO
-#include <SDL/SDL.h>
-#ifdef URHO3D_IK
-#include <ik/log.h>
-#include <ik/memory.h>
-#endif
-#endif
-
-#include "../DebugNew.h"
-
-namespace Urho3D
-{
-
-#ifndef MINI_URHO
-// Keeps track of how many times SDL was initialised so we know when to call SDL_Quit().
-static int sdlInitCounter = 0;
-
-// Keeps track of how many times IK was initialised
-static int ikInitCounter = 0;
-
-// Reroute all messages from the ik library to the Urho3D log
-static void HandleIKLog(const char* msg)
-{
-    URHO3D_LOGINFOF("[IK] %s", msg);
-}
-#endif
-
-
-void EventReceiverGroup::BeginSendEvent()
-{
-    ++inSend_;
-}
-
-void EventReceiverGroup::EndSendEvent()
-{
-    assert(inSend_ > 0);
-    --inSend_;
-
-    if (inSend_ == 0 && dirty_)
-    {
-        /// \todo Could be optimized by erase-swap, but this keeps the receiver order
-        for (unsigned i = receivers_.Size() - 1; i < receivers_.Size(); --i)
-        {
-            if (!receivers_[i])
-                receivers_.Erase(i);
-        }
-
-        dirty_ = false;
-    }
-}
-
-void EventReceiverGroup::Add(Object* object)
-{
-    if (object)
-        receivers_.Push(object);
-}
-
-void EventReceiverGroup::Remove(Object* object)
-{
-    if (inSend_ > 0)
-    {
-        PODVector<Object*>::Iterator i = receivers_.Find(object);
-        if (i != receivers_.End())
-        {
-            (*i) = nullptr;
-            dirty_ = true;
-        }
-    }
-    else
-        receivers_.Remove(object);
-}
-
-void RemoveNamedAttribute(HashMap<StringHash, Vector<AttributeInfo> >& attributes, StringHash objectType, const char* name)
-{
-    HashMap<StringHash, Vector<AttributeInfo> >::Iterator i = attributes.Find(objectType);
-    if (i == attributes.End())
-        return;
-
-    Vector<AttributeInfo>& infos = i->second_;
-
-    for (Vector<AttributeInfo>::Iterator j = infos.Begin(); j != infos.End(); ++j)
-    {
-        if (!j->name_.Compare(name, true))
-        {
-            infos.Erase(j);
-            break;
-        }
-    }
-
-    // If the vector became empty, erase the object type from the map
-    if (infos.Empty())
-        attributes.Erase(i);
-}
-
-Context::Context() :
-    eventHandler_(nullptr)
-{
-#ifdef __ANDROID__
-    // Always reset the random seed on Android, as the Urho3D library might not be unloaded between runs
-    SetRandomSeed(1);
-#endif
-
-    // Set the main thread ID (assuming the Context is created in it)
-    Thread::SetMainThread();
-}
-
-Context::~Context()
-{
-    // Remove subsystems that use SDL in reverse order of construction, so that Graphics can shut down SDL last
-    /// \todo Context should not need to know about subsystems
-    RemoveSubsystem("Audio");
-    RemoveSubsystem("UI");
-    RemoveSubsystem("Input");
-    RemoveSubsystem("Renderer");
-    RemoveSubsystem("Graphics");
-
-    subsystems_.Clear();
-    factories_.Clear();
-
-    // Delete allocated event data maps
-    for (PODVector<VariantMap*>::Iterator i = eventDataMaps_.Begin(); i != eventDataMaps_.End(); ++i)
-        delete *i;
-    eventDataMaps_.Clear();
-}
-
-SharedPtr<Object> Context::CreateObject(StringHash objectType)
-{
-    HashMap<StringHash, SharedPtr<ObjectFactory> >::ConstIterator i = factories_.Find(objectType);
-    if (i != factories_.End())
-        return i->second_->CreateObject();
-    else
-        return SharedPtr<Object>();
-}
-
-void Context::RegisterFactory(ObjectFactory* factory)
-{
-    if (!factory)
-        return;
-
-    factories_[factory->GetType()] = factory;
-}
-
-void Context::RegisterFactory(ObjectFactory* factory, const char* category)
-{
-    if (!factory)
-        return;
-
-    RegisterFactory(factory);
-    if (String::CStringLength(category))
-        objectCategories_[category].Push(factory->GetType());
-}
-
-void Context::RegisterSubsystem(Object* object)
-{
-    if (!object)
-        return;
-
-    subsystems_[object->GetType()] = object;
-}
-
-void Context::RemoveSubsystem(StringHash objectType)
-{
-    HashMap<StringHash, SharedPtr<Object> >::Iterator i = subsystems_.Find(objectType);
-    if (i != subsystems_.End())
-        subsystems_.Erase(i);
-}
-
-AttributeHandle Context::RegisterAttribute(StringHash objectType, const AttributeInfo& attr)
-{
-    // None or pointer types can not be supported
-    if (attr.type_ == VAR_NONE || attr.type_ == VAR_VOIDPTR || attr.type_ == VAR_PTR
-        || attr.type_ == VAR_CUSTOM_HEAP || attr.type_ == VAR_CUSTOM_STACK)
-    {
-        URHO3D_LOGWARNING("Attempt to register unsupported attribute type " + Variant::GetTypeName(attr.type_) + " to class " +
-            GetTypeName(objectType));
-        return AttributeHandle();
-    }
-
-    AttributeHandle handle;
-
-    Vector<AttributeInfo>& objectAttributes = attributes_[objectType];
-    objectAttributes.Push(attr);
-    handle.attributeInfo_ = &objectAttributes.Back();
-
-    if (attr.mode_ & AM_NET)
-    {
-        Vector<AttributeInfo>& objectNetworkAttributes = networkAttributes_[objectType];
-        objectNetworkAttributes.Push(attr);
-        handle.networkAttributeInfo_ = &objectNetworkAttributes.Back();
-    }
-    return handle;
-}
-
-void Context::RemoveAttribute(StringHash objectType, const char* name)
-{
-    RemoveNamedAttribute(attributes_, objectType, name);
-    RemoveNamedAttribute(networkAttributes_, objectType, name);
-}
-
-void Context::RemoveAllAttributes(StringHash objectType)
-{
-    attributes_.Erase(objectType);
-    networkAttributes_.Erase(objectType);
-}
-
-void Context::UpdateAttributeDefaultValue(StringHash objectType, const char* name, const Variant& defaultValue)
-{
-    AttributeInfo* info = GetAttribute(objectType, name);
-    if (info)
-        info->defaultValue_ = defaultValue;
-}
-
-VariantMap& Context::GetEventDataMap()
-{
-    unsigned nestingLevel = eventSenders_.Size();
-    while (eventDataMaps_.Size() < nestingLevel + 1)
-        eventDataMaps_.Push(new VariantMap());
-
-    VariantMap& ret = *eventDataMaps_[nestingLevel];
-    ret.Clear();
-    return ret;
-}
-
-#ifndef MINI_URHO
-bool Context::RequireSDL(unsigned int sdlFlags)
-{
-    // Always increment, the caller must match with ReleaseSDL(), regardless of
-    // what happens.
-    ++sdlInitCounter;
-
-    // Need to call SDL_Init() at least once before SDL_InitSubsystem()
-    if (sdlInitCounter == 1)
-    {
-        URHO3D_LOGDEBUG("Initialising SDL");
-        if (SDL_Init(0) != 0)
-        {
-            URHO3D_LOGERRORF("Failed to initialise SDL: %s", SDL_GetError());
-            return false;
-        }
-    }
-
-    Uint32 remainingFlags = sdlFlags & ~SDL_WasInit(0);
-    if (remainingFlags != 0)
-    {
-        if (SDL_InitSubSystem(remainingFlags) != 0)
-        {
-            URHO3D_LOGERRORF("Failed to initialise SDL subsystem: %s", SDL_GetError());
-            return false;
-        }
-    }
-
-    return true;
-}
-
-void Context::ReleaseSDL()
-{
-    --sdlInitCounter;
-
-    if (sdlInitCounter == 0)
-    {
-        URHO3D_LOGDEBUG("Quitting SDL");
-        SDL_QuitSubSystem(SDL_INIT_EVERYTHING);
-        SDL_Quit();
-    }
-
-    if (sdlInitCounter < 0)
-        URHO3D_LOGERROR("Too many calls to Context::ReleaseSDL()!");
-}
-
-#ifdef URHO3D_IK
-void Context::RequireIK()
-{
-    // Always increment, the caller must match with ReleaseIK(), regardless of
-    // what happens.
-    ++ikInitCounter;
-
-    if (ikInitCounter == 1)
-    {
-        URHO3D_LOGDEBUG("Initialising Inverse Kinematics library");
-        ik_memory_init();
-        ik_log_init(IK_LOG_NONE);
-        ik_log_register_listener(HandleIKLog);
-    }
-}
-
-void Context::ReleaseIK()
-{
-    --ikInitCounter;
-
-    if (ikInitCounter == 0)
-    {
-        URHO3D_LOGDEBUG("De-initialising Inverse Kinematics library");
-        ik_log_unregister_listener(HandleIKLog);
-        ik_log_deinit();
-        ik_memory_deinit();
-    }
-
-    if (ikInitCounter < 0)
-        URHO3D_LOGERROR("Too many calls to Context::ReleaseIK()");
-}
-#endif // ifdef URHO3D_IK
-#endif // ifndef MINI_URHO
-
-void Context::CopyBaseAttributes(StringHash baseType, StringHash derivedType)
-{
-    // Prevent endless loop if mistakenly copying attributes from same class as derived
-    if (baseType == derivedType)
-    {
-        URHO3D_LOGWARNING("Attempt to copy base attributes to itself for class " + GetTypeName(baseType));
-        return;
-    }
-
-    const Vector<AttributeInfo>* baseAttributes = GetAttributes(baseType);
-    if (baseAttributes)
-    {
-        for (unsigned i = 0; i < baseAttributes->Size(); ++i)
-        {
-            const AttributeInfo& attr = baseAttributes->At(i);
-            attributes_[derivedType].Push(attr);
-            if (attr.mode_ & AM_NET)
-                networkAttributes_[derivedType].Push(attr);
-        }
-    }
-}
-
-Object* Context::GetSubsystem(StringHash type) const
-{
-    HashMap<StringHash, SharedPtr<Object> >::ConstIterator i = subsystems_.Find(type);
-    if (i != subsystems_.End())
-        return i->second_;
-    else
-        return nullptr;
-}
-
-const Variant& Context::GetGlobalVar(StringHash key) const
-{
-    VariantMap::ConstIterator i = globalVars_.Find(key);
-    return i != globalVars_.End() ? i->second_ : Variant::EMPTY;
-}
-
-void Context::SetGlobalVar(StringHash key, const Variant& value)
-{
-    globalVars_[key] = value;
-}
-
-Object* Context::GetEventSender() const
-{
-    if (!eventSenders_.Empty())
-        return eventSenders_.Back();
-    else
-        return nullptr;
-}
-
-const String& Context::GetTypeName(StringHash objectType) const
-{
-    // Search factories to find the hash-to-name mapping
-    HashMap<StringHash, SharedPtr<ObjectFactory> >::ConstIterator i = factories_.Find(objectType);
-    return i != factories_.End() ? i->second_->GetTypeName() : String::EMPTY;
-}
-
-AttributeInfo* Context::GetAttribute(StringHash objectType, const char* name)
-{
-    HashMap<StringHash, Vector<AttributeInfo> >::Iterator i = attributes_.Find(objectType);
-    if (i == attributes_.End())
-        return nullptr;
-
-    Vector<AttributeInfo>& infos = i->second_;
-
-    for (Vector<AttributeInfo>::Iterator j = infos.Begin(); j != infos.End(); ++j)
-    {
-        if (!j->name_.Compare(name, true))
-            return &(*j);
-    }
-
-    return nullptr;
-}
-
-void Context::AddEventReceiver(Object* receiver, StringHash eventType)
-{
-    SharedPtr<EventReceiverGroup>& group = eventReceivers_[eventType];
-    if (!group)
-        group = new EventReceiverGroup();
-    group->Add(receiver);
-}
-
-void Context::AddEventReceiver(Object* receiver, Object* sender, StringHash eventType)
-{
-    SharedPtr<EventReceiverGroup>& group = specificEventReceivers_[sender][eventType];
-    if (!group)
-        group = new EventReceiverGroup();
-    group->Add(receiver);
-}
-
-void Context::RemoveEventSender(Object* sender)
-{
-    HashMap<Object*, HashMap<StringHash, SharedPtr<EventReceiverGroup> > >::Iterator i = specificEventReceivers_.Find(sender);
-    if (i != specificEventReceivers_.End())
-    {
-        for (HashMap<StringHash, SharedPtr<EventReceiverGroup> >::Iterator j = i->second_.Begin(); j != i->second_.End(); ++j)
-        {
-            for (PODVector<Object*>::Iterator k = j->second_->receivers_.Begin(); k != j->second_->receivers_.End(); ++k)
-            {
-                Object* receiver = *k;
-                if (receiver)
-                    receiver->RemoveEventSender(sender);
-            }
-        }
-        specificEventReceivers_.Erase(i);
-    }
-}
-
-void Context::RemoveEventReceiver(Object* receiver, StringHash eventType)
-{
-    EventReceiverGroup* group = GetEventReceivers(eventType);
-    if (group)
-        group->Remove(receiver);
-}
-
-void Context::RemoveEventReceiver(Object* receiver, Object* sender, StringHash eventType)
-{
-    EventReceiverGroup* group = GetEventReceivers(sender, eventType);
-    if (group)
-        group->Remove(receiver);
-}
-
-void Context::BeginSendEvent(Object* sender, StringHash eventType)
-{
-#ifdef URHO3D_PROFILING
-    if (EventProfiler::IsActive())
-    {
-        auto* eventProfiler = GetSubsystem<EventProfiler>();
-        if (eventProfiler)
-            eventProfiler->BeginBlock(eventType);
-    }
-#endif
-
-    eventSenders_.Push(sender);
-}
-
-void Context::EndSendEvent()
-{
-    eventSenders_.Pop();
-
-#ifdef URHO3D_PROFILING
-    if (EventProfiler::IsActive())
-    {
-        auto* eventProfiler = GetSubsystem<EventProfiler>();
-        if (eventProfiler)
-            eventProfiler->EndBlock();
-    }
-#endif
-}
-
-}
->>>>>>> 61258e20
+}