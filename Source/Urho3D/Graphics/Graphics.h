--- conflicted
+++ resolved
@@ -28,7 +28,6 @@
 #include "../Core/Object.h"
 #include "../Graphics/GraphicsDefs.h"
 #include "../Graphics/ShaderVariation.h"
-<<<<<<< HEAD
 #include "../Math/Color.h"
 #include "../Math/Plane.h"
 #include "../Math/Rect.h"
@@ -115,801 +114,6 @@
     void SetForceGL2(bool enable);
     /// Set graphics API type, for BGFX only.
     void SetGraphicsAPI(GraphicsApiType apiType);
-    /// Set allowed screen orientations as a space-separated list of "LandscapeLeft", "LandscapeRight", "Portrait" and "PortraitUpsideDown". Affects currently only iOS platform.
-    void SetOrientations(const String& orientations);
-    /// Toggle between full screen and windowed mode. Return true if successful.
-    bool ToggleFullscreen();
-    /// Close the window.
-    void Close();
-    /// Take a screenshot. Return true if successful.
-    bool TakeScreenShot(Image& destImage);
-    /// Begin frame rendering. Return true if device available and can render.
-    bool BeginFrame();
-    /// End frame rendering and swap buffers.
-    void EndFrame();
-    /// Clear any or all of rendertarget, depth buffer and stencil buffer.
-    void Clear(unsigned flags, const Color& color = Color::TRANSPARENT, float depth = 1.0f, unsigned stencil = 0);
-    /// Resolve multisampled backbuffer to a texture rendertarget. The texture's size should match the viewport size.
-    bool ResolveToTexture(Texture2D* destination, const IntRect& viewport);
-    /// Resolve a multisampled texture on itself.
-    bool ResolveToTexture(Texture2D* texture);
-    /// Resolve a multisampled cube texture on itself.
-    bool ResolveToTexture(TextureCube* texture);
-    /// Draw non-indexed geometry.
-    void Draw(PrimitiveType type, unsigned vertexStart, unsigned vertexCount);
-    /// Draw indexed geometry.
-    void Draw(PrimitiveType type, unsigned indexStart, unsigned indexCount, unsigned minVertex, unsigned vertexCount);
-    /// Draw indexed geometry with vertex index offset.
-    void Draw(PrimitiveType type, unsigned indexStart, unsigned indexCount, unsigned baseVertexIndex, unsigned minVertex, unsigned vertexCount);
-    /// Draw indexed, instanced geometry. An instancing vertex buffer must be set.
-    void DrawInstanced(PrimitiveType type, unsigned indexStart, unsigned indexCount, unsigned minVertex, unsigned vertexCount,
-        unsigned instanceCount);
-    /// Draw indexed, instanced geometry with vertex index offset.
-    void DrawInstanced(PrimitiveType type, unsigned indexStart, unsigned indexCount, unsigned baseVertexIndex, unsigned minVertex,
-        unsigned vertexCount, unsigned instanceCount);
-    /// Set vertex buffer.
-    void SetVertexBuffer(VertexBuffer* buffer);
-    /// Set multiple vertex buffers.
-    bool SetVertexBuffers(const PODVector<VertexBuffer*>& buffers, unsigned instanceOffset = 0);
-    /// Set multiple vertex buffers.
-    bool SetVertexBuffers(const Vector<SharedPtr<VertexBuffer> >& buffers, unsigned instanceOffset = 0);
-    /// Set index buffer.
-    void SetIndexBuffer(IndexBuffer* buffer);
-    /// Set shaders.
-    void SetShaders(ShaderVariation* vs, ShaderVariation* ps);
-    /// Set shader float constants.
-    void SetShaderParameter(StringHash param, const float* data, unsigned count);
-    /// Set shader float constant.
-    void SetShaderParameter(StringHash param, float value);
-    /// Set shader integer constant.
-    void SetShaderParameter(StringHash param, int value);
-    /// Set shader boolean constant.
-    void SetShaderParameter(StringHash param, bool value);
-    /// Set shader color constant.
-    void SetShaderParameter(StringHash param, const Color& color);
-    /// Set shader 2D vector constant.
-    void SetShaderParameter(StringHash param, const Vector2& vector);
-    /// Set shader 3x3 matrix constant.
-    void SetShaderParameter(StringHash param, const Matrix3& matrix);
-    /// Set shader 3D vector constant.
-    void SetShaderParameter(StringHash param, const Vector3& vector);
-    /// Set shader 4x4 matrix constant.
-    void SetShaderParameter(StringHash param, const Matrix4& matrix);
-    /// Set shader 4D vector constant.
-    void SetShaderParameter(StringHash param, const Vector4& vector);
-    /// Set shader 3x4 matrix constant.
-    void SetShaderParameter(StringHash param, const Matrix3x4& matrix);
-    /// Set shader constant from a variant. Supported variant types: bool, float, vector2, vector3, vector4, color.
-    void SetShaderParameter(StringHash param, const Variant& value);
-    /// Check whether a shader parameter group needs update. Does not actually check whether parameters exist in the shaders.
-    bool NeedParameterUpdate(ShaderParameterGroup group, const void* source);
-    /// Check whether a shader parameter exists on the currently set shaders.
-    bool HasShaderParameter(StringHash param);
-    /// Check whether the current vertex or pixel shader uses a texture unit.
-    bool HasTextureUnit(TextureUnit unit);
-    /// Clear remembered shader parameter source group.
-    void ClearParameterSource(ShaderParameterGroup group);
-    /// Clear remembered shader parameter sources.
-    void ClearParameterSources();
-    /// Clear remembered transform shader parameter sources.
-    void ClearTransformSources();
-    /// Set texture.
-    void SetTexture(unsigned index, Texture* texture);
-    /// Bind texture unit 0 for update. Called by Texture. Used only on OpenGL.
-    void SetTextureForUpdate(Texture* texture);
-    /// Dirty texture parameters of all textures (when global settings change.)
-    void SetTextureParametersDirty();
-    /// Set default texture filtering mode. Called by Renderer before rendering.
-    void SetDefaultTextureFilterMode(TextureFilterMode mode);
-    /// Set default texture anisotropy level. Called by Renderer before rendering.
-    void SetDefaultTextureAnisotropy(unsigned level);
-    /// Reset all rendertargets, depth-stencil surface and viewport.
-    void ResetRenderTargets();
-    /// Reset specific rendertarget.
-    void ResetRenderTarget(unsigned index);
-    /// Reset depth-stencil surface.
-    void ResetDepthStencil();
-    /// Set rendertarget.
-    void SetRenderTarget(unsigned index, RenderSurface* renderTarget);
-    /// Set rendertarget.
-    void SetRenderTarget(unsigned index, Texture2D* texture);
-    /// Set depth-stencil surface.
-    void SetDepthStencil(RenderSurface* depthStencil);
-    /// Set depth-stencil surface.
-    void SetDepthStencil(Texture2D* texture);
-    /// Set viewport.
-    void SetViewport(const IntRect& rect);
-    /// Set blending and alpha-to-coverage modes. Alpha-to-coverage is not supported on Direct3D9.
-    void SetBlendMode(BlendMode mode, bool alphaToCoverage = false);
-    /// Set color write on/off.
-    void SetColorWrite(bool enable);
-    /// Set hardware culling mode.
-    void SetCullMode(CullMode mode);
-    /// Set depth bias.
-    void SetDepthBias(float constantBias, float slopeScaledBias);
-    /// Set depth compare.
-    void SetDepthTest(CompareMode mode);
-    /// Set depth write on/off.
-    void SetDepthWrite(bool enable);
-    /// Set polygon fill mode.
-    void SetFillMode(FillMode mode);
-    /// Set line antialiasing on/off.
-    void SetLineAntiAlias(bool enable);
-    /// Set scissor test.
-    void SetScissorTest(bool enable, const Rect& rect = Rect::FULL, bool borderInclusive = true);
-    /// Set scissor test.
-    void SetScissorTest(bool enable, const IntRect& rect);
-    /// Set stencil test.
-    void SetStencilTest
-        (bool enable, CompareMode mode = CMP_ALWAYS, StencilOp pass = OP_KEEP, StencilOp fail = OP_KEEP, StencilOp zFail = OP_KEEP,
-            unsigned stencilRef = 0, unsigned compareMask = M_MAX_UNSIGNED, unsigned writeMask = M_MAX_UNSIGNED);
-    /// Set a custom clipping plane. The plane is specified in world space, but is dependent on the view and projection matrices.
-    void SetClipPlane(bool enable, const Plane& clipPlane = Plane::UP, const Matrix3x4& view = Matrix3x4::IDENTITY,
-        const Matrix4& projection = Matrix4::IDENTITY);
-    /// Begin dumping shader variation names to an XML file for precaching.
-    void BeginDumpShaders(const String& fileName);
-    /// End dumping shader variations names.
-    void EndDumpShaders();
-    /// Precache shader variations from an XML file generated with BeginDumpShaders().
-    void PrecacheShaders(Deserializer& source);
-    /// Set shader cache directory, Direct3D only. This can either be an absolute path or a path within the resource system.
-    void SetShaderCacheDir(const String& path);
-
-    /// Return whether rendering initialized.
-    bool IsInitialized() const;
-
-    /// Return graphics implementation, which holds the actual API-specific resources.
-    GraphicsImpl* GetImpl() const { return impl_; }
-
-    /// Return OS-specific external window handle. Null if not in use.
-    void* GetExternalWindow() const { return externalWindow_; }
-
-    /// Return SDL window.
-    SDL_Window* GetWindow() const { return window_; }
-
-    /// Return window title.
-    const String& GetWindowTitle() const { return windowTitle_; }
-
-    /// Return graphics API name.
-    const String& GetApiName() const { return apiName_; }
-
-    /// Return graphics API type.
-    const GraphicsApiType GetApiType() const { return apiType_; }
-
-    /// Return window position.
-    IntVector2 GetWindowPosition() const;
-
-    /// Return window width in pixels.
-    int GetWidth() const { return width_; }
-
-    /// Return window height in pixels.
-    int GetHeight() const { return height_; }
-
-    /// Return multisample mode (1 = no multisampling.)
-    int GetMultiSample() const { return multiSample_; }
-
-    /// Return window size in pixels.
-    IntVector2 GetSize() const { return IntVector2(width_, height_); }
-
-    /// Return whether window is fullscreen.
-    bool GetFullscreen() const { return fullscreen_; }
-
-    /// Return whether window is borderless.
-    bool GetBorderless() const { return borderless_; }
-
-    /// Return whether window is resizable.
-    bool GetResizable() const { return resizable_; }
-
-    /// Return whether window is high DPI.
-    bool GetHighDPI() const { return highDPI_; }
-
-    /// Return whether vertical sync is on.
-    bool GetVSync() const { return vsync_; }
-
-    /// Return refresh rate when using vsync in fullscreen
-    int GetRefreshRate() const { return refreshRate_; }
-
-    /// Return the current monitor index. Effective on in fullscreen
-    int GetMonitor() const { return monitor_; }
-
-    /// Return whether triple buffering is enabled.
-    bool GetTripleBuffer() const { return tripleBuffer_; }
-
-    /// Return whether the main window is using sRGB conversion on write.
-    bool GetSRGB() const { return sRGB_; }
-
-    /// Return whether rendering output is dithered.
-    bool GetDither() const;
-
-    /// Return whether the GPU command buffer is flushed each frame.
-    bool GetFlushGPU() const { return flushGPU_; }
-
-    /// Return whether OpenGL 2 use is forced. Effective only on OpenGL.
-    bool GetForceGL2() const { return forceGL2_; }
-
-    /// Return allowed screen orientations.
-    const String& GetOrientations() const { return orientations_; }
-
-    /// Return whether graphics context is lost and can not render or load GPU resources.
-    bool IsDeviceLost() const;
-
-    /// Return number of primitives drawn this frame.
-    unsigned GetNumPrimitives() const { return numPrimitives_; }
-
-    /// Return number of batches drawn this frame.
-    unsigned GetNumBatches() const { return numBatches_; }
-
-    /// Return dummy color texture format for shadow maps. Is "NULL" (consume no video memory) if supported.
-    unsigned GetDummyColorFormat() const { return dummyColorFormat_; }
-
-    /// Return shadow map depth texture format, or 0 if not supported.
-    unsigned GetShadowMapFormat() const { return shadowMapFormat_; }
-
-    /// Return 24-bit shadow map depth texture format, or 0 if not supported.
-    unsigned GetHiresShadowMapFormat() const { return hiresShadowMapFormat_; }
-
-    /// Return whether hardware instancing is supported.
-    bool GetInstancingSupport() const { return instancingSupport_; }
-
-    /// Return whether light pre-pass rendering is supported.
-    bool GetLightPrepassSupport() const { return lightPrepassSupport_; }
-
-    /// Return whether deferred rendering is supported.
-    bool GetDeferredSupport() const { return deferredSupport_; }
-
-    /// Return whether anisotropic texture filtering is supported.
-    bool GetAnisotropySupport() const { return anisotropySupport_; }
-
-    /// Return whether shadow map depth compare is done in hardware.
-    bool GetHardwareShadowSupport() const { return hardwareShadowSupport_; }
-
-    /// Return whether a readable hardware depth format is available.
-    bool GetReadableDepthSupport() const { return GetReadableDepthFormat() != 0; }
-
-    /// Return whether sRGB conversion on texture sampling is supported.
-    bool GetSRGBSupport() const { return sRGBSupport_; }
-
-    /// Return whether sRGB conversion on rendertarget writing is supported.
-    bool GetSRGBWriteSupport() const { return sRGBWriteSupport_; }
-
-    /// Return supported fullscreen resolutions (third component is refreshRate). Will be empty if listing the resolutions is not supported on the platform (e.g. Web).
-    PODVector<IntVector3> GetResolutions(int monitor) const;
-    /// Return supported multisampling levels.
-    PODVector<int> GetMultiSampleLevels() const;
-    /// Return the desktop resolution.
-    IntVector2 GetDesktopResolution(int monitor) const;
-    /// Return the number of currently connected monitors.
-    int GetMonitorCount() const;
-    /// Returns the index of the display containing the center of the window on success or a negative error code on failure.
-    int GetCurrentMonitor() const;
-    /// Returns true if window is maximized or runs in full screen mode.
-    bool GetMaximized() const;
-    /// Return display dpi information: (hdpi, vdpi, ddpi). On failure returns zero vector.
-    Vector3 GetDisplayDPI(int monitor=0) const;
-
-    /// Return hardware format for a compressed image format, or 0 if unsupported.
-    unsigned GetFormat(CompressedFormat format) const;
-    /// Return a shader variation by name and defines.
-    ShaderVariation* GetShader(ShaderType type, const String& name, const String& defines = String::EMPTY) const;
-    /// Return a shader variation by name and defines.
-    ShaderVariation* GetShader(ShaderType type, const char* name, const char* defines) const;
-    /// Return current vertex buffer by index.
-    VertexBuffer* GetVertexBuffer(unsigned index) const;
-
-    /// Return current index buffer.
-    IndexBuffer* GetIndexBuffer() const { return indexBuffer_; }
-
-    /// Return current vertex shader.
-    ShaderVariation* GetVertexShader() const { return vertexShader_; }
-
-    /// Return current pixel shader.
-    ShaderVariation* GetPixelShader() const { return pixelShader_; }
-
-    /// Return shader program. This is an API-specific class and should not be used by applications.
-    ShaderProgram* GetShaderProgram() const;
-
-    /// Return texture unit index by name.
-    TextureUnit GetTextureUnit(const String& name);
-    /// Return texture unit name by index.
-    const String& GetTextureUnitName(TextureUnit unit);
-    /// Return current texture by texture unit index.
-    Texture* GetTexture(unsigned index) const;
-
-    /// Return default texture filtering mode.
-    TextureFilterMode GetDefaultTextureFilterMode() const { return defaultTextureFilterMode_; }
-
-    /// Return default texture max. anisotropy level.
-    unsigned GetDefaultTextureAnisotropy() const { return defaultTextureAnisotropy_; }
-
-    /// Return current rendertarget by index.
-    RenderSurface* GetRenderTarget(unsigned index) const;
-
-    /// Return current depth-stencil surface.
-    RenderSurface* GetDepthStencil() const { return depthStencil_; }
-
-    /// Return the viewport coordinates.
-    IntRect GetViewport() const { return viewport_; }
-
-    /// Return blending mode.
-    BlendMode GetBlendMode() const { return blendMode_; }
-
-    /// Return whether alpha-to-coverage is enabled.
-    bool GetAlphaToCoverage() const { return alphaToCoverage_; }
-
-    /// Return whether color write is enabled.
-    bool GetColorWrite() const { return colorWrite_; }
-
-    /// Return hardware culling mode.
-    CullMode GetCullMode() const { return cullMode_; }
-
-    /// Return depth constant bias.
-    float GetDepthConstantBias() const { return constantDepthBias_; }
-
-    /// Return depth slope scaled bias.
-    float GetDepthSlopeScaledBias() const { return slopeScaledDepthBias_; }
-
-    /// Return depth compare mode.
-    CompareMode GetDepthTest() const { return depthTestMode_; }
-
-    /// Return whether depth write is enabled.
-    bool GetDepthWrite() const { return depthWrite_; }
-
-    /// Return polygon fill mode.
-    FillMode GetFillMode() const { return fillMode_; }
-
-    /// Return whether line antialiasing is enabled.
-    bool GetLineAntiAlias() const { return lineAntiAlias_; }
-
-    /// Return whether stencil test is enabled.
-    bool GetStencilTest() const { return stencilTest_; }
-
-    /// Return whether scissor test is enabled.
-    bool GetScissorTest() const { return scissorTest_; }
-
-    /// Return scissor rectangle coordinates.
-    const IntRect& GetScissorRect() const { return scissorRect_; }
-
-    /// Return stencil compare mode.
-    CompareMode GetStencilTestMode() const { return stencilTestMode_; }
-
-    /// Return stencil operation to do if stencil test passes.
-    StencilOp GetStencilPass() const { return stencilPass_; }
-
-    /// Return stencil operation to do if stencil test fails.
-    StencilOp GetStencilFail() const { return stencilFail_; }
-
-    /// Return stencil operation to do if depth compare fails.
-    StencilOp GetStencilZFail() const { return stencilZFail_; }
-
-    /// Return stencil reference value.
-    unsigned GetStencilRef() const { return stencilRef_; }
-
-    /// Return stencil compare bitmask.
-    unsigned GetStencilCompareMask() const { return stencilCompareMask_; }
-
-    /// Return stencil write bitmask.
-    unsigned GetStencilWriteMask() const { return stencilWriteMask_; }
-
-    /// Return whether a custom clipping plane is in use.
-    bool GetUseClipPlane() const { return useClipPlane_; }
-
-    /// Return shader cache directory, Direct3D only.
-    const String& GetShaderCacheDir() const { return shaderCacheDir_; }
-
-    /// Return current rendertarget width and height.
-    IntVector2 GetRenderTargetDimensions() const;
-
-    /// Window was resized through user interaction. Called by Input subsystem.
-    void OnWindowResized();
-    /// Window was moved through user interaction. Called by Input subsystem.
-    void OnWindowMoved();
-    /// Restore GPU objects and reinitialize state. Requires an open window. Used only on OpenGL.
-    void Restore();
-    /// Maximize the window.
-    void Maximize();
-    /// Minimize the window.
-    void Minimize();
-    /// Raises window if it was minimized.
-    void Raise() const;
-    /// Add a GPU object to keep track of. Called by GPUObject.
-    void AddGPUObject(GPUObject* object);
-    /// Remove a GPU object. Called by GPUObject.
-    void RemoveGPUObject(GPUObject* object);
-    /// Reserve a CPU-side scratch buffer.
-    void* ReserveScratchBuffer(unsigned size);
-    /// Free a CPU-side scratch buffer.
-    void FreeScratchBuffer(void* buffer);
-    /// Clean up too large scratch buffers.
-    void CleanupScratchBuffers();
-    /// Clean up shader parameters when a shader variation is released or destroyed.
-    void CleanupShaderPrograms(ShaderVariation* variation);
-    /// Clean up a render surface from all FBOs. Used only on OpenGL.
-    void CleanupRenderSurface(RenderSurface* surface);
-    /// Get or create a constant buffer. Will be shared between shaders if possible.
-    ConstantBuffer* GetOrCreateConstantBuffer(ShaderType type, unsigned index, unsigned size);
-    /// Mark the FBO needing an update. Used only on OpenGL.
-    void MarkFBODirty();
-    /// Bind a VBO, avoiding redundant operation. Used only on OpenGL.
-    void SetVBO(unsigned object);
-    /// Bind a UBO, avoiding redundant operation. Used only on OpenGL.
-    void SetUBO(unsigned object);
-
-    /// Return the API-specific alpha texture format.
-    static unsigned GetAlphaFormat();
-    /// Return the API-specific luminance texture format.
-    static unsigned GetLuminanceFormat();
-    /// Return the API-specific luminance alpha texture format.
-    static unsigned GetLuminanceAlphaFormat();
-    /// Return the API-specific RGB texture format.
-    static unsigned GetRGBFormat();
-    /// Return the API-specific RGBA texture format.
-    static unsigned GetRGBAFormat();
-    /// Return the API-specific RGBA 16-bit texture format.
-    static unsigned GetRGBA16Format();
-    /// Return the API-specific RGBA 16-bit float texture format.
-    static unsigned GetRGBAFloat16Format();
-    /// Return the API-specific RGBA 32-bit float texture format.
-    static unsigned GetRGBAFloat32Format();
-    /// Return the API-specific RG 16-bit texture format.
-    static unsigned GetRG16Format();
-    /// Return the API-specific RG 16-bit float texture format.
-    static unsigned GetRGFloat16Format();
-    /// Return the API-specific RG 32-bit float texture format.
-    static unsigned GetRGFloat32Format();
-    /// Return the API-specific single channel 16-bit float texture format.
-    static unsigned GetFloat16Format();
-    /// Return the API-specific single channel 32-bit float texture format.
-    static unsigned GetFloat32Format();
-    /// Return the API-specific linear depth texture format.
-    static unsigned GetLinearDepthFormat();
-    /// Return the API-specific hardware depth-stencil texture format.
-    static unsigned GetDepthStencilFormat();
-    /// Return the API-specific readable hardware depth format, or 0 if not supported.
-    static unsigned GetReadableDepthFormat();
-    /// Return the API-specific texture format from a textual description, for example "rgb".
-    static unsigned GetFormat(const String& formatName);
-
-    /// Return UV offset required for pixel perfect rendering.
-    static const Vector2& GetPixelUVOffset() { return pixelUVOffset; }
-
-    /// Return maximum number of supported bones for skinning.
-    static unsigned GetMaxBones();
-    /// Return whether is using an OpenGL 3 context. Return always false on Direct3D9 & Direct3D11.
-    static bool GetGL3Support();
-
-    /// Get the SDL_Window as a void* to avoid having to include the graphics implementation
-    void* GetSDLWindow() { return window_; }
-    /// Returns the index of the display containing the center of the window on success or a negative error code on failure.
-    int GetCurrentMonitor();
-    /// Returns number of monitors currently connected.
-    int GetNumMonitors();
-    /// Returns true if window is maximized or runs in full screen mode.
-    bool GetMaximized();
-    /// Returns resolution of monitor. monitorId should be less or equal to result of GetNumMonitors().
-    IntVector2 GetMonitorResolution(int monitorId) const;
-    /// Raises window if it was minimized.
-    void RaiseWindow();
-
-private:
-    /// Create the application window.
-    bool OpenWindow(int width, int height, bool resizable, bool borderless);
-    /// Create the application window icon.
-    void CreateWindowIcon();
-    /// Adjust the window for new resolution and fullscreen mode.
-    void AdjustWindow(int& newWidth, int& newHeight, bool& newFullscreen, bool& newBorderless, int& monitor);
-    /// Create the Direct3D11 device and swap chain. Requires an open window. Can also be called again to recreate swap chain. Return true on success.
-    bool CreateDevice(int width, int height, int multiSample);
-    /// Update Direct3D11 swap chain state for a new mode and create views for the backbuffer & default depth buffer. Return true on success.
-    bool UpdateSwapChain(int width, int height);
-    /// Create the Direct3D9 interface.
-    bool CreateInterface();
-    /// Create the Direct3D9 device.
-    bool CreateDevice(unsigned adapter, unsigned deviceType);
-    /// Reset the Direct3D9 device.
-    void ResetDevice();
-    /// Notify all GPU resources so they can release themselves as needed. Used only on Direct3D9.
-    void OnDeviceLost();
-    /// Notify all GPU resources so they can recreate themselves as needed. Used only on Direct3D9.
-    void OnDeviceReset();
-    /// Set vertex buffer stream frequency. Used only on Direct3D9.
-    void SetStreamFrequency(unsigned index, unsigned frequency);
-    /// Reset stream frequencies. Used only on Direct3D9.
-    void ResetStreamFrequencies();
-    /// Check supported rendering features.
-    void CheckFeatureSupport();
-    /// Reset cached rendering state.
-    void ResetCachedState();
-    /// Initialize texture unit mappings.
-    void SetTextureUnitMappings();
-    /// Process dirtied state before draw.
-    void PrepareDraw();
-    /// Create intermediate texture for multisampled backbuffer resolve. No-op if already exists.
-    void CreateResolveTexture();
-    /// Clean up all framebuffers. Called when destroying the context. Used only on OpenGL.
-    void CleanupFramebuffers();
-    /// Create a framebuffer using either extension or core functionality. Used only on OpenGL.
-    unsigned CreateFramebuffer();
-    /// Delete a framebuffer using either extension or core functionality. Used only on OpenGL.
-    void DeleteFramebuffer(unsigned fbo);
-    /// Bind a framebuffer using either extension or core functionality. Used only on OpenGL.
-    void BindFramebuffer(unsigned fbo);
-    /// Bind a framebuffer color attachment using either extension or core functionality. Used only on OpenGL.
-    void BindColorAttachment(unsigned index, unsigned target, unsigned object, bool isRenderBuffer);
-    /// Bind a framebuffer depth attachment using either extension or core functionality. Used only on OpenGL.
-    void BindDepthAttachment(unsigned object, bool isRenderBuffer);
-    /// Bind a framebuffer stencil attachment using either extension or core functionality. Used only on OpenGL.
-    void BindStencilAttachment(unsigned object, bool isRenderBuffer);
-    /// Check FBO completeness using either extension or core functionality. Used only on OpenGL.
-    bool CheckFramebuffer();
-    /// Set vertex attrib divisor. No-op if unsupported. Used only on OpenGL.
-    void SetVertexAttribDivisor(unsigned location, unsigned divisor);
-    /// Release/clear GPU objects and optionally close the window. Used only on OpenGL.
-    void Release(bool clearGPUObjects, bool closeWindow);
-
-    /// Mutex for accessing the GPU objects vector from several threads.
-    Mutex gpuObjectMutex_;
-    /// Implementation.
-    GraphicsImpl* impl_;
-    /// SDL window.
-    SDL_Window* window_{};
-    /// Window title.
-    String windowTitle_;
-    /// Window icon image.
-    WeakPtr<Image> windowIcon_;
-    /// External window, null if not in use (default.)
-    void* externalWindow_{};
-    /// Window width in pixels.
-    int width_{};
-    /// Window height in pixels.
-    int height_{};
-    /// Window position.
-    IntVector2 position_;
-    /// Multisampling mode.
-    int multiSample_{1};
-    /// Fullscreen flag.
-    bool fullscreen_{};
-    /// Borderless flag.
-    bool borderless_{};
-    /// Resizable flag.
-    bool resizable_{};
-    /// High DPI flag.
-    bool highDPI_{};
-    /// Vertical sync flag.
-    bool vsync_{};
-    /// Refresh rate in Hz. Only used in fullscreen, 0 when windowed
-    int refreshRate_{};
-    /// Monitor index. Only used in fullscreen, 0 when windowed
-    int monitor_{};
-    /// Triple buffering flag.
-    bool tripleBuffer_{};
-    /// Flush GPU command buffer flag.
-    bool flushGPU_{};
-    /// Force OpenGL 2 flag. Only used on OpenGL.
-    bool forceGL2_{};
-    /// sRGB conversion on write flag for the main window.
-    bool sRGB_{};
-    /// Light pre-pass rendering support flag.
-    bool lightPrepassSupport_{};
-    /// Deferred rendering support flag.
-    bool deferredSupport_{};
-    /// Anisotropic filtering support flag.
-    bool anisotropySupport_{};
-    /// DXT format support flag.
-    bool dxtTextureSupport_{};
-    /// ETC1 format support flag.
-    bool etcTextureSupport_{};
-    /// PVRTC formats support flag.
-    bool pvrtcTextureSupport_{};
-    /// Hardware shadow map depth compare support flag.
-    bool hardwareShadowSupport_{};
-    /// Instancing support flag.
-    bool instancingSupport_{};
-    /// sRGB conversion on read support flag.
-    bool sRGBSupport_{};
-    /// sRGB conversion on write support flag.
-    bool sRGBWriteSupport_{};
-    /// Number of primitives this frame.
-    unsigned numPrimitives_{};
-    /// Number of batches this frame.
-    unsigned numBatches_{};
-    /// Largest scratch buffer request this frame.
-    unsigned maxScratchBufferRequest_{};
-    /// GPU objects.
-    PODVector<GPUObject*> gpuObjects_;
-    /// Scratch buffers.
-    Vector<ScratchBuffer> scratchBuffers_;
-    /// Shadow map dummy color texture format.
-    unsigned dummyColorFormat_{};
-    /// Shadow map depth texture format.
-    unsigned shadowMapFormat_{};
-    /// Shadow map 24-bit depth texture format.
-    unsigned hiresShadowMapFormat_{};
-    /// Vertex buffers in use.
-    VertexBuffer* vertexBuffers_[MAX_VERTEX_STREAMS]{};
-    /// Index buffer in use.
-    IndexBuffer* indexBuffer_{};
-    /// Current vertex declaration hash.
-    unsigned long long vertexDeclarationHash_{};
-    /// Current primitive type.
-    unsigned primitiveType_{};
-    /// Vertex shader in use.
-    ShaderVariation* vertexShader_{};
-    /// Pixel shader in use.
-    ShaderVariation* pixelShader_{};
-    /// Textures in use.
-    Texture* textures_[MAX_TEXTURE_UNITS]{};
-    /// Texture unit mappings.
-    HashMap<String, TextureUnit> textureUnits_;
-    /// Rendertargets in use.
-    RenderSurface* renderTargets_[MAX_RENDERTARGETS]{};
-    /// Depth-stencil surface in use.
-    RenderSurface* depthStencil_{};
-    /// Viewport coordinates.
-    IntRect viewport_;
-    /// Default texture filtering mode.
-    TextureFilterMode defaultTextureFilterMode_{FILTER_TRILINEAR};
-    /// Default texture max. anisotropy level.
-    unsigned defaultTextureAnisotropy_{4};
-    /// Blending mode.
-    BlendMode blendMode_{};
-    /// Alpha-to-coverage enable.
-    bool alphaToCoverage_{};
-    /// Color write enable.
-    bool colorWrite_{};
-    /// Hardware culling mode.
-    CullMode cullMode_{};
-    /// Depth constant bias.
-    float constantDepthBias_{};
-    /// Depth slope scaled bias.
-    float slopeScaledDepthBias_{};
-    /// Depth compare mode.
-    CompareMode depthTestMode_{};
-    /// Depth write enable flag.
-    bool depthWrite_{};
-    /// Line antialiasing enable flag.
-    bool lineAntiAlias_{};
-    /// Polygon fill mode.
-    FillMode fillMode_{};
-    /// Scissor test enable flag.
-    bool scissorTest_{};
-    /// Scissor test rectangle.
-    IntRect scissorRect_;
-    /// Stencil test compare mode.
-    CompareMode stencilTestMode_{};
-    /// Stencil operation on pass.
-    StencilOp stencilPass_{};
-    /// Stencil operation on fail.
-    StencilOp stencilFail_{};
-    /// Stencil operation on depth fail.
-    StencilOp stencilZFail_{};
-    /// Stencil test reference value.
-    unsigned stencilRef_{};
-    /// Stencil compare bitmask.
-    unsigned stencilCompareMask_{};
-    /// Stencil write bitmask.
-    unsigned stencilWriteMask_{};
-    /// Current custom clip plane in post-projection space.
-    Vector4 clipPlane_;
-    /// Stencil test enable flag.
-    bool stencilTest_{};
-    /// Custom clip plane enable flag.
-    bool useClipPlane_{};
-    /// Remembered shader parameter sources.
-    const void* shaderParameterSources_[MAX_SHADER_PARAMETER_GROUPS]{};
-    /// Base directory for shaders.
-    String shaderPath_;
-    /// Cache directory for Direct3D binary shaders.
-    String shaderCacheDir_;
-    /// File extension for shaders.
-    String shaderExtension_;
-    /// Last used shader in shader variation query.
-    mutable WeakPtr<Shader> lastShader_;
-    /// Last used shader name in shader variation query.
-    mutable String lastShaderName_;
-    /// Shader precache utility.
-    SharedPtr<ShaderPrecache> shaderPrecache_;
-    /// Allowed screen orientations.
-    String orientations_;
-    /// Graphics API name.
-    String apiName_;
-    /// Graphics API type.
-    GraphicsApiType apiType_;
-
-    /// Pixel perfect UV offset.
-    static const Vector2 pixelUVOffset;
-    /// OpenGL3 support flag.
-    static bool gl3Support;
-};
-
-/// Register Graphics library objects.
-void URHO3D_API RegisterGraphicsLibrary(Context* context);
-
-}
-=======
-#include "../Math/Color.h"
-#include "../Math/Plane.h"
-#include "../Math/Rect.h"
-#include "../Resource/Image.h"
-
-struct SDL_Window;
-
-namespace Urho3D
-{
-
-class ConstantBuffer;
-class File;
-class Image;
-class IndexBuffer;
-class GPUObject;
-class GraphicsImpl;
-class RenderSurface;
-class Shader;
-class ShaderPrecache;
-class ShaderProgram;
-class ShaderVariation;
-class Texture;
-class Texture2D;
-class Texture2DArray;
-class TextureCube;
-class Vector3;
-class Vector4;
-class VertexBuffer;
-class VertexDeclaration;
-
-struct ShaderParameter;
-
-/// CPU-side scratch buffer for vertex data updates.
-struct ScratchBuffer
-{
-    ScratchBuffer() :
-        size_(0),
-        reserved_(false)
-    {
-    }
-
-    /// Buffer data.
-    SharedArrayPtr<unsigned char> data_;
-    /// Data size.
-    unsigned size_;
-    /// Reserved flag.
-    bool reserved_;
-};
-
-/// %Graphics subsystem. Manages the application window, rendering state and GPU resources.
-class URHO3D_API Graphics : public Object
-{
-    URHO3D_OBJECT(Graphics, Object);
-
-public:
-    /// Construct.
-    explicit Graphics(Context* context);
-    /// Destruct. Release the Direct3D11 device and close the window.
-    ~Graphics() override;
-
-    /// Set external window handle. Only effective before setting the initial screen mode.
-    void SetExternalWindow(void* window);
-    /// Set window title.
-    void SetWindowTitle(const String& windowTitle);
-    /// Set window icon.
-    void SetWindowIcon(Image* windowIcon);
-    /// Set window position. Sets initial position if window is not created yet.
-    void SetWindowPosition(const IntVector2& position);
-    /// Set window position. Sets initial position if window is not created yet.
-    void SetWindowPosition(int x, int y);
-    /// Set screen mode. Return true if successful.
-    bool SetMode
-        (int width, int height, bool fullscreen, bool borderless, bool resizable, bool highDPI, bool vsync, bool tripleBuffer,
-            int multiSample, int monitor, int refreshRate);
-    /// Set screen resolution only. Return true if successful.
-    bool SetMode(int width, int height);
-    /// Set whether the main window uses sRGB conversion on write.
-    void SetSRGB(bool enable);
-    /// Set whether rendering output is dithered. Default true on OpenGL. No effect on Direct3D.
-    void SetDither(bool enable);
-    /// Set whether to flush the GPU command buffer to prevent multiple frames being queued and uneven frame timesteps. Default off, may decrease performance if enabled. Not currently implemented on OpenGL.
-    void SetFlushGPU(bool enable);
-    /// Set forced use of OpenGL 2 even if OpenGL 3 is available. Must be called before setting the screen mode for the first time. Default false. No effect on Direct3D9 & 11.
-    void SetForceGL2(bool enable);
     /// Set allowed screen orientations as a space-separated list of "LandscapeLeft", "LandscapeRight", "Portrait" and "PortraitUpsideDown". Affects currently only iOS platform.
     void SetOrientations(const String& orientations);
     /// Toggle between full screen and windowed mode. Return true if successful.
@@ -1067,6 +271,9 @@
 
     /// Return graphics API name.
     const String& GetApiName() const { return apiName_; }
+
+    /// Return graphics API type.
+    const GraphicsApiType GetApiType() const { return apiType_; }
 
     /// Return window position.
     IntVector2 GetWindowPosition() const;
@@ -1596,6 +803,8 @@
     String orientations_;
     /// Graphics API name.
     String apiName_;
+    /// Graphics API type.
+    GraphicsApiType apiType_;
 
     /// Pixel perfect UV offset.
     static const Vector2 pixelUVOffset;
@@ -1606,5 +815,4 @@
 /// Register Graphics library objects.
 void URHO3D_API RegisterGraphicsLibrary(Context* context);
 
-}
->>>>>>> 82ebd2bd
+}