--- conflicted
+++ resolved
@@ -1,625 +1,3 @@
-<<<<<<< HEAD
-//
-// Copyright (c) 2008-2019 the Urho3D project.
-//
-// Permission is hereby granted, free of charge, to any person obtaining a copy
-// of this software and associated documentation files (the "Software"), to deal
-// in the Software without restriction, including without limitation the rights
-// to use, copy, modify, merge, publish, distribute, sublicense, and/or sell
-// copies of the Software, and to permit persons to whom the Software is
-// furnished to do so, subject to the following conditions:
-//
-// The above copyright notice and this permission notice shall be included in
-// all copies or substantial portions of the Software.
-//
-// THE SOFTWARE IS PROVIDED "AS IS", WITHOUT WARRANTY OF ANY KIND, EXPRESS OR
-// IMPLIED, INCLUDING BUT NOT LIMITED TO THE WARRANTIES OF MERCHANTABILITY,
-// FITNESS FOR A PARTICULAR PURPOSE AND NONINFRINGEMENT. IN NO EVENT SHALL THE
-// AUTHORS OR COPYRIGHT HOLDERS BE LIABLE FOR ANY CLAIM, DAMAGES OR OTHER
-// LIABILITY, WHETHER IN AN ACTION OF CONTRACT, TORT OR OTHERWISE, ARISING FROM,
-// OUT OF OR IN CONNECTION WITH THE SOFTWARE OR THE USE OR OTHER DEALINGS IN
-// THE SOFTWARE.
-//
-
-#include "../Precompiled.h"
-
-#include "../Core/Context.h"
-#include "../Core/Profiler.h"
-#include "../Graphics/DrawableEvents.h"
-#include "../Graphics/ParticleEffect.h"
-#include "../Graphics/ParticleEmitter.h"
-#include "../Resource/ResourceCache.h"
-#include "../Resource/ResourceEvents.h"
-#include "../Scene/Scene.h"
-#include "../Scene/SceneEvents.h"
-
-#include "../DebugNew.h"
-
-namespace Urho3D
-{
-
-extern const char* GEOMETRY_CATEGORY;
-extern const char* faceCameraModeNames[];
-static const unsigned MAX_PARTICLES_IN_FRAME = 100;
-
-extern const char* autoRemoveModeNames[];
-
-ParticleEmitter::ParticleEmitter(Context* context) :
-    BillboardSet(context),
-    periodTimer_(0.0f),
-    emissionTimer_(0.0f),
-    lastTimeStep_(0.0f),
-    lastUpdateFrameNumber_(M_MAX_UNSIGNED),
-    emitting_(true),
-    needUpdate_(false),
-    serializeParticles_(true),
-    sendFinishedEvent_(true),
-    autoRemove_(REMOVE_DISABLED)
-{
-    SetNumParticles(DEFAULT_NUM_PARTICLES);
-}
-
-ParticleEmitter::~ParticleEmitter() = default;
-
-void ParticleEmitter::RegisterObject(Context* context)
-{
-    context->RegisterFactory<ParticleEmitter>(GEOMETRY_CATEGORY);
-
-    URHO3D_ACCESSOR_ATTRIBUTE("Is Enabled", IsEnabled, SetEnabled, bool, true, AM_DEFAULT);
-    URHO3D_MIXED_ACCESSOR_ATTRIBUTE("Effect", GetEffectAttr, SetEffectAttr, ResourceRef, ResourceRef(ParticleEffect::GetTypeStatic()),
-        AM_DEFAULT);
-    URHO3D_ACCESSOR_ATTRIBUTE("Can Be Occluded", IsOccludee, SetOccludee, bool, true, AM_DEFAULT);
-    URHO3D_ATTRIBUTE("Cast Shadows", bool, castShadows_, false, AM_DEFAULT);
-    URHO3D_ACCESSOR_ATTRIBUTE("Draw Distance", GetDrawDistance, SetDrawDistance, float, 0.0f, AM_DEFAULT);
-    URHO3D_ACCESSOR_ATTRIBUTE("Shadow Distance", GetShadowDistance, SetShadowDistance, float, 0.0f, AM_DEFAULT);
-    URHO3D_ACCESSOR_ATTRIBUTE("Animation LOD Bias", GetAnimationLodBias, SetAnimationLodBias, float, 1.0f, AM_DEFAULT);
-    URHO3D_ATTRIBUTE("Is Emitting", bool, emitting_, true, AM_FILE);
-    URHO3D_ATTRIBUTE("Period Timer", float, periodTimer_, 0.0f, AM_FILE | AM_NOEDIT);
-    URHO3D_ATTRIBUTE("Emission Timer", float, emissionTimer_, 0.0f, AM_FILE | AM_NOEDIT);
-    URHO3D_ENUM_ATTRIBUTE("Autoremove Mode", autoRemove_, autoRemoveModeNames, REMOVE_DISABLED, AM_DEFAULT);
-    URHO3D_COPY_BASE_ATTRIBUTES(Drawable);
-    URHO3D_MIXED_ACCESSOR_ATTRIBUTE("Particles", GetParticlesAttr, SetParticlesAttr, VariantVector, Variant::emptyVariantVector,
-        AM_FILE | AM_NOEDIT);
-    URHO3D_MIXED_ACCESSOR_ATTRIBUTE("Billboards", GetParticleBillboardsAttr, SetBillboardsAttr, VariantVector, Variant::emptyVariantVector,
-        AM_FILE | AM_NOEDIT);
-    URHO3D_ATTRIBUTE("Serialize Particles", bool, serializeParticles_, true, AM_FILE);
-}
-
-void ParticleEmitter::OnSetEnabled()
-{
-    BillboardSet::OnSetEnabled();
-
-    Scene* scene = GetScene();
-    if (scene)
-    {
-        if (IsEnabledEffective())
-            SubscribeToEvent(scene, E_SCENEPOSTUPDATE, URHO3D_HANDLER(ParticleEmitter, HandleScenePostUpdate));
-        else
-            UnsubscribeFromEvent(scene, E_SCENEPOSTUPDATE);
-    }
-}
-
-void ParticleEmitter::Update(const FrameInfo& frame)
-{
-    if (!effect_)
-        return;
-
-    // Cancel update if has only moved but does not actually need to animate the particles
-    if (!needUpdate_)
-        return;
-
-    // If there is an amount mismatch between particles and billboards, correct it
-    if (particles_.size() != billboards_.size())
-        SetNumBillboards(particles_.size());
-
-    bool needCommit = false;
-
-    // Check active/inactive period switching
-    periodTimer_ += lastTimeStep_;
-    if (emitting_)
-    {
-        float activeTime = effect_->GetActiveTime();
-        if (activeTime && periodTimer_ >= activeTime)
-        {
-            emitting_ = false;
-            periodTimer_ -= activeTime;
-        }
-    }
-    else
-    {
-        float inactiveTime = effect_->GetInactiveTime();
-        if (inactiveTime && periodTimer_ >= inactiveTime)
-        {
-            emitting_ = true;
-            sendFinishedEvent_ = true;
-            periodTimer_ -= inactiveTime;
-        }
-        // If emitter has an indefinite stop interval, keep period timer reset to allow restarting emission in the editor
-        if (inactiveTime == 0.0f)
-            periodTimer_ = 0.0f;
-    }
-
-    // Check for emitting new particles
-    if (emitting_)
-    {
-        emissionTimer_ += lastTimeStep_;
-
-        float intervalMin = 1.0f / effect_->GetMaxEmissionRate();
-        float intervalMax = 1.0f / effect_->GetMinEmissionRate();
-
-        // If emission timer has a longer delay than max. interval, clamp it
-        if (emissionTimer_ < -intervalMax)
-            emissionTimer_ = -intervalMax;
-
-        unsigned counter = MAX_PARTICLES_IN_FRAME;
-
-        while (emissionTimer_ > 0.0f && counter)
-        {
-            emissionTimer_ -= Lerp(intervalMin, intervalMax, Random(1.0f));
-            if (EmitNewParticle())
-            {
-                --counter;
-                needCommit = true;
-            }
-            else
-                break;
-        }
-    }
-
-    // Update existing particles
-    Vector3 relativeConstantForce = node_->GetWorldRotation().Inverse() * effect_->GetConstantForce();
-    // If billboards are not relative, apply scaling to the position update
-    Vector3 scaleVector = Vector3::ONE;
-    if (scaled_ && !relative_)
-        scaleVector = node_->GetWorldScale();
-
-    for (unsigned i = 0; i < particles_.size(); ++i)
-    {
-        Particle& particle = particles_[i];
-        Billboard& billboard = billboards_[i];
-
-        if (billboard.enabled_)
-        {
-            needCommit = true;
-
-            // Time to live
-            if (particle.timer_ >= particle.timeToLive_)
-            {
-                billboard.enabled_ = false;
-                continue;
-            }
-            particle.timer_ += lastTimeStep_;
-
-            // Velocity & position
-            const Vector3& constantForce = effect_->GetConstantForce();
-            if (constantForce != Vector3::ZERO)
-            {
-                if (relative_)
-                    particle.velocity_ += lastTimeStep_ * relativeConstantForce;
-                else
-                    particle.velocity_ += lastTimeStep_ * constantForce;
-            }
-
-            float dampingForce = effect_->GetDampingForce();
-            if (dampingForce != 0.0f)
-            {
-                Vector3 force = -dampingForce * particle.velocity_;
-                particle.velocity_ += lastTimeStep_ * force;
-            }
-            billboard.position_ += lastTimeStep_ * particle.velocity_ * scaleVector;
-            billboard.direction_ = particle.velocity_.Normalized();
-
-            // Rotation
-            billboard.rotation_ += lastTimeStep_ * particle.rotationSpeed_;
-
-            // Scaling
-            float sizeAdd = effect_->GetSizeAdd();
-            float sizeMul = effect_->GetSizeMul();
-            if (sizeAdd != 0.0f || sizeMul != 1.0f)
-            {
-                particle.scale_ += lastTimeStep_ * sizeAdd;
-                if (particle.scale_ < 0.0f)
-                    particle.scale_ = 0.0f;
-                if (sizeMul != 1.0f)
-                    particle.scale_ *= (lastTimeStep_ * (sizeMul - 1.0f)) + 1.0f;
-                billboard.size_ = particle.size_ * particle.scale_;
-            }
-
-            // Color interpolation
-            unsigned& index = particle.colorIndex_;
-            const ea::vector<ColorFrame>& colorFrames_ = effect_->GetColorFrames();
-            if (index < colorFrames_.size())
-            {
-                if (index < colorFrames_.size() - 1)
-                {
-                    if (particle.timer_ >= colorFrames_[index + 1].time_)
-                        ++index;
-                }
-                if (index < colorFrames_.size() - 1)
-                    billboard.color_ = colorFrames_[index].Interpolate(colorFrames_[index + 1], particle.timer_);
-                else
-                    billboard.color_ = colorFrames_[index].color_;
-            }
-
-            // Texture animation
-            unsigned& texIndex = particle.texIndex_;
-            const ea::vector<TextureFrame>& textureFrames_ = effect_->GetTextureFrames();
-            if (textureFrames_.size() && texIndex < textureFrames_.size() - 1)
-            {
-                if (particle.timer_ >= textureFrames_[texIndex + 1].time_)
-                {
-                    billboard.uv_ = textureFrames_[texIndex + 1].uv_;
-                    ++texIndex;
-                }
-            }
-        }
-    }
-
-    if (needCommit)
-        Commit();
-
-    needUpdate_ = false;
-}
-
-void ParticleEmitter::SetEffect(ParticleEffect* effect)
-{
-    if (effect == effect_)
-        return;
-
-    Reset();
-
-    // Unsubscribe from the reload event of previous effect (if any), then subscribe to the new
-    if (effect_)
-        UnsubscribeFromEvent(effect_, E_RELOADFINISHED);
-
-    effect_ = effect;
-
-    if (effect_)
-        SubscribeToEvent(effect_, E_RELOADFINISHED, URHO3D_HANDLER(ParticleEmitter, HandleEffectReloadFinished));
-
-    ApplyEffect();
-    MarkNetworkUpdate();
-}
-
-void ParticleEmitter::SetNumParticles(unsigned num)
-{
-    // Prevent negative value being assigned from the editor
-    if (num > M_MAX_INT)
-        num = 0;
-
-    particles_.resize(num);
-    SetNumBillboards(num);
-}
-
-void ParticleEmitter::SetEmitting(bool enable)
-{
-    if (enable != emitting_)
-    {
-        emitting_ = enable;
-
-        // If stopping emission now, and there are active particles, send finish event once they are gone
-        sendFinishedEvent_ = enable || CheckActiveParticles();
-        periodTimer_ = 0.0f;
-        // Note: network update does not need to be marked as this is a file only attribute
-    }
-}
-
-void ParticleEmitter::SetSerializeParticles(bool enable)
-{
-    serializeParticles_ = enable;
-    // Note: network update does not need to be marked as this is a file only attribute
-}
-
-void ParticleEmitter::SetAutoRemoveMode(AutoRemoveMode mode)
-{
-    autoRemove_ = mode;
-    MarkNetworkUpdate();
-}
-
-void ParticleEmitter::ResetEmissionTimer()
-{
-    emissionTimer_ = 0.0f;
-}
-
-void ParticleEmitter::RemoveAllParticles()
-{
-    for (auto i = billboards_.begin(); i != billboards_.end(); ++i)
-        i->enabled_ = false;
-
-    Commit();
-}
-
-void ParticleEmitter::Reset()
-{
-    RemoveAllParticles();
-    ResetEmissionTimer();
-    SetEmitting(true);
-}
-
-void ParticleEmitter::ApplyEffect()
-{
-    if (!effect_)
-        return;
-
-    SetMaterial(effect_->GetMaterial());
-    SetNumParticles(effect_->GetNumParticles());
-    SetRelative(effect_->IsRelative());
-    SetScaled(effect_->IsScaled());
-    SetSorted(effect_->IsSorted());
-    SetFixedScreenSize(effect_->IsFixedScreenSize());
-    SetAnimationLodBias(effect_->GetAnimationLodBias());
-    SetFaceCameraMode(effect_->GetFaceCameraMode());
-}
-
-ParticleEffect* ParticleEmitter::GetEffect() const
-{
-    return effect_;
-}
-
-void ParticleEmitter::SetEffectAttr(const ResourceRef& value)
-{
-    auto* cache = GetSubsystem<ResourceCache>();
-    SetEffect(cache->GetResource<ParticleEffect>(value.name_));
-}
-
-ResourceRef ParticleEmitter::GetEffectAttr() const
-{
-    return GetResourceRef(effect_, ParticleEffect::GetTypeStatic());
-}
-
-void ParticleEmitter::SetParticlesAttr(const VariantVector& value)
-{
-    unsigned index = 0;
-    SetNumParticles(index < value.size() ? value[index++].GetUInt() : 0);
-
-    for (auto i = particles_.begin(); i != particles_.end() && index < value.size(); ++i)
-    {
-        i->velocity_ = value[index++].GetVector3();
-        i->size_ = value[index++].GetVector2();
-        i->timer_ = value[index++].GetFloat();
-        i->timeToLive_ = value[index++].GetFloat();
-        i->scale_ = value[index++].GetFloat();
-        i->rotationSpeed_ = value[index++].GetFloat();
-        i->colorIndex_ = (unsigned)value[index++].GetInt();
-        i->texIndex_ = (unsigned)value[index++].GetInt();
-    }
-}
-
-VariantVector ParticleEmitter::GetParticlesAttr() const
-{
-    VariantVector ret;
-    if (!serializeParticles_)
-    {
-        ret.push_back((int)particles_.size());
-        return ret;
-    }
-
-    ret.reserve(particles_.size() * 8 + 1);
-    ret.push_back((int)particles_.size());
-    for (auto i = particles_.begin(); i != particles_.end(); ++i)
-    {
-        ret.push_back(i->velocity_);
-        ret.push_back(i->size_);
-        ret.push_back(i->timer_);
-        ret.push_back(i->timeToLive_);
-        ret.push_back(i->scale_);
-        ret.push_back(i->rotationSpeed_);
-        ret.push_back(i->colorIndex_);
-        ret.push_back(i->texIndex_);
-    }
-    return ret;
-}
-
-VariantVector ParticleEmitter::GetParticleBillboardsAttr() const
-{
-    VariantVector ret;
-    if (!serializeParticles_)
-    {
-        ret.push_back((int)billboards_.size());
-        return ret;
-    }
-
-    ret.reserve(billboards_.size() * 7 + 1);
-    ret.push_back((int)billboards_.size());
-
-    for (auto i = billboards_.begin(); i != billboards_.end(); ++i)
-    {
-        ret.push_back(i->position_);
-        ret.push_back(i->size_);
-        ret.push_back(Vector4(i->uv_.min_.x_, i->uv_.min_.y_, i->uv_.max_.x_, i->uv_.max_.y_));
-        ret.push_back(i->color_);
-        ret.push_back(i->rotation_);
-        ret.push_back(i->direction_);
-        ret.push_back(i->enabled_);
-    }
-
-    return ret;
-}
-
-void ParticleEmitter::OnSceneSet(Scene* scene)
-{
-    BillboardSet::OnSceneSet(scene);
-
-    if (scene && IsEnabledEffective())
-        SubscribeToEvent(scene, E_SCENEPOSTUPDATE, URHO3D_HANDLER(ParticleEmitter, HandleScenePostUpdate));
-    else if (!scene)
-         UnsubscribeFromEvent(E_SCENEPOSTUPDATE);
-}
-
-bool ParticleEmitter::EmitNewParticle()
-{
-    unsigned index = GetFreeParticle();
-    if (index == M_MAX_UNSIGNED)
-        return false;
-    assert(index < particles_.size());
-    Particle& particle = particles_[index];
-    Billboard& billboard = billboards_[index];
-
-    Vector3 startDir;
-    Vector3 startPos;
-
-    startDir = effect_->GetRandomDirection();
-    startDir.Normalize();
-
-    switch (effect_->GetEmitterType())
-    {
-    case EMITTER_SPHERE:
-        {
-            Vector3 dir(
-                Random(2.0f) - 1.0f,
-                Random(2.0f) - 1.0f,
-                Random(2.0f) - 1.0f
-            );
-            dir.Normalize();
-            startPos = effect_->GetEmitterSize() * dir * 0.5f;
-        }
-        break;
-
-    case EMITTER_BOX:
-        {
-            const Vector3& emitterSize = effect_->GetEmitterSize();
-            startPos = Vector3(
-                Random(emitterSize.x_) - emitterSize.x_ * 0.5f,
-                Random(emitterSize.y_) - emitterSize.y_ * 0.5f,
-                Random(emitterSize.z_) - emitterSize.z_ * 0.5f
-            );
-        }
-        break;
-
-    case EMITTER_SPHEREVOLUME:
-        {
-            Vector3 dir(
-                Random(2.0f) - 1.0f,
-                Random(2.0f) - 1.0f,
-                Random(2.0f) - 1.0f
-            );
-            dir.Normalize();
-            startPos = effect_->GetEmitterSize() * dir * Pow(Random(), 1.0f / 3.0f) * 0.5f;
-        }
-        break;
-
-    case EMITTER_CYLINDER:
-        {
-            float angle = Random(360.0f);
-            float radius = Sqrt(Random()) * 0.5f;
-            startPos = Vector3(Cos(angle) * radius, Random() - 0.5f, Sin(angle) * radius) * effect_->GetEmitterSize();
-        }
-        break;
-
-    case EMITTER_RING:
-        {
-            float angle = Random(360.0f);
-            startPos = Vector3(Cos(angle), Random(2.0f) - 1.0f, Sin(angle)) * effect_->GetEmitterSize() * 0.5f;
-        }
-        break;
-    }
-
-    particle.size_ = effect_->GetRandomSize();
-    particle.timer_ = 0.0f;
-    particle.timeToLive_ = effect_->GetRandomTimeToLive();
-    particle.scale_ = 1.0f;
-    particle.rotationSpeed_ = effect_->GetRandomRotationSpeed();
-    particle.colorIndex_ = 0;
-    particle.texIndex_ = 0;
-
-    if (faceCameraMode_ == FC_DIRECTION)
-    {
-        startPos += startDir * particle.size_.y_;
-    }
-
-    if (!relative_)
-    {
-        startPos = node_->GetWorldTransform() * startPos;
-        startDir = node_->GetWorldRotation() * startDir;
-    };
-
-    particle.velocity_ = effect_->GetRandomVelocity() * startDir;
-
-    billboard.position_ = startPos;
-    billboard.size_ = particles_[index].size_;
-    const ea::vector<TextureFrame>& textureFrames_ = effect_->GetTextureFrames();
-    billboard.uv_ = textureFrames_.size() ? textureFrames_[0].uv_ : Rect::POSITIVE;
-    billboard.rotation_ = effect_->GetRandomRotation();
-    const ea::vector<ColorFrame>& colorFrames_ = effect_->GetColorFrames();
-    billboard.color_ = colorFrames_.size() ? colorFrames_[0].color_ : Color();
-    billboard.enabled_ = true;
-    billboard.direction_ = startDir;
-
-    return true;
-}
-
-unsigned ParticleEmitter::GetFreeParticle() const
-{
-    for (unsigned i = 0; i < billboards_.size(); ++i)
-    {
-        if (!billboards_[i].enabled_)
-            return i;
-    }
-
-    return M_MAX_UNSIGNED;
-}
-
-bool ParticleEmitter::CheckActiveParticles() const
-{
-    for (unsigned i = 0; i < billboards_.size(); ++i)
-    {
-        if (billboards_[i].enabled_)
-        {
-            return true;
-            break;
-        }
-    }
-
-    return false;
-}
-
-void ParticleEmitter::HandleScenePostUpdate(StringHash eventType, VariantMap& eventData)
-{
-    // Store scene's timestep and use it instead of global timestep, as time scale may be other than 1
-    using namespace ScenePostUpdate;
-
-    lastTimeStep_ = eventData[P_TIMESTEP].GetFloat();
-
-    // If no invisible update, check that the billboardset is in view (framenumber has changed)
-    if ((effect_ && effect_->GetUpdateInvisible()) || viewFrameNumber_ != lastUpdateFrameNumber_)
-    {
-        lastUpdateFrameNumber_ = viewFrameNumber_;
-        needUpdate_ = true;
-        MarkForUpdate();
-    }
-
-    // Send finished event only once all particles are gone
-    if (node_ && !emitting_ && sendFinishedEvent_ && !CheckActiveParticles())
-    {
-        sendFinishedEvent_ = false;
-
-        // Make a weak pointer to self to check for destruction during event handling
-        WeakPtr<ParticleEmitter> self(this);
-
-        using namespace ParticleEffectFinished;
-
-        VariantMap& eventData = GetEventDataMap();
-        eventData[P_NODE] = node_;
-        eventData[P_EFFECT] = effect_;
-
-        node_->SendEvent(E_PARTICLEEFFECTFINISHED, eventData);
-
-        if (self.Expired())
-            return;
-
-        DoAutoRemove(autoRemove_);
-    }
-}
-
-void ParticleEmitter::HandleEffectReloadFinished(StringHash eventType, VariantMap& eventData)
-{
-    // When particle effect file is live-edited, remove existing particles and reapply the effect parameters
-    Reset();
-    ApplyEffect();
-}
-
-}
-=======
 //
 // Copyright (c) 2008-2020 the Urho3D project.
 //
@@ -730,8 +108,8 @@
         return;
 
     // If there is an amount mismatch between particles and billboards, correct it
-    if (particles_.Size() != billboards_.Size())
-        SetNumBillboards(particles_.Size());
+    if (particles_.size() != billboards_.size())
+        SetNumBillboards(particles_.size());
 
     bool needCommit = false;
 
@@ -794,7 +172,7 @@
     if (scaled_ && !relative_)
         scaleVector = node_->GetWorldScale();
 
-    for (unsigned i = 0; i < particles_.Size(); ++i)
+    for (unsigned i = 0; i < particles_.size(); ++i)
     {
         Particle& particle = particles_[i];
         Billboard& billboard = billboards_[i];
@@ -848,15 +226,15 @@
 
             // Color interpolation
             unsigned& index = particle.colorIndex_;
-            const Vector<ColorFrame>& colorFrames_ = effect_->GetColorFrames();
-            if (index < colorFrames_.Size())
+            const ea::vector<ColorFrame>& colorFrames_ = effect_->GetColorFrames();
+            if (index < colorFrames_.size())
             {
-                if (index < colorFrames_.Size() - 1)
+                if (index < colorFrames_.size() - 1)
                 {
                     if (particle.timer_ >= colorFrames_[index + 1].time_)
                         ++index;
                 }
-                if (index < colorFrames_.Size() - 1)
+                if (index < colorFrames_.size() - 1)
                     billboard.color_ = colorFrames_[index].Interpolate(colorFrames_[index + 1], particle.timer_);
                 else
                     billboard.color_ = colorFrames_[index].color_;
@@ -864,8 +242,8 @@
 
             // Texture animation
             unsigned& texIndex = particle.texIndex_;
-            const Vector<TextureFrame>& textureFrames_ = effect_->GetTextureFrames();
-            if (textureFrames_.Size() && texIndex < textureFrames_.Size() - 1)
+            const ea::vector<TextureFrame>& textureFrames_ = effect_->GetTextureFrames();
+            if (textureFrames_.size() && texIndex < textureFrames_.size() - 1)
             {
                 if (particle.timer_ >= textureFrames_[texIndex + 1].time_)
                 {
@@ -908,7 +286,7 @@
     if (num > M_MAX_INT)
         num = 0;
 
-    particles_.Resize(num);
+    particles_.resize(num);
     SetNumBillboards(num);
 }
 
@@ -944,7 +322,7 @@
 
 void ParticleEmitter::RemoveAllParticles()
 {
-    for (PODVector<Billboard>::Iterator i = billboards_.Begin(); i != billboards_.End(); ++i)
+    for (auto i = billboards_.begin(); i != billboards_.end(); ++i)
         i->enabled_ = false;
 
     Commit();
@@ -991,9 +369,9 @@
 void ParticleEmitter::SetParticlesAttr(const VariantVector& value)
 {
     unsigned index = 0;
-    SetNumParticles(index < value.Size() ? value[index++].GetUInt() : 0);
-
-    for (PODVector<Particle>::Iterator i = particles_.Begin(); i != particles_.End() && index < value.Size(); ++i)
+    SetNumParticles(index < value.size() ? value[index++].GetUInt() : 0);
+
+    for (auto i = particles_.begin(); i != particles_.end() && index < value.size(); ++i)
     {
         i->velocity_ = value[index++].GetVector3();
         i->size_ = value[index++].GetVector2();
@@ -1011,22 +389,22 @@
     VariantVector ret;
     if (!serializeParticles_)
     {
-        ret.Push(particles_.Size());
+        ret.push_back((int)particles_.size());
         return ret;
     }
 
-    ret.Reserve(particles_.Size() * 8 + 1);
-    ret.Push(particles_.Size());
-    for (PODVector<Particle>::ConstIterator i = particles_.Begin(); i != particles_.End(); ++i)
-    {
-        ret.Push(i->velocity_);
-        ret.Push(i->size_);
-        ret.Push(i->timer_);
-        ret.Push(i->timeToLive_);
-        ret.Push(i->scale_);
-        ret.Push(i->rotationSpeed_);
-        ret.Push(i->colorIndex_);
-        ret.Push(i->texIndex_);
+    ret.reserve(particles_.size() * 8 + 1);
+    ret.push_back((int)particles_.size());
+    for (auto i = particles_.begin(); i != particles_.end(); ++i)
+    {
+        ret.push_back(i->velocity_);
+        ret.push_back(i->size_);
+        ret.push_back(i->timer_);
+        ret.push_back(i->timeToLive_);
+        ret.push_back(i->scale_);
+        ret.push_back(i->rotationSpeed_);
+        ret.push_back(i->colorIndex_);
+        ret.push_back(i->texIndex_);
     }
     return ret;
 }
@@ -1036,22 +414,22 @@
     VariantVector ret;
     if (!serializeParticles_)
     {
-        ret.Push(billboards_.Size());
+        ret.push_back((int)billboards_.size());
         return ret;
     }
 
-    ret.Reserve(billboards_.Size() * 7 + 1);
-    ret.Push(billboards_.Size());
-
-    for (PODVector<Billboard>::ConstIterator i = billboards_.Begin(); i != billboards_.End(); ++i)
-    {
-        ret.Push(i->position_);
-        ret.Push(i->size_);
-        ret.Push(Vector4(i->uv_.min_.x_, i->uv_.min_.y_, i->uv_.max_.x_, i->uv_.max_.y_));
-        ret.Push(i->color_);
-        ret.Push(i->rotation_);
-        ret.Push(i->direction_);
-        ret.Push(i->enabled_);
+    ret.reserve(billboards_.size() * 7 + 1);
+    ret.push_back((int)billboards_.size());
+
+    for (auto i = billboards_.begin(); i != billboards_.end(); ++i)
+    {
+        ret.push_back(i->position_);
+        ret.push_back(i->size_);
+        ret.push_back(Vector4(i->uv_.min_.x_, i->uv_.min_.y_, i->uv_.max_.x_, i->uv_.max_.y_));
+        ret.push_back(i->color_);
+        ret.push_back(i->rotation_);
+        ret.push_back(i->direction_);
+        ret.push_back(i->enabled_);
     }
 
     return ret;
@@ -1072,7 +450,7 @@
     unsigned index = GetFreeParticle();
     if (index == M_MAX_UNSIGNED)
         return false;
-    assert(index < particles_.Size());
+    assert(index < particles_.size());
     Particle& particle = particles_[index];
     Billboard& billboard = billboards_[index];
 
@@ -1158,11 +536,11 @@
 
     billboard.position_ = startPos;
     billboard.size_ = particles_[index].size_;
-    const Vector<TextureFrame>& textureFrames_ = effect_->GetTextureFrames();
-    billboard.uv_ = textureFrames_.Size() ? textureFrames_[0].uv_ : Rect::POSITIVE;
+    const ea::vector<TextureFrame>& textureFrames_ = effect_->GetTextureFrames();
+    billboard.uv_ = textureFrames_.size() ? textureFrames_[0].uv_ : Rect::POSITIVE;
     billboard.rotation_ = effect_->GetRandomRotation();
-    const Vector<ColorFrame>& colorFrames_ = effect_->GetColorFrames();
-    billboard.color_ = colorFrames_.Size() ? colorFrames_[0].color_ : Color();
+    const ea::vector<ColorFrame>& colorFrames_ = effect_->GetColorFrames();
+    billboard.color_ = colorFrames_.size() ? colorFrames_[0].color_ : Color();
     billboard.enabled_ = true;
     billboard.direction_ = startDir;
 
@@ -1171,7 +549,7 @@
 
 unsigned ParticleEmitter::GetFreeParticle() const
 {
-    for (unsigned i = 0; i < billboards_.Size(); ++i)
+    for (unsigned i = 0; i < billboards_.size(); ++i)
     {
         if (!billboards_[i].enabled_)
             return i;
@@ -1182,7 +560,7 @@
 
 bool ParticleEmitter::CheckActiveParticles() const
 {
-    for (unsigned i = 0; i < billboards_.Size(); ++i)
+    for (unsigned i = 0; i < billboards_.size(); ++i)
     {
         if (billboards_[i].enabled_)
         {
@@ -1239,5 +617,4 @@
     ApplyEffect();
 }
 
-}
->>>>>>> fe4a641a
+}