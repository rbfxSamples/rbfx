<<<<<<< HEAD
//
// Copyright (c) 2008-2019 the Urho3D project.
//
// Permission is hereby granted, free of charge, to any person obtaining a copy
// of this software and associated documentation files (the "Software"), to deal
// in the Software without restriction, including without limitation the rights
// to use, copy, modify, merge, publish, distribute, sublicense, and/or sell
// copies of the Software, and to permit persons to whom the Software is
// furnished to do so, subject to the following conditions:
//
// The above copyright notice and this permission notice shall be included in
// all copies or substantial portions of the Software.
//
// THE SOFTWARE IS PROVIDED "AS IS", WITHOUT WARRANTY OF ANY KIND, EXPRESS OR
// IMPLIED, INCLUDING BUT NOT LIMITED TO THE WARRANTIES OF MERCHANTABILITY,
// FITNESS FOR A PARTICULAR PURPOSE AND NONINFRINGEMENT. IN NO EVENT SHALL THE
// AUTHORS OR COPYRIGHT HOLDERS BE LIABLE FOR ANY CLAIM, DAMAGES OR OTHER
// LIABILITY, WHETHER IN AN ACTION OF CONTRACT, TORT OR OTHERWISE, ARISING FROM,
// OUT OF OR IN CONNECTION WITH THE SOFTWARE OR THE USE OR OTHER DEALINGS IN
// THE SOFTWARE.
//

#pragma once

#include <EASTL/shared_array.h>

#include "../Core/Object.h"
#include "../Core/Timer.h"
#include "../Graphics/GraphicsDefs.h"
#include "../Math/Frustum.h"

namespace Urho3D
{

class BoundingBox;
class Camera;
class IndexBuffer;
class IntRect;
class VertexBuffer;
struct Edge;
struct Gradients;

/// Occlusion hierarchy depth value.
struct DepthValue
{
    /// Minimum value.
    int min_;
    /// Maximum value.
    int max_;
};

/// Per-thread occlusion buffer data.
struct OcclusionBufferData
{
    /// Full buffer data with safety padding.
    ea::shared_array<int> dataWithSafety_;
    /// Buffer data.
    int* data_;
    /// Use flag.
    bool used_;
};

/// Stored occlusion render job.
struct OcclusionBatch
{
    /// Model matrix.
    Matrix3x4 model_;
    /// Vertex data pointer.
    const void* vertexData_;
    /// Vertex size in bytes.
    unsigned vertexSize_;
    /// Index data pointer. Null if using non-indexed geometry.
    const void* indexData_;
    /// Index size in bytes.
    unsigned indexSize_;
    /// Draw start. First index for indexed geometry, otherwise first vertex.
    unsigned drawStart_;
    /// Index or vertex count.
    unsigned drawCount_;
};

static const int OCCLUSION_MIN_SIZE = 8;
static const int OCCLUSION_DEFAULT_MAX_TRIANGLES = 5000;
static const float OCCLUSION_RELATIVE_BIAS = 0.00001f;
static const int OCCLUSION_FIXED_BIAS = 16;
static const float OCCLUSION_X_SCALE = 65536.0f;
static const float OCCLUSION_Z_SCALE = 16777216.0f;

/// Software renderer for occlusion.
class URHO3D_API OcclusionBuffer : public Object
{
    URHO3D_OBJECT(OcclusionBuffer, Object);

public:
    /// Construct.
    explicit OcclusionBuffer(Context* context);
    /// Destruct.
    ~OcclusionBuffer() override;

    /// Register object with the engine.
    static void RegisterObject(Context* context);

    /// Set occlusion buffer size and whether to reserve multiple buffers for threading optimization.
    bool SetSize(int width, int height, bool threaded);
    /// Set camera view to render from.
    void SetView(Camera* camera);
    /// Set maximum triangles to render.
    void SetMaxTriangles(unsigned triangles);
    /// Set culling mode.
    void SetCullMode(CullMode mode);
    /// Reset number of triangles.
    void Reset();
    /// Clear the buffer.
    void Clear();
    /// Submit a triangle mesh to the buffer using non-indexed geometry. Return true if did not overflow the allowed triangle count.
    bool AddTriangles(const Matrix3x4& model, const void* vertexData, unsigned vertexSize, unsigned vertexStart, unsigned vertexCount);
    /// Submit a triangle mesh to the buffer using indexed geometry. Return true if did not overflow the allowed triangle count.
    bool AddTriangles(const Matrix3x4& model, const void* vertexData, unsigned vertexSize, const void* indexData, unsigned indexSize,
        unsigned indexStart, unsigned indexCount);
    /// Draw submitted batches. Uses worker threads if enabled during SetSize().
    void DrawTriangles();
    /// Build reduced size mip levels.
    void BuildDepthHierarchy();
    /// Reset last used timer.
    void ResetUseTimer();

    /// Return highest level depth values.
    int* GetBuffer() const { return buffers_.size() ? buffers_[0].data_ : nullptr; }

    /// Return view transform matrix.
    const Matrix3x4& GetView() const { return view_; }

    /// Return projection matrix.
    const Matrix4& GetProjection() const { return projection_; }

    /// Return buffer width.
    int GetWidth() const { return width_; }

    /// Return buffer height.
    int GetHeight() const { return height_; }

    /// Return number of rendered triangles.
    unsigned GetNumTriangles() const { return numTriangles_; }

    /// Return maximum number of triangles.
    unsigned GetMaxTriangles() const { return maxTriangles_; }

    /// Return culling mode.
    CullMode GetCullMode() const { return cullMode_; }

    /// Return whether is using threads to speed up rendering.
    bool IsThreaded() const { return buffers_.size() > 1; }

    /// Test a bounding box for visibility. For best performance, build depth hierarchy first.
    bool IsVisible(const BoundingBox& worldSpaceBox) const;
    /// Return time since last use in milliseconds.
    unsigned GetUseTimer();

    /// Draw a batch. Called internally.
    void DrawBatch(const OcclusionBatch& batch, unsigned threadIndex);

private:
    /// Apply modelview transform to vertex.
    inline Vector4 ModelTransform(const Matrix4& transform, const Vector3& vertex) const;
    /// Apply projection and viewport transform to vertex.
    inline Vector3 ViewportTransform(const Vector4& vertex) const;
    /// Clip an edge.
    inline Vector4 ClipEdge(const Vector4& v0, const Vector4& v1, float d0, float d1) const;
    /// Return signed area of a triangle. If negative, is clockwise.
    inline float SignedArea(const Vector3& v0, const Vector3& v1, const Vector3& v2) const;
    /// Calculate viewport transform.
    void CalculateViewport();
    /// Draw a triangle.
    void DrawTriangle(Vector4* vertices, unsigned threadIndex);
    /// Clip vertices against a plane.
    void ClipVertices(const Vector4& plane, Vector4* vertices, bool* triangles, unsigned& numTriangles);
    /// Draw a clipped triangle.
    void DrawTriangle2D(const Vector3* vertices, bool clockwise, unsigned threadIndex);
    /// Clear a thread work buffer.
    void ClearBuffer(unsigned threadIndex);
    /// Merge thread work buffers into the first buffer.
    void MergeBuffers();

    /// Highest-level buffer data per thread.
    ea::vector<OcclusionBufferData> buffers_;
    /// Reduced size depth buffers.
    ea::vector<ea::shared_array<DepthValue> > mipBuffers_;
    /// Submitted render jobs.
    ea::vector<OcclusionBatch> batches_;
    /// Buffer width.
    int width_{};
    /// Buffer height.
    int height_{};
    /// Number of rendered triangles.
    unsigned numTriangles_{};
    /// Maximum number of triangles.
    unsigned maxTriangles_{OCCLUSION_DEFAULT_MAX_TRIANGLES};
    /// Culling mode.
    CullMode cullMode_{CULL_CCW};
    /// Depth hierarchy needs update flag.
    bool depthHierarchyDirty_{true};
    /// Culling reverse flag.
    bool reverseCulling_{};
    /// View transform matrix.
    Matrix3x4 view_;
    /// Projection matrix.
    Matrix4 projection_;
    /// Combined view and projection matrix.
    Matrix4 viewProj_;
    /// Last used timer.
    Timer useTimer_;
    /// Near clip distance.
    float nearClip_{};
    /// Far clip distance.
    float farClip_{};
    /// X scaling for viewport transform.
    float scaleX_{};
    /// Y scaling for viewport transform.
    float scaleY_{};
    /// X offset for viewport transform.
    float offsetX_{};
    /// Y offset for viewport transform.
    float offsetY_{};
    /// Combined X projection and viewport transform.
    float projOffsetScaleX_{};
    /// Combined Y projection and viewport transform.
    float projOffsetScaleY_{};
};

}
=======
//
// Copyright (c) 2008-2019 the Urho3D project.
//
// Permission is hereby granted, free of charge, to any person obtaining a copy
// of this software and associated documentation files (the "Software"), to deal
// in the Software without restriction, including without limitation the rights
// to use, copy, modify, merge, publish, distribute, sublicense, and/or sell
// copies of the Software, and to permit persons to whom the Software is
// furnished to do so, subject to the following conditions:
//
// The above copyright notice and this permission notice shall be included in
// all copies or substantial portions of the Software.
//
// THE SOFTWARE IS PROVIDED "AS IS", WITHOUT WARRANTY OF ANY KIND, EXPRESS OR
// IMPLIED, INCLUDING BUT NOT LIMITED TO THE WARRANTIES OF MERCHANTABILITY,
// FITNESS FOR A PARTICULAR PURPOSE AND NONINFRINGEMENT. IN NO EVENT SHALL THE
// AUTHORS OR COPYRIGHT HOLDERS BE LIABLE FOR ANY CLAIM, DAMAGES OR OTHER
// LIABILITY, WHETHER IN AN ACTION OF CONTRACT, TORT OR OTHERWISE, ARISING FROM,
// OUT OF OR IN CONNECTION WITH THE SOFTWARE OR THE USE OR OTHER DEALINGS IN
// THE SOFTWARE.
//

/// \file

#pragma once

#include "../Core/Object.h"
#include "../Core/Timer.h"
#include "../Container/ArrayPtr.h"
#include "../Graphics/GraphicsDefs.h"
#include "../Math/Frustum.h"

namespace Urho3D
{

class BoundingBox;
class Camera;
class IndexBuffer;
class IntRect;
class VertexBuffer;
struct Edge;
struct Gradients;

/// Occlusion hierarchy depth value.
struct DepthValue
{
    /// Minimum value.
    int min_;
    /// Maximum value.
    int max_;
};

/// Per-thread occlusion buffer data.
struct OcclusionBufferData
{
    /// Full buffer data with safety padding.
    SharedArrayPtr<int> dataWithSafety_;
    /// Buffer data.
    int* data_;
    /// Use flag.
    bool used_;
};

/// Stored occlusion render job.
struct OcclusionBatch
{
    /// Model matrix.
    Matrix3x4 model_;
    /// Vertex data pointer.
    const void* vertexData_;
    /// Vertex size in bytes.
    unsigned vertexSize_;
    /// Index data pointer. Null if using non-indexed geometry.
    const void* indexData_;
    /// Index size in bytes.
    unsigned indexSize_;
    /// Draw start. First index for indexed geometry, otherwise first vertex.
    unsigned drawStart_;
    /// Index or vertex count.
    unsigned drawCount_;
};

static const int OCCLUSION_MIN_SIZE = 8;
static const int OCCLUSION_DEFAULT_MAX_TRIANGLES = 5000;
static const float OCCLUSION_RELATIVE_BIAS = 0.00001f;
static const int OCCLUSION_FIXED_BIAS = 16;
static const float OCCLUSION_X_SCALE = 65536.0f;
static const float OCCLUSION_Z_SCALE = 16777216.0f;

/// Software renderer for occlusion.
class URHO3D_API OcclusionBuffer : public Object
{
    URHO3D_OBJECT(OcclusionBuffer, Object);

public:
    /// Construct.
    explicit OcclusionBuffer(Context* context);
    /// Destruct.
    ~OcclusionBuffer() override;

    /// Set occlusion buffer size and whether to reserve multiple buffers for threading optimization.
    bool SetSize(int width, int height, bool threaded);
    /// Set camera view to render from.
    void SetView(Camera* camera);
    /// Set maximum triangles to render.
    void SetMaxTriangles(unsigned triangles);
    /// Set culling mode.
    void SetCullMode(CullMode mode);
    /// Reset number of triangles.
    void Reset();
    /// Clear the buffer.
    void Clear();
    /// Submit a triangle mesh to the buffer using non-indexed geometry. Return true if did not overflow the allowed triangle count.
    bool AddTriangles(const Matrix3x4& model, const void* vertexData, unsigned vertexSize, unsigned vertexStart, unsigned vertexCount);
    /// Submit a triangle mesh to the buffer using indexed geometry. Return true if did not overflow the allowed triangle count.
    bool AddTriangles(const Matrix3x4& model, const void* vertexData, unsigned vertexSize, const void* indexData, unsigned indexSize,
        unsigned indexStart, unsigned indexCount);
    /// Draw submitted batches. Uses worker threads if enabled during SetSize().
    void DrawTriangles();
    /// Build reduced size mip levels.
    void BuildDepthHierarchy();
    /// Reset last used timer.
    void ResetUseTimer();

    /// Return highest level depth values.
    int* GetBuffer() const { return buffers_.Size() ? buffers_[0].data_ : nullptr; }

    /// Return view transform matrix.
    const Matrix3x4& GetView() const { return view_; }

    /// Return projection matrix.
    const Matrix4& GetProjection() const { return projection_; }

    /// Return buffer width.
    int GetWidth() const { return width_; }

    /// Return buffer height.
    int GetHeight() const { return height_; }

    /// Return number of rendered triangles.
    unsigned GetNumTriangles() const { return numTriangles_; }

    /// Return maximum number of triangles.
    unsigned GetMaxTriangles() const { return maxTriangles_; }

    /// Return culling mode.
    CullMode GetCullMode() const { return cullMode_; }

    /// Return whether is using threads to speed up rendering.
    bool IsThreaded() const { return buffers_.Size() > 1; }

    /// Test a bounding box for visibility. For best performance, build depth hierarchy first.
    bool IsVisible(const BoundingBox& worldSpaceBox) const;
    /// Return time since last use in milliseconds.
    unsigned GetUseTimer();

    /// Draw a batch. Called internally.
    void DrawBatch(const OcclusionBatch& batch, unsigned threadIndex);

private:
    /// Apply modelview transform to vertex.
    inline Vector4 ModelTransform(const Matrix4& transform, const Vector3& vertex) const;
    /// Apply projection and viewport transform to vertex.
    inline Vector3 ViewportTransform(const Vector4& vertex) const;
    /// Clip an edge.
    inline Vector4 ClipEdge(const Vector4& v0, const Vector4& v1, float d0, float d1) const;
    /// Return signed area of a triangle. If negative, is clockwise.
    inline float SignedArea(const Vector3& v0, const Vector3& v1, const Vector3& v2) const;
    /// Calculate viewport transform.
    void CalculateViewport();
    /// Draw a triangle.
    void DrawTriangle(Vector4* vertices, unsigned threadIndex);
    /// Clip vertices against a plane.
    void ClipVertices(const Vector4& plane, Vector4* vertices, bool* triangles, unsigned& numTriangles);
    /// Draw a clipped triangle.
    void DrawTriangle2D(const Vector3* vertices, bool clockwise, unsigned threadIndex);
    /// Clear a thread work buffer.
    void ClearBuffer(unsigned threadIndex);
    /// Merge thread work buffers into the first buffer.
    void MergeBuffers();

    /// Highest-level buffer data per thread.
    Vector<OcclusionBufferData> buffers_;
    /// Reduced size depth buffers.
    Vector<SharedArrayPtr<DepthValue> > mipBuffers_;
    /// Submitted render jobs.
    PODVector<OcclusionBatch> batches_;
    /// Buffer width.
    int width_{};
    /// Buffer height.
    int height_{};
    /// Number of rendered triangles.
    unsigned numTriangles_{};
    /// Maximum number of triangles.
    unsigned maxTriangles_{OCCLUSION_DEFAULT_MAX_TRIANGLES};
    /// Culling mode.
    CullMode cullMode_{CULL_CCW};
    /// Depth hierarchy needs update flag.
    bool depthHierarchyDirty_{true};
    /// Culling reverse flag.
    bool reverseCulling_{};
    /// View transform matrix.
    Matrix3x4 view_;
    /// Projection matrix.
    Matrix4 projection_;
    /// Combined view and projection matrix.
    Matrix4 viewProj_;
    /// Last used timer.
    Timer useTimer_;
    /// Near clip distance.
    float nearClip_{};
    /// Far clip distance.
    float farClip_{};
    /// X scaling for viewport transform.
    float scaleX_{};
    /// Y scaling for viewport transform.
    float scaleY_{};
    /// X offset for viewport transform.
    float offsetX_{};
    /// Y offset for viewport transform.
    float offsetY_{};
    /// Combined X projection and viewport transform.
    float projOffsetScaleX_{};
    /// Combined Y projection and viewport transform.
    float projOffsetScaleY_{};
};

}
>>>>>>> 61258e20
<|MERGE_RESOLUTION|>--- conflicted
+++ resolved
@@ -1,4 +1,3 @@
-<<<<<<< HEAD
 //
 // Copyright (c) 2008-2019 the Urho3D project.
 //
@@ -20,6 +19,8 @@
 // OUT OF OR IN CONNECTION WITH THE SOFTWARE OR THE USE OR OTHER DEALINGS IN
 // THE SOFTWARE.
 //
+
+/// \file
 
 #pragma once
 
@@ -228,234 +229,4 @@
     float projOffsetScaleY_{};
 };
 
-}
-=======
-//
-// Copyright (c) 2008-2019 the Urho3D project.
-//
-// Permission is hereby granted, free of charge, to any person obtaining a copy
-// of this software and associated documentation files (the "Software"), to deal
-// in the Software without restriction, including without limitation the rights
-// to use, copy, modify, merge, publish, distribute, sublicense, and/or sell
-// copies of the Software, and to permit persons to whom the Software is
-// furnished to do so, subject to the following conditions:
-//
-// The above copyright notice and this permission notice shall be included in
-// all copies or substantial portions of the Software.
-//
-// THE SOFTWARE IS PROVIDED "AS IS", WITHOUT WARRANTY OF ANY KIND, EXPRESS OR
-// IMPLIED, INCLUDING BUT NOT LIMITED TO THE WARRANTIES OF MERCHANTABILITY,
-// FITNESS FOR A PARTICULAR PURPOSE AND NONINFRINGEMENT. IN NO EVENT SHALL THE
-// AUTHORS OR COPYRIGHT HOLDERS BE LIABLE FOR ANY CLAIM, DAMAGES OR OTHER
-// LIABILITY, WHETHER IN AN ACTION OF CONTRACT, TORT OR OTHERWISE, ARISING FROM,
-// OUT OF OR IN CONNECTION WITH THE SOFTWARE OR THE USE OR OTHER DEALINGS IN
-// THE SOFTWARE.
-//
-
-/// \file
-
-#pragma once
-
-#include "../Core/Object.h"
-#include "../Core/Timer.h"
-#include "../Container/ArrayPtr.h"
-#include "../Graphics/GraphicsDefs.h"
-#include "../Math/Frustum.h"
-
-namespace Urho3D
-{
-
-class BoundingBox;
-class Camera;
-class IndexBuffer;
-class IntRect;
-class VertexBuffer;
-struct Edge;
-struct Gradients;
-
-/// Occlusion hierarchy depth value.
-struct DepthValue
-{
-    /// Minimum value.
-    int min_;
-    /// Maximum value.
-    int max_;
-};
-
-/// Per-thread occlusion buffer data.
-struct OcclusionBufferData
-{
-    /// Full buffer data with safety padding.
-    SharedArrayPtr<int> dataWithSafety_;
-    /// Buffer data.
-    int* data_;
-    /// Use flag.
-    bool used_;
-};
-
-/// Stored occlusion render job.
-struct OcclusionBatch
-{
-    /// Model matrix.
-    Matrix3x4 model_;
-    /// Vertex data pointer.
-    const void* vertexData_;
-    /// Vertex size in bytes.
-    unsigned vertexSize_;
-    /// Index data pointer. Null if using non-indexed geometry.
-    const void* indexData_;
-    /// Index size in bytes.
-    unsigned indexSize_;
-    /// Draw start. First index for indexed geometry, otherwise first vertex.
-    unsigned drawStart_;
-    /// Index or vertex count.
-    unsigned drawCount_;
-};
-
-static const int OCCLUSION_MIN_SIZE = 8;
-static const int OCCLUSION_DEFAULT_MAX_TRIANGLES = 5000;
-static const float OCCLUSION_RELATIVE_BIAS = 0.00001f;
-static const int OCCLUSION_FIXED_BIAS = 16;
-static const float OCCLUSION_X_SCALE = 65536.0f;
-static const float OCCLUSION_Z_SCALE = 16777216.0f;
-
-/// Software renderer for occlusion.
-class URHO3D_API OcclusionBuffer : public Object
-{
-    URHO3D_OBJECT(OcclusionBuffer, Object);
-
-public:
-    /// Construct.
-    explicit OcclusionBuffer(Context* context);
-    /// Destruct.
-    ~OcclusionBuffer() override;
-
-    /// Set occlusion buffer size and whether to reserve multiple buffers for threading optimization.
-    bool SetSize(int width, int height, bool threaded);
-    /// Set camera view to render from.
-    void SetView(Camera* camera);
-    /// Set maximum triangles to render.
-    void SetMaxTriangles(unsigned triangles);
-    /// Set culling mode.
-    void SetCullMode(CullMode mode);
-    /// Reset number of triangles.
-    void Reset();
-    /// Clear the buffer.
-    void Clear();
-    /// Submit a triangle mesh to the buffer using non-indexed geometry. Return true if did not overflow the allowed triangle count.
-    bool AddTriangles(const Matrix3x4& model, const void* vertexData, unsigned vertexSize, unsigned vertexStart, unsigned vertexCount);
-    /// Submit a triangle mesh to the buffer using indexed geometry. Return true if did not overflow the allowed triangle count.
-    bool AddTriangles(const Matrix3x4& model, const void* vertexData, unsigned vertexSize, const void* indexData, unsigned indexSize,
-        unsigned indexStart, unsigned indexCount);
-    /// Draw submitted batches. Uses worker threads if enabled during SetSize().
-    void DrawTriangles();
-    /// Build reduced size mip levels.
-    void BuildDepthHierarchy();
-    /// Reset last used timer.
-    void ResetUseTimer();
-
-    /// Return highest level depth values.
-    int* GetBuffer() const { return buffers_.Size() ? buffers_[0].data_ : nullptr; }
-
-    /// Return view transform matrix.
-    const Matrix3x4& GetView() const { return view_; }
-
-    /// Return projection matrix.
-    const Matrix4& GetProjection() const { return projection_; }
-
-    /// Return buffer width.
-    int GetWidth() const { return width_; }
-
-    /// Return buffer height.
-    int GetHeight() const { return height_; }
-
-    /// Return number of rendered triangles.
-    unsigned GetNumTriangles() const { return numTriangles_; }
-
-    /// Return maximum number of triangles.
-    unsigned GetMaxTriangles() const { return maxTriangles_; }
-
-    /// Return culling mode.
-    CullMode GetCullMode() const { return cullMode_; }
-
-    /// Return whether is using threads to speed up rendering.
-    bool IsThreaded() const { return buffers_.Size() > 1; }
-
-    /// Test a bounding box for visibility. For best performance, build depth hierarchy first.
-    bool IsVisible(const BoundingBox& worldSpaceBox) const;
-    /// Return time since last use in milliseconds.
-    unsigned GetUseTimer();
-
-    /// Draw a batch. Called internally.
-    void DrawBatch(const OcclusionBatch& batch, unsigned threadIndex);
-
-private:
-    /// Apply modelview transform to vertex.
-    inline Vector4 ModelTransform(const Matrix4& transform, const Vector3& vertex) const;
-    /// Apply projection and viewport transform to vertex.
-    inline Vector3 ViewportTransform(const Vector4& vertex) const;
-    /// Clip an edge.
-    inline Vector4 ClipEdge(const Vector4& v0, const Vector4& v1, float d0, float d1) const;
-    /// Return signed area of a triangle. If negative, is clockwise.
-    inline float SignedArea(const Vector3& v0, const Vector3& v1, const Vector3& v2) const;
-    /// Calculate viewport transform.
-    void CalculateViewport();
-    /// Draw a triangle.
-    void DrawTriangle(Vector4* vertices, unsigned threadIndex);
-    /// Clip vertices against a plane.
-    void ClipVertices(const Vector4& plane, Vector4* vertices, bool* triangles, unsigned& numTriangles);
-    /// Draw a clipped triangle.
-    void DrawTriangle2D(const Vector3* vertices, bool clockwise, unsigned threadIndex);
-    /// Clear a thread work buffer.
-    void ClearBuffer(unsigned threadIndex);
-    /// Merge thread work buffers into the first buffer.
-    void MergeBuffers();
-
-    /// Highest-level buffer data per thread.
-    Vector<OcclusionBufferData> buffers_;
-    /// Reduced size depth buffers.
-    Vector<SharedArrayPtr<DepthValue> > mipBuffers_;
-    /// Submitted render jobs.
-    PODVector<OcclusionBatch> batches_;
-    /// Buffer width.
-    int width_{};
-    /// Buffer height.
-    int height_{};
-    /// Number of rendered triangles.
-    unsigned numTriangles_{};
-    /// Maximum number of triangles.
-    unsigned maxTriangles_{OCCLUSION_DEFAULT_MAX_TRIANGLES};
-    /// Culling mode.
-    CullMode cullMode_{CULL_CCW};
-    /// Depth hierarchy needs update flag.
-    bool depthHierarchyDirty_{true};
-    /// Culling reverse flag.
-    bool reverseCulling_{};
-    /// View transform matrix.
-    Matrix3x4 view_;
-    /// Projection matrix.
-    Matrix4 projection_;
-    /// Combined view and projection matrix.
-    Matrix4 viewProj_;
-    /// Last used timer.
-    Timer useTimer_;
-    /// Near clip distance.
-    float nearClip_{};
-    /// Far clip distance.
-    float farClip_{};
-    /// X scaling for viewport transform.
-    float scaleX_{};
-    /// Y scaling for viewport transform.
-    float scaleY_{};
-    /// X offset for viewport transform.
-    float offsetX_{};
-    /// Y offset for viewport transform.
-    float offsetY_{};
-    /// Combined X projection and viewport transform.
-    float projOffsetScaleX_{};
-    /// Combined Y projection and viewport transform.
-    float projOffsetScaleY_{};
-};
-
-}
->>>>>>> 61258e20
+}