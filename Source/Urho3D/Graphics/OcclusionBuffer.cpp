<<<<<<< HEAD
//
// Copyright (c) 2008-2020 the Urho3D project.
//
// Permission is hereby granted, free of charge, to any person obtaining a copy
// of this software and associated documentation files (the "Software"), to deal
// in the Software without restriction, including without limitation the rights
// to use, copy, modify, merge, publish, distribute, sublicense, and/or sell
// copies of the Software, and to permit persons to whom the Software is
// furnished to do so, subject to the following conditions:
//
// The above copyright notice and this permission notice shall be included in
// all copies or substantial portions of the Software.
//
// THE SOFTWARE IS PROVIDED "AS IS", WITHOUT WARRANTY OF ANY KIND, EXPRESS OR
// IMPLIED, INCLUDING BUT NOT LIMITED TO THE WARRANTIES OF MERCHANTABILITY,
// FITNESS FOR A PARTICULAR PURPOSE AND NONINFRINGEMENT. IN NO EVENT SHALL THE
// AUTHORS OR COPYRIGHT HOLDERS BE LIABLE FOR ANY CLAIM, DAMAGES OR OTHER
// LIABILITY, WHETHER IN AN ACTION OF CONTRACT, TORT OR OTHERWISE, ARISING FROM,
// OUT OF OR IN CONNECTION WITH THE SOFTWARE OR THE USE OR OTHER DEALINGS IN
// THE SOFTWARE.
//

#include "../Precompiled.h"

#include "../Core/Context.h"
#include "../Core/WorkQueue.h"
#include "../Core/Profiler.h"
#include "../Graphics/Camera.h"
#include "../Graphics/OcclusionBuffer.h"
#include "../IO/Log.h"

#include "../DebugNew.h"

namespace Urho3D
{

enum ClipMask : unsigned
{
    CLIPMASK_X_POS = 0x1,
    CLIPMASK_X_NEG = 0x2,
    CLIPMASK_Y_POS = 0x4,
    CLIPMASK_Y_NEG = 0x8,
    CLIPMASK_Z_POS = 0x10,
    CLIPMASK_Z_NEG = 0x20,
};
URHO3D_FLAGSET(ClipMask, ClipMaskFlags);

void DrawOcclusionBatchWork(const WorkItem* item, unsigned threadIndex)
{
    URHO3D_PROFILE("DrawOcclusionBatchWork");
    auto* buffer = reinterpret_cast<OcclusionBuffer*>(item->aux_);
    OcclusionBatch& batch = *reinterpret_cast<OcclusionBatch*>(item->start_);
    buffer->DrawBatch(batch, threadIndex);
}

OcclusionBuffer::OcclusionBuffer(Context* context) :
    Object(context)
{
}

OcclusionBuffer::~OcclusionBuffer() = default;

void OcclusionBuffer::RegisterObject(Context* context)
{
    context->RegisterFactory<OcclusionBuffer>();
}

bool OcclusionBuffer::SetSize(int width, int height, bool threaded)
{
    // Force the height to an even amount of pixels for better mip generation
    if (height & 1u)
        ++height;

    if (width == width_ && height == height_)
        return true;

    if (width <= 0 || height <= 0)
        return false;

    if (!IsPowerOfTwo((unsigned)width))
    {
        URHO3D_LOGERRORF("Requested occlusion buffer width %d is not a power of two", width);
        return false;
    }

    width_ = width;
    height_ = height;

    // Build work buffers for threading
    unsigned numThreadBuffers = threaded ? GetSubsystem<WorkQueue>()->GetNumThreads() + 1 : 1;
    buffers_.resize(numThreadBuffers);
    for (unsigned i = 0; i < numThreadBuffers; ++i)
    {
        // Reserve extra memory in case 3D clipping is not exact
        OcclusionBufferData& buffer = buffers_[i];
        buffer.dataWithSafety_ = new int[width * (height + 2) + 2];
        buffer.data_ = buffer.dataWithSafety_.get() + width + 1;
        buffer.used_ = false;
    }

    mipBuffers_.clear();

    // Build buffers for mip levels
    for (;;)
    {
        width = (width + 1) / 2;
        height = (height + 1) / 2;

        mipBuffers_.push_back(ea::shared_array<DepthValue>(new DepthValue[width * height]));

        if (width <= OCCLUSION_MIN_SIZE && height <= OCCLUSION_MIN_SIZE)
            break;
    }

    URHO3D_LOGDEBUG("Set occlusion buffer size " + ea::to_string(width_) + "x" + ea::to_string(height_) + " with " +
             ea::to_string(mipBuffers_.size()) + " mip levels and " + ea::to_string(numThreadBuffers) + " thread buffers");

    CalculateViewport();
    return true;
}

void OcclusionBuffer::SetView(Camera* camera)
{
    if (!camera)
        return;

    view_ = camera->GetView();
    projection_ = camera->GetProjection();
    viewProj_ = projection_ * view_;
    nearClip_ = camera->GetNearClip();
    farClip_ = camera->GetFarClip();
    reverseCulling_ = camera->GetReverseCulling();
    CalculateViewport();
}

void OcclusionBuffer::SetMaxTriangles(unsigned triangles)
{
    maxTriangles_ = triangles;
}

void OcclusionBuffer::SetCullMode(CullMode mode)
{
    if (reverseCulling_)
    {
        if (mode == CULL_CW)
            mode = CULL_CCW;
        else if (mode == CULL_CCW)
            mode = CULL_CW;
    }
    cullMode_ = mode;
}

void OcclusionBuffer::Reset()
{
    numTriangles_ = 0;
    batches_.clear();
}

void OcclusionBuffer::Clear()
{
    Reset();

    // Only clear the main thread buffer. Rest are cleared on-demand when drawing the first batch
    ClearBuffer(0);
    for (unsigned i = 1; i < buffers_.size(); ++i)
        buffers_[i].used_ = false;

    depthHierarchyDirty_ = true;
}

bool OcclusionBuffer::AddTriangles(const Matrix3x4& model, const void* vertexData, unsigned vertexSize, unsigned vertexStart,
    unsigned vertexCount)
{
    batches_.resize(batches_.size() + 1);
    OcclusionBatch& batch = batches_.back();

    batch.model_ = model;
    batch.vertexData_ = vertexData;
    batch.vertexSize_ = vertexSize;
    batch.indexData_ = nullptr;
    batch.indexSize_ = 0;
    batch.drawStart_ = vertexStart;
    batch.drawCount_ = vertexCount;

    numTriangles_ += vertexCount / 3;
    return numTriangles_ <= maxTriangles_;
}

bool OcclusionBuffer::AddTriangles(const Matrix3x4& model, const void* vertexData, unsigned vertexSize, const void* indexData,
    unsigned indexSize, unsigned indexStart, unsigned indexCount)
{
    batches_.resize(batches_.size() + 1);
    OcclusionBatch& batch = batches_.back();

    batch.model_ = model;
    batch.vertexData_ = vertexData;
    batch.vertexSize_ = vertexSize;
    batch.indexData_ = indexData;
    batch.indexSize_ = indexSize;
    batch.drawStart_ = indexStart;
    batch.drawCount_ = indexCount;

    numTriangles_ += indexCount / 3;
    return numTriangles_ <= maxTriangles_;
}

void OcclusionBuffer::DrawTriangles()
{
    if (buffers_.size() == 1)
    {
        // Not threaded
        for (auto i = batches_.begin(); i != batches_.end(); ++i)
            DrawBatch(*i, 0);

        depthHierarchyDirty_ = true;
    }
    else if (buffers_.size() > 1)
    {
        // Threaded
        auto* queue = GetSubsystem<WorkQueue>();

        for (auto i = batches_.begin(); i != batches_.end(); ++i)
        {
            SharedPtr<WorkItem> item = queue->GetFreeItem();
            item->priority_ = M_MAX_UNSIGNED;
            item->workFunction_ = DrawOcclusionBatchWork;
            item->aux_ = this;
            item->start_ = &(*i);
            queue->AddWorkItem(item);
        }

        queue->Complete(M_MAX_UNSIGNED);

        MergeBuffers();
        depthHierarchyDirty_ = true;
    }

    batches_.clear();
}

void OcclusionBuffer::BuildDepthHierarchy()
{
    if (buffers_.empty() || !depthHierarchyDirty_)
        return;

    URHO3D_PROFILE("BuildDepthHierarchy");

    // Build the first mip level from the pixel-level data
    int width = (width_ + 1) / 2;
    int height = (height_ + 1) / 2;
    if (mipBuffers_.size())
    {
        for (int y = 0; y < height; ++y)
        {
            int* src = buffers_[0].data_ + (y * 2) * width_;
            DepthValue* dest = mipBuffers_[0].get() + y * width;
            DepthValue* end = dest + width;

            if (y * 2 + 1 < height_)
            {
                int* src2 = src + width_;
                while (dest < end)
                {
                    int minUpper = Min(src[0], src[1]);
                    int minLower = Min(src2[0], src2[1]);
                    dest->min_ = Min(minUpper, minLower);
                    int maxUpper = Max(src[0], src[1]);
                    int maxLower = Max(src2[0], src2[1]);
                    dest->max_ = Max(maxUpper, maxLower);

                    src += 2;
                    src2 += 2;
                    ++dest;
                }
            }
            else
            {
                while (dest < end)
                {
                    dest->min_ = Min(src[0], src[1]);
                    dest->max_ = Max(src[0], src[1]);

                    src += 2;
                    ++dest;
                }
            }
        }
    }

    // Build the rest of the mip levels
    for (unsigned i = 1; i < mipBuffers_.size(); ++i)
    {
        int prevWidth = width;
        int prevHeight = height;
        width = (width + 1) / 2;
        height = (height + 1) / 2;

        for (int y = 0; y < height; ++y)
        {
            DepthValue* src = mipBuffers_[i - 1].get() + (y * 2) * prevWidth;
            DepthValue* dest = mipBuffers_[i].get() + y * width;
            DepthValue* end = dest + width;

            if (y * 2 + 1 < prevHeight)
            {
                DepthValue* src2 = src + prevWidth;
                while (dest < end)
                {
                    int minUpper = Min(src[0].min_, src[1].min_);
                    int minLower = Min(src2[0].min_, src2[1].min_);
                    dest->min_ = Min(minUpper, minLower);
                    int maxUpper = Max(src[0].max_, src[1].max_);
                    int maxLower = Max(src2[0].max_, src2[1].max_);
                    dest->max_ = Max(maxUpper, maxLower);

                    src += 2;
                    src2 += 2;
                    ++dest;
                }
            }
            else
            {
                while (dest < end)
                {
                    dest->min_ = Min(src[0].min_, src[1].min_);
                    dest->max_ = Max(src[0].max_, src[1].max_);

                    src += 2;
                    ++dest;
                }
            }
        }
    }

    depthHierarchyDirty_ = false;
}

void OcclusionBuffer::ResetUseTimer()
{
    useTimer_.Reset();
}

bool OcclusionBuffer::IsVisible(const BoundingBox& worldSpaceBox) const
{
    if (buffers_.empty())
        return true;

    // Transform corners to projection space
    Vector4 vertices[8];
    vertices[0] = ModelTransform(viewProj_, worldSpaceBox.min_);
    vertices[1] = ModelTransform(viewProj_, Vector3(worldSpaceBox.max_.x_, worldSpaceBox.min_.y_, worldSpaceBox.min_.z_));
    vertices[2] = ModelTransform(viewProj_, Vector3(worldSpaceBox.min_.x_, worldSpaceBox.max_.y_, worldSpaceBox.min_.z_));
    vertices[3] = ModelTransform(viewProj_, Vector3(worldSpaceBox.max_.x_, worldSpaceBox.max_.y_, worldSpaceBox.min_.z_));
    vertices[4] = ModelTransform(viewProj_, Vector3(worldSpaceBox.min_.x_, worldSpaceBox.min_.y_, worldSpaceBox.max_.z_));
    vertices[5] = ModelTransform(viewProj_, Vector3(worldSpaceBox.max_.x_, worldSpaceBox.min_.y_, worldSpaceBox.max_.z_));
    vertices[6] = ModelTransform(viewProj_, Vector3(worldSpaceBox.min_.x_, worldSpaceBox.max_.y_, worldSpaceBox.max_.z_));
    vertices[7] = ModelTransform(viewProj_, worldSpaceBox.max_);

    // Apply a far clip relative bias
    for (auto& vertice : vertices)
        vertice.z_ -= OCCLUSION_RELATIVE_BIAS;

    // Transform to screen space. If any of the corners cross the near plane, assume visible
    float minX, maxX, minY, maxY, minZ;

    if (vertices[0].z_ <= 0.0f)
        return true;

    Vector3 projected = ViewportTransform(vertices[0]);
    minX = maxX = projected.x_;
    minY = maxY = projected.y_;
    minZ = projected.z_;

    // Project the rest
    for (unsigned i = 1; i < 8; ++i)
    {
        if (vertices[i].z_ <= 0.0f)
            return true;

        projected = ViewportTransform(vertices[i]);

        if (projected.x_ < minX) minX = projected.x_;
        if (projected.x_ > maxX) maxX = projected.x_;
        if (projected.y_ < minY) minY = projected.y_;
        if (projected.y_ > maxY) maxY = projected.y_;
        if (projected.z_ < minZ) minZ = projected.z_;
    }

    // Expand the bounding box 1 pixel in each direction to be conservative and correct rasterization offset
    IntRect rect((int)(minX - 1.5f), (int)(minY - 1.5f), RoundToInt(maxX), RoundToInt(maxY));

    // If the rect is outside, let frustum culling handle
    if (rect.right_ < 0 || rect.bottom_ < 0)
        return true;
    if (rect.left_ >= width_ || rect.top_ >= height_)
        return true;

    // Clipping of rect
    if (rect.left_ < 0)
        rect.left_ = 0;
    if (rect.top_ < 0)
        rect.top_ = 0;
    if (rect.right_ >= width_)
        rect.right_ = width_ - 1;
    if (rect.bottom_ >= height_)
        rect.bottom_ = height_ - 1;

    // Convert depth to integer and apply final bias
    int z = RoundToInt(minZ) - OCCLUSION_FIXED_BIAS;

    if (!depthHierarchyDirty_)
    {
        // Start from lowest mip level and check if a conclusive result can be found
        for (int i = mipBuffers_.size() - 1; i >= 0; --i)
        {
            int shift = i + 1;
            int width = width_ >> shift;
            int left = rect.left_ >> shift;
            int right = rect.right_ >> shift;

            DepthValue* buffer = mipBuffers_[i].get();
            DepthValue* row = buffer + (rect.top_ >> shift) * width;
            DepthValue* endRow = buffer + (rect.bottom_ >> shift) * width;
            bool allOccluded = true;

            while (row <= endRow)
            {
                DepthValue* src = row + left;
                DepthValue* end = row + right;
                while (src <= end)
                {
                    if (z <= src->min_)
                        return true;
                    if (z <= src->max_)
                        allOccluded = false;
                    ++src;
                }
                row += width;
            }

            if (allOccluded)
                return false;
        }
    }

    // If no conclusive result, finally check the pixel-level data
    int* row = buffers_[0].data_ + rect.top_ * width_;
    int* endRow = buffers_[0].data_ + rect.bottom_ * width_;
    while (row <= endRow)
    {
        int* src = row + rect.left_;
        int* end = row + rect.right_;
        while (src <= end)
        {
            if (z <= *src)
                return true;
            ++src;
        }
        row += width_;
    }

    return false;
}

unsigned OcclusionBuffer::GetUseTimer()
{
    return useTimer_.GetMSec(false);
}


void OcclusionBuffer::DrawBatch(const OcclusionBatch& batch, unsigned threadIndex)
{
    // If buffer not yet used, clear it
    if (threadIndex > 0 && !buffers_[threadIndex].used_)
    {
        ClearBuffer(threadIndex);
        buffers_[threadIndex].used_ = true;
    }

    Matrix4 modelViewProj = viewProj_ * batch.model_;

    // Theoretical max. amount of vertices if each of the 6 clipping planes doubles the triangle count
    Vector4 vertices[64 * 3];

    if (!batch.indexData_)
    {
        const unsigned char* srcData = ((const unsigned char*)batch.vertexData_) + batch.drawStart_ * batch.vertexSize_;

        unsigned index = 0;
        while (index + 2 < batch.drawCount_)
        {
            const Vector3& v0 = *((const Vector3*)(&srcData[index * batch.vertexSize_]));
            const Vector3& v1 = *((const Vector3*)(&srcData[(index + 1) * batch.vertexSize_]));
            const Vector3& v2 = *((const Vector3*)(&srcData[(index + 2) * batch.vertexSize_]));

            vertices[0] = ModelTransform(modelViewProj, v0);
            vertices[1] = ModelTransform(modelViewProj, v1);
            vertices[2] = ModelTransform(modelViewProj, v2);
            DrawTriangle(vertices, threadIndex);

            index += 3;
        }
    }
    else
    {
        const auto* srcData = (const unsigned char*)batch.vertexData_;

        // 16-bit indices
        if (batch.indexSize_ == sizeof(unsigned short))
        {
            const unsigned short* indices = ((const unsigned short*)batch.indexData_) + batch.drawStart_;
            const unsigned short* indicesEnd = indices + batch.drawCount_;

            while (indices < indicesEnd)
            {
                const Vector3& v0 = *((const Vector3*)(&srcData[indices[0] * batch.vertexSize_]));
                const Vector3& v1 = *((const Vector3*)(&srcData[indices[1] * batch.vertexSize_]));
                const Vector3& v2 = *((const Vector3*)(&srcData[indices[2] * batch.vertexSize_]));

                vertices[0] = ModelTransform(modelViewProj, v0);
                vertices[1] = ModelTransform(modelViewProj, v1);
                vertices[2] = ModelTransform(modelViewProj, v2);
                DrawTriangle(vertices, threadIndex);

                indices += 3;
            }
        }
        else
        {
            const unsigned* indices = ((const unsigned*)batch.indexData_) + batch.drawStart_;
            const unsigned* indicesEnd = indices + batch.drawCount_;

            while (indices < indicesEnd)
            {
                const Vector3& v0 = *((const Vector3*)(&srcData[indices[0] * batch.vertexSize_]));
                const Vector3& v1 = *((const Vector3*)(&srcData[indices[1] * batch.vertexSize_]));
                const Vector3& v2 = *((const Vector3*)(&srcData[indices[2] * batch.vertexSize_]));

                vertices[0] = ModelTransform(modelViewProj, v0);
                vertices[1] = ModelTransform(modelViewProj, v1);
                vertices[2] = ModelTransform(modelViewProj, v2);
                DrawTriangle(vertices, threadIndex);

                indices += 3;
            }
        }
    }
}

inline Vector4 OcclusionBuffer::ModelTransform(const Matrix4& transform, const Vector3& vertex) const
{
    return Vector4(
        transform.m00_ * vertex.x_ + transform.m01_ * vertex.y_ + transform.m02_ * vertex.z_ + transform.m03_,
        transform.m10_ * vertex.x_ + transform.m11_ * vertex.y_ + transform.m12_ * vertex.z_ + transform.m13_,
        transform.m20_ * vertex.x_ + transform.m21_ * vertex.y_ + transform.m22_ * vertex.z_ + transform.m23_,
        transform.m30_ * vertex.x_ + transform.m31_ * vertex.y_ + transform.m32_ * vertex.z_ + transform.m33_
    );
}

inline Vector3 OcclusionBuffer::ViewportTransform(const Vector4& vertex) const
{
    float invW = 1.0f / vertex.w_;
    return Vector3(
        invW * vertex.x_ * scaleX_ + offsetX_,
        invW * vertex.y_ * scaleY_ + offsetY_,
        invW * vertex.z_ * OCCLUSION_Z_SCALE
    );
}

inline Vector4 OcclusionBuffer::ClipEdge(const Vector4& v0, const Vector4& v1, float d0, float d1) const
{
    float t = d0 / (d0 - d1);
    return v0 + t * (v1 - v0);
}

inline float OcclusionBuffer::SignedArea(const Vector3& v0, const Vector3& v1, const Vector3& v2) const
{
    float aX = v0.x_ - v1.x_;
    float aY = v0.y_ - v1.y_;
    float bX = v2.x_ - v1.x_;
    float bY = v2.y_ - v1.y_;
    return aX * bY - aY * bX;
}

void OcclusionBuffer::CalculateViewport()
{
    // Add half pixel offset due to 3D frustum culling
    scaleX_ = 0.5f * width_;
    scaleY_ = -0.5f * height_;
    offsetX_ = 0.5f * width_ + 0.5f;
    offsetY_ = 0.5f * height_ + 0.5f;
    projOffsetScaleX_ = projection_.m00_ * scaleX_;
    projOffsetScaleY_ = projection_.m11_ * scaleY_;
}

void OcclusionBuffer::DrawTriangle(Vector4* vertices, unsigned threadIndex)
{
    ClipMaskFlags clipMask{};
    ClipMaskFlags andClipMask{};
    bool drawOk = false;
    Vector3 projected[3];

    // Build the clip plane mask for the triangle
    for (unsigned i = 0; i < 3; ++i)
    {
        ClipMaskFlags vertexClipMask{};

        if (vertices[i].x_ > vertices[i].w_)
            vertexClipMask |= CLIPMASK_X_POS;
        if (vertices[i].x_ < -vertices[i].w_)
            vertexClipMask |= CLIPMASK_X_NEG;
        if (vertices[i].y_ > vertices[i].w_)
            vertexClipMask |= CLIPMASK_Y_POS;
        if (vertices[i].y_ < -vertices[i].w_)
            vertexClipMask |= CLIPMASK_Y_NEG;
        if (vertices[i].z_ > vertices[i].w_)
            vertexClipMask |= CLIPMASK_Z_POS;
        if (vertices[i].z_ < 0.0f)
            vertexClipMask |= CLIPMASK_Z_NEG;

        clipMask |= vertexClipMask;

        if (!i)
            andClipMask = vertexClipMask;
        else
            andClipMask &= vertexClipMask;
    }

    // If triangle is fully behind any clip plane, can reject quickly
    if (andClipMask)
        return;

    // Check if triangle is fully inside
    if (!clipMask)
    {
        projected[0] = ViewportTransform(vertices[0]);
        projected[1] = ViewportTransform(vertices[1]);
        projected[2] = ViewportTransform(vertices[2]);

        bool clockwise = SignedArea(projected[0], projected[1], projected[2]) < 0.0f;
        if (cullMode_ == CULL_NONE || (cullMode_ == CULL_CCW && clockwise) || (cullMode_ == CULL_CW && !clockwise))
        {
            DrawTriangle2D(projected, clockwise, threadIndex);
            drawOk = true;
        }
    }
    else
    {
        bool triangles[64];

        // Initial triangle
        triangles[0] = true;
        unsigned numTriangles = 1;

        if (clipMask & CLIPMASK_X_POS)
            ClipVertices(Vector4(-1.0f, 0.0f, 0.0f, 1.0f), vertices, triangles, numTriangles);
        if (clipMask & CLIPMASK_X_NEG)
            ClipVertices(Vector4(1.0f, 0.0f, 0.0f, 1.0f), vertices, triangles, numTriangles);
        if (clipMask & CLIPMASK_Y_POS)
            ClipVertices(Vector4(0.0f, -1.0f, 0.0f, 1.0f), vertices, triangles, numTriangles);
        if (clipMask & CLIPMASK_Y_NEG)
            ClipVertices(Vector4(0.0f, 1.0f, 0.0f, 1.0f), vertices, triangles, numTriangles);
        if (clipMask & CLIPMASK_Z_POS)
            ClipVertices(Vector4(0.0f, 0.0f, -1.0f, 1.0f), vertices, triangles, numTriangles);
        if (clipMask & CLIPMASK_Z_NEG)
            ClipVertices(Vector4(0.0f, 0.0f, 1.0f, 0.0f), vertices, triangles, numTriangles);

        // Draw each accepted triangle
        for (unsigned i = 0; i < numTriangles; ++i)
        {
            if (triangles[i])
            {
                unsigned index = i * 3;
                projected[0] = ViewportTransform(vertices[index]);
                projected[1] = ViewportTransform(vertices[index + 1]);
                projected[2] = ViewportTransform(vertices[index + 2]);

                bool clockwise = SignedArea(projected[0], projected[1], projected[2]) < 0.0f;
                if (cullMode_ == CULL_NONE || (cullMode_ == CULL_CCW && clockwise) || (cullMode_ == CULL_CW && !clockwise))
                {
                    DrawTriangle2D(projected, clockwise, threadIndex);
                    drawOk = true;
                }
            }
        }
    }

    if (drawOk)
        ++numTriangles_;
}

void OcclusionBuffer::ClipVertices(const Vector4& plane, Vector4* vertices, bool* triangles, unsigned& numTriangles)
{
    unsigned num = numTriangles;

    for (unsigned i = 0; i < num; ++i)
    {
        if (triangles[i])
        {
            unsigned index = i * 3;
            float d0 = plane.DotProduct(vertices[index]);
            float d1 = plane.DotProduct(vertices[index + 1]);
            float d2 = plane.DotProduct(vertices[index + 2]);

            // If all vertices behind the plane, reject triangle
            if (d0 < 0.0f && d1 < 0.0f && d2 < 0.0f)
            {
                triangles[i] = false;
                continue;
            }
            // If 2 vertices behind the plane, create a new triangle in-place
            else if (d0 < 0.0f && d1 < 0.0f)
            {
                vertices[index] = ClipEdge(vertices[index], vertices[index + 2], d0, d2);
                vertices[index + 1] = ClipEdge(vertices[index + 1], vertices[index + 2], d1, d2);
            }
            else if (d0 < 0.0f && d2 < 0.0f)
            {
                vertices[index] = ClipEdge(vertices[index], vertices[index + 1], d0, d1);
                vertices[index + 2] = ClipEdge(vertices[index + 2], vertices[index + 1], d2, d1);
            }
            else if (d1 < 0.0f && d2 < 0.0f)
            {
                vertices[index + 1] = ClipEdge(vertices[index + 1], vertices[index], d1, d0);
                vertices[index + 2] = ClipEdge(vertices[index + 2], vertices[index], d2, d0);
            }
            // 1 vertex behind the plane: create one new triangle, and modify one in-place
            else if (d0 < 0.0f)
            {
                unsigned newIdx = numTriangles * 3;
                triangles[numTriangles] = true;
                ++numTriangles;

                vertices[newIdx] = ClipEdge(vertices[index], vertices[index + 2], d0, d2);
                vertices[newIdx + 1] = vertices[index] = ClipEdge(vertices[index], vertices[index + 1], d0, d1);
                vertices[newIdx + 2] = vertices[index + 2];
            }
            else if (d1 < 0.0f)
            {
                unsigned newIdx = numTriangles * 3;
                triangles[numTriangles] = true;
                ++numTriangles;

                vertices[newIdx + 1] = ClipEdge(vertices[index + 1], vertices[index], d1, d0);
                vertices[newIdx + 2] = vertices[index + 1] = ClipEdge(vertices[index + 1], vertices[index + 2], d1, d2);
                vertices[newIdx] = vertices[index];
            }
            else if (d2 < 0.0f)
            {
                unsigned newIdx = numTriangles * 3;
                triangles[numTriangles] = true;
                ++numTriangles;

                vertices[newIdx + 2] = ClipEdge(vertices[index + 2], vertices[index + 1], d2, d1);
                vertices[newIdx] = vertices[index + 2] = ClipEdge(vertices[index + 2], vertices[index], d2, d0);
                vertices[newIdx + 1] = vertices[index + 1];
            }
        }
    }
}

// Code based on Chris Hecker's Perspective Texture Mapping series in the Game Developer magazine
// Also available online at http://chrishecker.com/Miscellaneous_Technical_Articles

/// %Gradients of a software rasterized triangle.
struct Gradients
{
    /// Construct from vertices.
    explicit Gradients(const Vector3* vertices)
    {
        float invdX = 1.0f / (((vertices[1].x_ - vertices[2].x_) *
                               (vertices[0].y_ - vertices[2].y_)) -
                              ((vertices[0].x_ - vertices[2].x_) *
                               (vertices[1].y_ - vertices[2].y_)));

        float invdY = -invdX;

        dInvZdX_ = invdX * (((vertices[1].z_ - vertices[2].z_) * (vertices[0].y_ - vertices[2].y_)) -
                            ((vertices[0].z_ - vertices[2].z_) * (vertices[1].y_ - vertices[2].y_)));

        dInvZdY_ = invdY * (((vertices[1].z_ - vertices[2].z_) * (vertices[0].x_ - vertices[2].x_)) -
                            ((vertices[0].z_ - vertices[2].z_) * (vertices[1].x_ - vertices[2].x_)));

        dInvZdXInt_ = (int)dInvZdX_;
    }

    /// Integer horizontal gradient.
    int dInvZdXInt_;
    /// Horizontal gradient.
    float dInvZdX_;
    /// Vertical gradient.
    float dInvZdY_;
};

/// %Edge of a software rasterized triangle.
struct Edge
{
    /// Construct from gradients and top & bottom vertices.
    Edge(const Gradients& gradients, const Vector3& top, const Vector3& bottom, int topY)
    {
        float height = (bottom.y_ - top.y_);
        float slope = (height != 0.0f) ? (bottom.x_ - top.x_) / height : 0.0f;
        float yPreStep = (float)(topY + 1) - top.y_;
        float xPreStep = slope * yPreStep;

        x_ = RoundToInt((xPreStep + top.x_) * OCCLUSION_X_SCALE);
        xStep_ = RoundToInt(slope * OCCLUSION_X_SCALE);
        invZ_ = RoundToInt(top.z_ + xPreStep * gradients.dInvZdX_ + yPreStep * gradients.dInvZdY_);
        invZStep_ = RoundToInt(slope * gradients.dInvZdX_ + gradients.dInvZdY_);
    }

    /// X coordinate.
    int x_;
    /// X coordinate step.
    int xStep_;
    /// Inverse Z.
    int invZ_;
    /// Inverse Z step.
    int invZStep_;
};

void OcclusionBuffer::DrawTriangle2D(const Vector3* vertices, bool clockwise, unsigned threadIndex)
{
    int top, middle, bottom;
    bool middleIsRight;

    // Sort vertices in Y-direction
    if (vertices[0].y_ < vertices[1].y_)
    {
        if (vertices[2].y_ < vertices[0].y_)
        {
            top = 2;
            middle = 0;
            bottom = 1;
            middleIsRight = true;
        }
        else
        {
            top = 0;
            if (vertices[1].y_ < vertices[2].y_)
            {
                middle = 1;
                bottom = 2;
                middleIsRight = true;
            }
            else
            {
                middle = 2;
                bottom = 1;
                middleIsRight = false;
            }
        }
    }
    else
    {
        if (vertices[2].y_ < vertices[1].y_)
        {
            top = 2;
            middle = 1;
            bottom = 0;
            middleIsRight = false;
        }
        else
        {
            top = 1;
            if (vertices[0].y_ < vertices[2].y_)
            {
                middle = 0;
                bottom = 2;
                middleIsRight = false;
            }
            else
            {
                middle = 2;
                bottom = 0;
                middleIsRight = true;
            }
        }
    }

    auto topY = (int)vertices[top].y_;
    auto middleY = (int)vertices[middle].y_;
    auto bottomY = (int)vertices[bottom].y_;

    // Check for degenerate triangle
    if (topY == bottomY)
        return;

    // Reverse middleIsRight test if triangle is counterclockwise
    if (!clockwise)
        middleIsRight = !middleIsRight;

    const bool topDegenerate = topY == middleY;
    const bool bottomDegenerate = middleY == bottomY;

    Gradients gradients(vertices);
    Edge topToBottom(gradients, vertices[top], vertices[bottom], topY);

    int* bufferData = buffers_[threadIndex].data_;

    if (middleIsRight)
    {
        // Top half
        if (!topDegenerate)
        {
            Edge topToMiddle(gradients, vertices[top], vertices[middle], topY);
            int* row = bufferData + topY * width_;
            int* endRow = bufferData + middleY * width_;
            while (row < endRow)
            {
                int invZ = topToBottom.invZ_;
                int* dest = row + (topToBottom.x_ >> 16u);
                int* end = row + (topToMiddle.x_ >> 16u);
                while (dest < end)
                {
                    if (invZ < *dest)
                        *dest = invZ;
                    invZ += gradients.dInvZdXInt_;
                    ++dest;
                }

                topToBottom.x_ += topToBottom.xStep_;
                topToBottom.invZ_ += topToBottom.invZStep_;
                topToMiddle.x_ += topToMiddle.xStep_;
                row += width_;
            }
        }

        // Bottom half
        if (!bottomDegenerate)
        {
            Edge middleToBottom(gradients, vertices[middle], vertices[bottom], middleY);
            int* row = bufferData + middleY * width_;
            int* endRow = bufferData + bottomY * width_;
            while (row < endRow)
            {
                int invZ = topToBottom.invZ_;
                int* dest = row + (topToBottom.x_ >> 16u);
                int* end = row + (middleToBottom.x_ >> 16u);
                while (dest < end)
                {
                    if (invZ < *dest)
                        *dest = invZ;
                    invZ += gradients.dInvZdXInt_;
                    ++dest;
                }

                topToBottom.x_ += topToBottom.xStep_;
                topToBottom.invZ_ += topToBottom.invZStep_;
                middleToBottom.x_ += middleToBottom.xStep_;
                row += width_;
            }
        }
    }
    else
    {
        // Top half
        if (!topDegenerate)
        {
            Edge topToMiddle(gradients, vertices[top], vertices[middle], topY);
            int* row = bufferData + topY * width_;
            int* endRow = bufferData + middleY * width_;
            while (row < endRow)
            {
                int invZ = topToMiddle.invZ_;
                int* dest = row + (topToMiddle.x_ >> 16u);
                int* end = row + (topToBottom.x_ >> 16u);
                while (dest < end)
                {
                    if (invZ < *dest)
                        *dest = invZ;
                    invZ += gradients.dInvZdXInt_;
                    ++dest;
                }

                topToMiddle.x_ += topToMiddle.xStep_;
                topToMiddle.invZ_ += topToMiddle.invZStep_;
                topToBottom.x_ += topToBottom.xStep_;
                row += width_;
            }
        }

        // Bottom half
        if (!bottomDegenerate)
        {
            Edge middleToBottom(gradients, vertices[middle], vertices[bottom], middleY);
            int* row = bufferData + middleY * width_;
            int* endRow = bufferData + bottomY * width_;
            while (row < endRow)
            {
                int invZ = middleToBottom.invZ_;
                int* dest = row + (middleToBottom.x_ >> 16u);
                int* end = row + (topToBottom.x_ >> 16u);
                while (dest < end)
                {
                    if (invZ < *dest)
                        *dest = invZ;
                    invZ += gradients.dInvZdXInt_;
                    ++dest;
                }

                middleToBottom.x_ += middleToBottom.xStep_;
                middleToBottom.invZ_ += middleToBottom.invZStep_;
                topToBottom.x_ += topToBottom.xStep_;
                row += width_;
            }
        }
    }
}

void OcclusionBuffer::MergeBuffers()
{
    URHO3D_PROFILE("MergeBuffers");

    for (unsigned i = 1; i < buffers_.size(); ++i)
    {
        if (!buffers_[i].used_)
            continue;

        int* src = buffers_[i].data_;
        int* dest = buffers_[0].data_;
        int count = width_ * height_;

        while (count--)
        {
            // If thread buffer's depth value is closer, overwrite the original
            if (*src < *dest)
                *dest = *src;
            ++src;
            ++dest;
        }
    }
}

void OcclusionBuffer::ClearBuffer(unsigned threadIndex)
{
    if (threadIndex >= buffers_.size())
        return;

    int* dest = buffers_[threadIndex].data_;
    int count = width_ * height_;
    auto fillValue = (int)OCCLUSION_Z_SCALE;

    while (count--)
        *dest++ = fillValue;
}

}
=======
//
// Copyright (c) 2008-2022 the Urho3D project.
//
// Permission is hereby granted, free of charge, to any person obtaining a copy
// of this software and associated documentation files (the "Software"), to deal
// in the Software without restriction, including without limitation the rights
// to use, copy, modify, merge, publish, distribute, sublicense, and/or sell
// copies of the Software, and to permit persons to whom the Software is
// furnished to do so, subject to the following conditions:
//
// The above copyright notice and this permission notice shall be included in
// all copies or substantial portions of the Software.
//
// THE SOFTWARE IS PROVIDED "AS IS", WITHOUT WARRANTY OF ANY KIND, EXPRESS OR
// IMPLIED, INCLUDING BUT NOT LIMITED TO THE WARRANTIES OF MERCHANTABILITY,
// FITNESS FOR A PARTICULAR PURPOSE AND NONINFRINGEMENT. IN NO EVENT SHALL THE
// AUTHORS OR COPYRIGHT HOLDERS BE LIABLE FOR ANY CLAIM, DAMAGES OR OTHER
// LIABILITY, WHETHER IN AN ACTION OF CONTRACT, TORT OR OTHERWISE, ARISING FROM,
// OUT OF OR IN CONNECTION WITH THE SOFTWARE OR THE USE OR OTHER DEALINGS IN
// THE SOFTWARE.
//

#include "../Precompiled.h"

#include "../Core/WorkQueue.h"
#include "../Core/Profiler.h"
#include "../Graphics/Camera.h"
#include "../Graphics/OcclusionBuffer.h"
#include "../IO/Log.h"

#include "../DebugNew.h"

namespace Urho3D
{

enum ClipMask : unsigned
{
    CLIPMASK_X_POS = 0x1,
    CLIPMASK_X_NEG = 0x2,
    CLIPMASK_Y_POS = 0x4,
    CLIPMASK_Y_NEG = 0x8,
    CLIPMASK_Z_POS = 0x10,
    CLIPMASK_Z_NEG = 0x20,
};
URHO3D_FLAGSET(ClipMask, ClipMaskFlags);

void DrawOcclusionBatchWork(const WorkItem* item, unsigned threadIndex)
{
    auto* buffer = reinterpret_cast<OcclusionBuffer*>(item->aux_);
    OcclusionBatch& batch = *reinterpret_cast<OcclusionBatch*>(item->start_);
    buffer->DrawBatch(batch, threadIndex);
}

OcclusionBuffer::OcclusionBuffer(Context* context) :
    Object(context)
{
}

OcclusionBuffer::~OcclusionBuffer() = default;

bool OcclusionBuffer::SetSize(int width, int height, bool threaded)
{
    // Force the height to an even amount of pixels for better mip generation
    if (height & 1u)
        ++height;

    if (width == width_ && height == height_)
        return true;

    if (width <= 0 || height <= 0)
        return false;

    if (!IsPowerOfTwo((unsigned)width))
    {
        URHO3D_LOGERRORF("Requested occlusion buffer width %d is not a power of two", width);
        return false;
    }

    width_ = width;
    height_ = height;

    // Build work buffers for threading
    unsigned numThreadBuffers = threaded ? GetSubsystem<WorkQueue>()->GetNumThreads() + 1 : 1;
    buffers_.Resize(numThreadBuffers);
    for (unsigned i = 0; i < numThreadBuffers; ++i)
    {
        // Reserve extra memory in case 3D clipping is not exact
        OcclusionBufferData& buffer = buffers_[i];
        buffer.dataWithSafety_ = new int[width * (height + 2) + 2];
        buffer.data_ = buffer.dataWithSafety_.Get() + width + 1;
        buffer.used_ = false;
    }

    mipBuffers_.Clear();

    // Build buffers for mip levels
    for (;;)
    {
        width = (width + 1) / 2;
        height = (height + 1) / 2;

        mipBuffers_.Push(SharedArrayPtr<DepthValue>(new DepthValue[width * height]));

        if (width <= OCCLUSION_MIN_SIZE && height <= OCCLUSION_MIN_SIZE)
            break;
    }

    URHO3D_LOGDEBUG("Set occlusion buffer size " + String(width_) + "x" + String(height_) + " with " +
             String(mipBuffers_.Size()) + " mip levels and " + String(numThreadBuffers) + " thread buffers");

    CalculateViewport();
    return true;
}

void OcclusionBuffer::SetView(Camera* camera)
{
    if (!camera)
        return;

    view_ = camera->GetView();
    projection_ = camera->GetProjection();
    viewProj_ = projection_ * view_;
    nearClip_ = camera->GetNearClip();
    farClip_ = camera->GetFarClip();
    reverseCulling_ = camera->GetReverseCulling();
    CalculateViewport();
}

void OcclusionBuffer::SetMaxTriangles(unsigned triangles)
{
    maxTriangles_ = triangles;
}

void OcclusionBuffer::SetCullMode(CullMode mode)
{
    if (reverseCulling_)
    {
        if (mode == CULL_CW)
            mode = CULL_CCW;
        else if (mode == CULL_CCW)
            mode = CULL_CW;
    }
    cullMode_ = mode;
}

void OcclusionBuffer::Reset()
{
    numTriangles_ = 0;
    batches_.Clear();
}

void OcclusionBuffer::Clear()
{
    Reset();

    // Only clear the main thread buffer. Rest are cleared on-demand when drawing the first batch
    ClearBuffer(0);
    for (unsigned i = 1; i < buffers_.Size(); ++i)
        buffers_[i].used_ = false;

    depthHierarchyDirty_ = true;
}

bool OcclusionBuffer::AddTriangles(const Matrix3x4& model, const void* vertexData, unsigned vertexSize, unsigned vertexStart,
    unsigned vertexCount)
{
    batches_.Resize(batches_.Size() + 1);
    OcclusionBatch& batch = batches_.Back();

    batch.model_ = model;
    batch.vertexData_ = vertexData;
    batch.vertexSize_ = vertexSize;
    batch.indexData_ = nullptr;
    batch.indexSize_ = 0;
    batch.drawStart_ = vertexStart;
    batch.drawCount_ = vertexCount;

    numTriangles_ += vertexCount / 3;
    return numTriangles_ <= maxTriangles_;
}

bool OcclusionBuffer::AddTriangles(const Matrix3x4& model, const void* vertexData, unsigned vertexSize, const void* indexData,
    unsigned indexSize, unsigned indexStart, unsigned indexCount)
{
    batches_.Resize(batches_.Size() + 1);
    OcclusionBatch& batch = batches_.Back();

    batch.model_ = model;
    batch.vertexData_ = vertexData;
    batch.vertexSize_ = vertexSize;
    batch.indexData_ = indexData;
    batch.indexSize_ = indexSize;
    batch.drawStart_ = indexStart;
    batch.drawCount_ = indexCount;

    numTriangles_ += indexCount / 3;
    return numTriangles_ <= maxTriangles_;
}

void OcclusionBuffer::DrawTriangles()
{
    if (buffers_.Size() == 1)
    {
        // Not threaded
        for (Vector<OcclusionBatch>::Iterator i = batches_.Begin(); i != batches_.End(); ++i)
            DrawBatch(*i, 0);

        depthHierarchyDirty_ = true;
    }
    else if (buffers_.Size() > 1)
    {
        // Threaded
        auto* queue = GetSubsystem<WorkQueue>();

        for (Vector<OcclusionBatch>::Iterator i = batches_.Begin(); i != batches_.End(); ++i)
        {
            SharedPtr<WorkItem> item = queue->GetFreeItem();
            item->priority_ = M_MAX_UNSIGNED;
            item->workFunction_ = DrawOcclusionBatchWork;
            item->aux_ = this;
            item->start_ = &(*i);
            queue->AddWorkItem(item);
        }

        queue->Complete(M_MAX_UNSIGNED);

        MergeBuffers();
        depthHierarchyDirty_ = true;
    }

    batches_.Clear();
}

void OcclusionBuffer::BuildDepthHierarchy()
{
    if (buffers_.Empty() || !depthHierarchyDirty_)
        return;

    URHO3D_PROFILE(BuildDepthHierarchy);

    // Build the first mip level from the pixel-level data
    int width = (width_ + 1) / 2;
    int height = (height_ + 1) / 2;
    if (mipBuffers_.Size())
    {
        for (int y = 0; y < height; ++y)
        {
            int* src = buffers_[0].data_ + (y * 2) * width_;
            DepthValue* dest = mipBuffers_[0].Get() + y * width;
            DepthValue* end = dest + width;

            if (y * 2 + 1 < height_)
            {
                int* src2 = src + width_;
                while (dest < end)
                {
                    int minUpper = Min(src[0], src[1]);
                    int minLower = Min(src2[0], src2[1]);
                    dest->min_ = Min(minUpper, minLower);
                    int maxUpper = Max(src[0], src[1]);
                    int maxLower = Max(src2[0], src2[1]);
                    dest->max_ = Max(maxUpper, maxLower);

                    src += 2;
                    src2 += 2;
                    ++dest;
                }
            }
            else
            {
                while (dest < end)
                {
                    dest->min_ = Min(src[0], src[1]);
                    dest->max_ = Max(src[0], src[1]);

                    src += 2;
                    ++dest;
                }
            }
        }
    }

    // Build the rest of the mip levels
    for (unsigned i = 1; i < mipBuffers_.Size(); ++i)
    {
        int prevWidth = width;
        int prevHeight = height;
        width = (width + 1) / 2;
        height = (height + 1) / 2;

        for (int y = 0; y < height; ++y)
        {
            DepthValue* src = mipBuffers_[i - 1].Get() + (y * 2) * prevWidth;
            DepthValue* dest = mipBuffers_[i].Get() + y * width;
            DepthValue* end = dest + width;

            if (y * 2 + 1 < prevHeight)
            {
                DepthValue* src2 = src + prevWidth;
                while (dest < end)
                {
                    int minUpper = Min(src[0].min_, src[1].min_);
                    int minLower = Min(src2[0].min_, src2[1].min_);
                    dest->min_ = Min(minUpper, minLower);
                    int maxUpper = Max(src[0].max_, src[1].max_);
                    int maxLower = Max(src2[0].max_, src2[1].max_);
                    dest->max_ = Max(maxUpper, maxLower);

                    src += 2;
                    src2 += 2;
                    ++dest;
                }
            }
            else
            {
                while (dest < end)
                {
                    dest->min_ = Min(src[0].min_, src[1].min_);
                    dest->max_ = Max(src[0].max_, src[1].max_);

                    src += 2;
                    ++dest;
                }
            }
        }
    }

    depthHierarchyDirty_ = false;
}

void OcclusionBuffer::ResetUseTimer()
{
    useTimer_.Reset();
}

bool OcclusionBuffer::IsVisible(const BoundingBox& worldSpaceBox) const
{
    if (buffers_.Empty())
        return true;

    // Transform corners to projection space
    Vector4 vertices[8];
    vertices[0] = ModelTransform(viewProj_, worldSpaceBox.min_);
    vertices[1] = ModelTransform(viewProj_, Vector3(worldSpaceBox.max_.x_, worldSpaceBox.min_.y_, worldSpaceBox.min_.z_));
    vertices[2] = ModelTransform(viewProj_, Vector3(worldSpaceBox.min_.x_, worldSpaceBox.max_.y_, worldSpaceBox.min_.z_));
    vertices[3] = ModelTransform(viewProj_, Vector3(worldSpaceBox.max_.x_, worldSpaceBox.max_.y_, worldSpaceBox.min_.z_));
    vertices[4] = ModelTransform(viewProj_, Vector3(worldSpaceBox.min_.x_, worldSpaceBox.min_.y_, worldSpaceBox.max_.z_));
    vertices[5] = ModelTransform(viewProj_, Vector3(worldSpaceBox.max_.x_, worldSpaceBox.min_.y_, worldSpaceBox.max_.z_));
    vertices[6] = ModelTransform(viewProj_, Vector3(worldSpaceBox.min_.x_, worldSpaceBox.max_.y_, worldSpaceBox.max_.z_));
    vertices[7] = ModelTransform(viewProj_, worldSpaceBox.max_);

    // Apply a far clip relative bias
    for (auto& vertice : vertices)
        vertice.z_ -= OCCLUSION_RELATIVE_BIAS;

    // Transform to screen space. If any of the corners cross the near plane, assume visible
    float minX, maxX, minY, maxY, minZ;

    if (vertices[0].z_ <= 0.0f)
        return true;

    Vector3 projected = ViewportTransform(vertices[0]);
    minX = maxX = projected.x_;
    minY = maxY = projected.y_;
    minZ = projected.z_;

    // Project the rest
    for (unsigned i = 1; i < 8; ++i)
    {
        if (vertices[i].z_ <= 0.0f)
            return true;

        projected = ViewportTransform(vertices[i]);

        if (projected.x_ < minX) minX = projected.x_;
        if (projected.x_ > maxX) maxX = projected.x_;
        if (projected.y_ < minY) minY = projected.y_;
        if (projected.y_ > maxY) maxY = projected.y_;
        if (projected.z_ < minZ) minZ = projected.z_;
    }

    // Expand the bounding box 1 pixel in each direction to be conservative and correct rasterization offset
    IntRect rect((int)(minX - 1.5f), (int)(minY - 1.5f), RoundToInt(maxX), RoundToInt(maxY));

    // If the rect is outside, let frustum culling handle
    if (rect.right_ < 0 || rect.bottom_ < 0)
        return true;
    if (rect.left_ >= width_ || rect.top_ >= height_)
        return true;

    // Clipping of rect
    if (rect.left_ < 0)
        rect.left_ = 0;
    if (rect.top_ < 0)
        rect.top_ = 0;
    if (rect.right_ >= width_)
        rect.right_ = width_ - 1;
    if (rect.bottom_ >= height_)
        rect.bottom_ = height_ - 1;

    // Convert depth to integer and apply final bias
    int z = RoundToInt(minZ) - OCCLUSION_FIXED_BIAS;

    if (!depthHierarchyDirty_)
    {
        // Start from lowest mip level and check if a conclusive result can be found
        for (int i = mipBuffers_.Size() - 1; i >= 0; --i)
        {
            int shift = i + 1;
            int width = width_ >> shift;
            int left = rect.left_ >> shift;
            int right = rect.right_ >> shift;

            DepthValue* buffer = mipBuffers_[i].Get();
            DepthValue* row = buffer + (rect.top_ >> shift) * width;
            DepthValue* endRow = buffer + (rect.bottom_ >> shift) * width;
            bool allOccluded = true;

            while (row <= endRow)
            {
                DepthValue* src = row + left;
                DepthValue* end = row + right;
                while (src <= end)
                {
                    if (z <= src->min_)
                        return true;
                    if (z <= src->max_)
                        allOccluded = false;
                    ++src;
                }
                row += width;
            }

            if (allOccluded)
                return false;
        }
    }

    // If no conclusive result, finally check the pixel-level data
    int* row = buffers_[0].data_ + rect.top_ * width_;
    int* endRow = buffers_[0].data_ + rect.bottom_ * width_;
    while (row <= endRow)
    {
        int* src = row + rect.left_;
        int* end = row + rect.right_;
        while (src <= end)
        {
            if (z <= *src)
                return true;
            ++src;
        }
        row += width_;
    }

    return false;
}

unsigned OcclusionBuffer::GetUseTimer()
{
    return useTimer_.GetMSec(false);
}


void OcclusionBuffer::DrawBatch(const OcclusionBatch& batch, unsigned threadIndex)
{
    // If buffer not yet used, clear it
    if (threadIndex > 0 && !buffers_[threadIndex].used_)
    {
        ClearBuffer(threadIndex);
        buffers_[threadIndex].used_ = true;
    }

    Matrix4 modelViewProj = viewProj_ * batch.model_;

    // Theoretical max. amount of vertices if each of the 6 clipping planes doubles the triangle count
    Vector4 vertices[64 * 3];

    if (!batch.indexData_)
    {
        const unsigned char* srcData = ((const unsigned char*)batch.vertexData_) + batch.drawStart_ * batch.vertexSize_;

        unsigned index = 0;
        while (index + 2 < batch.drawCount_)
        {
            const Vector3& v0 = *((const Vector3*)(&srcData[index * batch.vertexSize_]));
            const Vector3& v1 = *((const Vector3*)(&srcData[(index + 1) * batch.vertexSize_]));
            const Vector3& v2 = *((const Vector3*)(&srcData[(index + 2) * batch.vertexSize_]));

            vertices[0] = ModelTransform(modelViewProj, v0);
            vertices[1] = ModelTransform(modelViewProj, v1);
            vertices[2] = ModelTransform(modelViewProj, v2);
            DrawTriangle(vertices, threadIndex);

            index += 3;
        }
    }
    else
    {
        const auto* srcData = (const unsigned char*)batch.vertexData_;

        // 16-bit indices
        if (batch.indexSize_ == sizeof(unsigned short))
        {
            const unsigned short* indices = ((const unsigned short*)batch.indexData_) + batch.drawStart_;
            const unsigned short* indicesEnd = indices + batch.drawCount_;

            while (indices < indicesEnd)
            {
                const Vector3& v0 = *((const Vector3*)(&srcData[indices[0] * batch.vertexSize_]));
                const Vector3& v1 = *((const Vector3*)(&srcData[indices[1] * batch.vertexSize_]));
                const Vector3& v2 = *((const Vector3*)(&srcData[indices[2] * batch.vertexSize_]));

                vertices[0] = ModelTransform(modelViewProj, v0);
                vertices[1] = ModelTransform(modelViewProj, v1);
                vertices[2] = ModelTransform(modelViewProj, v2);
                DrawTriangle(vertices, threadIndex);

                indices += 3;
            }
        }
        else
        {
            const unsigned* indices = ((const unsigned*)batch.indexData_) + batch.drawStart_;
            const unsigned* indicesEnd = indices + batch.drawCount_;

            while (indices < indicesEnd)
            {
                const Vector3& v0 = *((const Vector3*)(&srcData[indices[0] * batch.vertexSize_]));
                const Vector3& v1 = *((const Vector3*)(&srcData[indices[1] * batch.vertexSize_]));
                const Vector3& v2 = *((const Vector3*)(&srcData[indices[2] * batch.vertexSize_]));

                vertices[0] = ModelTransform(modelViewProj, v0);
                vertices[1] = ModelTransform(modelViewProj, v1);
                vertices[2] = ModelTransform(modelViewProj, v2);
                DrawTriangle(vertices, threadIndex);

                indices += 3;
            }
        }
    }
}

inline Vector4 OcclusionBuffer::ModelTransform(const Matrix4& transform, const Vector3& vertex) const
{
    return Vector4(
        transform.m00_ * vertex.x_ + transform.m01_ * vertex.y_ + transform.m02_ * vertex.z_ + transform.m03_,
        transform.m10_ * vertex.x_ + transform.m11_ * vertex.y_ + transform.m12_ * vertex.z_ + transform.m13_,
        transform.m20_ * vertex.x_ + transform.m21_ * vertex.y_ + transform.m22_ * vertex.z_ + transform.m23_,
        transform.m30_ * vertex.x_ + transform.m31_ * vertex.y_ + transform.m32_ * vertex.z_ + transform.m33_
    );
}

inline Vector3 OcclusionBuffer::ViewportTransform(const Vector4& vertex) const
{
    float invW = 1.0f / vertex.w_;
    return Vector3(
        invW * vertex.x_ * scaleX_ + offsetX_,
        invW * vertex.y_ * scaleY_ + offsetY_,
        invW * vertex.z_ * OCCLUSION_Z_SCALE
    );
}

inline Vector4 OcclusionBuffer::ClipEdge(const Vector4& v0, const Vector4& v1, float d0, float d1) const
{
    float t = d0 / (d0 - d1);
    return v0 + t * (v1 - v0);
}

inline float OcclusionBuffer::SignedArea(const Vector3& v0, const Vector3& v1, const Vector3& v2) const
{
    float aX = v0.x_ - v1.x_;
    float aY = v0.y_ - v1.y_;
    float bX = v2.x_ - v1.x_;
    float bY = v2.y_ - v1.y_;
    return aX * bY - aY * bX;
}

void OcclusionBuffer::CalculateViewport()
{
    // Add half pixel offset due to 3D frustum culling
    scaleX_ = 0.5f * width_;
    scaleY_ = -0.5f * height_;
    offsetX_ = 0.5f * width_ + 0.5f;
    offsetY_ = 0.5f * height_ + 0.5f;
    projOffsetScaleX_ = projection_.m00_ * scaleX_;
    projOffsetScaleY_ = projection_.m11_ * scaleY_;
}

void OcclusionBuffer::DrawTriangle(Vector4* vertices, unsigned threadIndex)
{
    ClipMaskFlags clipMask{};
    ClipMaskFlags andClipMask{};
    bool drawOk = false;
    Vector3 projected[3];

    // Build the clip plane mask for the triangle
    for (unsigned i = 0; i < 3; ++i)
    {
        ClipMaskFlags vertexClipMask{};

        if (vertices[i].x_ > vertices[i].w_)
            vertexClipMask |= CLIPMASK_X_POS;
        if (vertices[i].x_ < -vertices[i].w_)
            vertexClipMask |= CLIPMASK_X_NEG;
        if (vertices[i].y_ > vertices[i].w_)
            vertexClipMask |= CLIPMASK_Y_POS;
        if (vertices[i].y_ < -vertices[i].w_)
            vertexClipMask |= CLIPMASK_Y_NEG;
        if (vertices[i].z_ > vertices[i].w_)
            vertexClipMask |= CLIPMASK_Z_POS;
        if (vertices[i].z_ < 0.0f)
            vertexClipMask |= CLIPMASK_Z_NEG;

        clipMask |= vertexClipMask;

        if (!i)
            andClipMask = vertexClipMask;
        else
            andClipMask &= vertexClipMask;
    }

    // If triangle is fully behind any clip plane, can reject quickly
    if (andClipMask)
        return;

    // Check if triangle is fully inside
    if (!clipMask)
    {
        projected[0] = ViewportTransform(vertices[0]);
        projected[1] = ViewportTransform(vertices[1]);
        projected[2] = ViewportTransform(vertices[2]);

        bool clockwise = SignedArea(projected[0], projected[1], projected[2]) < 0.0f;
        if (cullMode_ == CULL_NONE || (cullMode_ == CULL_CCW && clockwise) || (cullMode_ == CULL_CW && !clockwise))
        {
            DrawTriangle2D(projected, clockwise, threadIndex);
            drawOk = true;
        }
    }
    else
    {
        bool triangles[64];

        // Initial triangle
        triangles[0] = true;
        unsigned numTriangles = 1;

        if (clipMask & CLIPMASK_X_POS)
            ClipVertices(Vector4(-1.0f, 0.0f, 0.0f, 1.0f), vertices, triangles, numTriangles);
        if (clipMask & CLIPMASK_X_NEG)
            ClipVertices(Vector4(1.0f, 0.0f, 0.0f, 1.0f), vertices, triangles, numTriangles);
        if (clipMask & CLIPMASK_Y_POS)
            ClipVertices(Vector4(0.0f, -1.0f, 0.0f, 1.0f), vertices, triangles, numTriangles);
        if (clipMask & CLIPMASK_Y_NEG)
            ClipVertices(Vector4(0.0f, 1.0f, 0.0f, 1.0f), vertices, triangles, numTriangles);
        if (clipMask & CLIPMASK_Z_POS)
            ClipVertices(Vector4(0.0f, 0.0f, -1.0f, 1.0f), vertices, triangles, numTriangles);
        if (clipMask & CLIPMASK_Z_NEG)
            ClipVertices(Vector4(0.0f, 0.0f, 1.0f, 0.0f), vertices, triangles, numTriangles);

        // Draw each accepted triangle
        for (unsigned i = 0; i < numTriangles; ++i)
        {
            if (triangles[i])
            {
                unsigned index = i * 3;
                projected[0] = ViewportTransform(vertices[index]);
                projected[1] = ViewportTransform(vertices[index + 1]);
                projected[2] = ViewportTransform(vertices[index + 2]);

                bool clockwise = SignedArea(projected[0], projected[1], projected[2]) < 0.0f;
                if (cullMode_ == CULL_NONE || (cullMode_ == CULL_CCW && clockwise) || (cullMode_ == CULL_CW && !clockwise))
                {
                    DrawTriangle2D(projected, clockwise, threadIndex);
                    drawOk = true;
                }
            }
        }
    }

    if (drawOk)
        ++numTriangles_;
}

void OcclusionBuffer::ClipVertices(const Vector4& plane, Vector4* vertices, bool* triangles, unsigned& numTriangles)
{
    unsigned num = numTriangles;

    for (unsigned i = 0; i < num; ++i)
    {
        if (triangles[i])
        {
            unsigned index = i * 3;
            float d0 = plane.DotProduct(vertices[index]);
            float d1 = plane.DotProduct(vertices[index + 1]);
            float d2 = plane.DotProduct(vertices[index + 2]);

            // If all vertices behind the plane, reject triangle
            if (d0 < 0.0f && d1 < 0.0f && d2 < 0.0f)
            {
                triangles[i] = false;
                continue;
            }
            // If 2 vertices behind the plane, create a new triangle in-place
            else if (d0 < 0.0f && d1 < 0.0f)
            {
                vertices[index] = ClipEdge(vertices[index], vertices[index + 2], d0, d2);
                vertices[index + 1] = ClipEdge(vertices[index + 1], vertices[index + 2], d1, d2);
            }
            else if (d0 < 0.0f && d2 < 0.0f)
            {
                vertices[index] = ClipEdge(vertices[index], vertices[index + 1], d0, d1);
                vertices[index + 2] = ClipEdge(vertices[index + 2], vertices[index + 1], d2, d1);
            }
            else if (d1 < 0.0f && d2 < 0.0f)
            {
                vertices[index + 1] = ClipEdge(vertices[index + 1], vertices[index], d1, d0);
                vertices[index + 2] = ClipEdge(vertices[index + 2], vertices[index], d2, d0);
            }
            // 1 vertex behind the plane: create one new triangle, and modify one in-place
            else if (d0 < 0.0f)
            {
                unsigned newIdx = numTriangles * 3;
                triangles[numTriangles] = true;
                ++numTriangles;

                vertices[newIdx] = ClipEdge(vertices[index], vertices[index + 2], d0, d2);
                vertices[newIdx + 1] = vertices[index] = ClipEdge(vertices[index], vertices[index + 1], d0, d1);
                vertices[newIdx + 2] = vertices[index + 2];
            }
            else if (d1 < 0.0f)
            {
                unsigned newIdx = numTriangles * 3;
                triangles[numTriangles] = true;
                ++numTriangles;

                vertices[newIdx + 1] = ClipEdge(vertices[index + 1], vertices[index], d1, d0);
                vertices[newIdx + 2] = vertices[index + 1] = ClipEdge(vertices[index + 1], vertices[index + 2], d1, d2);
                vertices[newIdx] = vertices[index];
            }
            else if (d2 < 0.0f)
            {
                unsigned newIdx = numTriangles * 3;
                triangles[numTriangles] = true;
                ++numTriangles;

                vertices[newIdx + 2] = ClipEdge(vertices[index + 2], vertices[index + 1], d2, d1);
                vertices[newIdx] = vertices[index + 2] = ClipEdge(vertices[index + 2], vertices[index], d2, d0);
                vertices[newIdx + 1] = vertices[index + 1];
            }
        }
    }
}

// Code based on Chris Hecker's Perspective Texture Mapping series in the Game Developer magazine
// Also available online at http://chrishecker.com/Miscellaneous_Technical_Articles

/// %Gradients of a software rasterized triangle.
struct Gradients
{
    /// Construct from vertices.
    explicit Gradients(const Vector3* vertices)
    {
        float invdX = 1.0f / (((vertices[1].x_ - vertices[2].x_) *
                               (vertices[0].y_ - vertices[2].y_)) -
                              ((vertices[0].x_ - vertices[2].x_) *
                               (vertices[1].y_ - vertices[2].y_)));

        float invdY = -invdX;

        dInvZdX_ = invdX * (((vertices[1].z_ - vertices[2].z_) * (vertices[0].y_ - vertices[2].y_)) -
                            ((vertices[0].z_ - vertices[2].z_) * (vertices[1].y_ - vertices[2].y_)));

        dInvZdY_ = invdY * (((vertices[1].z_ - vertices[2].z_) * (vertices[0].x_ - vertices[2].x_)) -
                            ((vertices[0].z_ - vertices[2].z_) * (vertices[1].x_ - vertices[2].x_)));

        dInvZdXInt_ = (int)dInvZdX_;
    }

    /// Integer horizontal gradient.
    int dInvZdXInt_;
    /// Horizontal gradient.
    float dInvZdX_;
    /// Vertical gradient.
    float dInvZdY_;
};

/// %Edge of a software rasterized triangle.
struct Edge
{
    /// Construct from gradients and top & bottom vertices.
    Edge(const Gradients& gradients, const Vector3& top, const Vector3& bottom, int topY)
    {
        float height = (bottom.y_ - top.y_);
        float slope = (height != 0.0f) ? (bottom.x_ - top.x_) / height : 0.0f;
        float yPreStep = (float)(topY + 1) - top.y_;
        float xPreStep = slope * yPreStep;

        x_ = RoundToInt((xPreStep + top.x_) * OCCLUSION_X_SCALE);
        xStep_ = RoundToInt(slope * OCCLUSION_X_SCALE);
        invZ_ = RoundToInt(top.z_ + xPreStep * gradients.dInvZdX_ + yPreStep * gradients.dInvZdY_);
        invZStep_ = RoundToInt(slope * gradients.dInvZdX_ + gradients.dInvZdY_);
    }

    /// X coordinate.
    int x_;
    /// X coordinate step.
    int xStep_;
    /// Inverse Z.
    int invZ_;
    /// Inverse Z step.
    int invZStep_;
};

void OcclusionBuffer::DrawTriangle2D(const Vector3* vertices, bool clockwise, unsigned threadIndex)
{
    int top, middle, bottom;
    bool middleIsRight;

    // Sort vertices in Y-direction
    if (vertices[0].y_ < vertices[1].y_)
    {
        if (vertices[2].y_ < vertices[0].y_)
        {
            top = 2;
            middle = 0;
            bottom = 1;
            middleIsRight = true;
        }
        else
        {
            top = 0;
            if (vertices[1].y_ < vertices[2].y_)
            {
                middle = 1;
                bottom = 2;
                middleIsRight = true;
            }
            else
            {
                middle = 2;
                bottom = 1;
                middleIsRight = false;
            }
        }
    }
    else
    {
        if (vertices[2].y_ < vertices[1].y_)
        {
            top = 2;
            middle = 1;
            bottom = 0;
            middleIsRight = false;
        }
        else
        {
            top = 1;
            if (vertices[0].y_ < vertices[2].y_)
            {
                middle = 0;
                bottom = 2;
                middleIsRight = false;
            }
            else
            {
                middle = 2;
                bottom = 0;
                middleIsRight = true;
            }
        }
    }

    auto topY = (int)vertices[top].y_;
    auto middleY = (int)vertices[middle].y_;
    auto bottomY = (int)vertices[bottom].y_;

    // Check for degenerate triangle
    if (topY == bottomY)
        return;

    // Reverse middleIsRight test if triangle is counterclockwise
    if (!clockwise)
        middleIsRight = !middleIsRight;

    const bool topDegenerate = topY == middleY;
    const bool bottomDegenerate = middleY == bottomY;

    Gradients gradients(vertices);
    Edge topToBottom(gradients, vertices[top], vertices[bottom], topY);

    int* bufferData = buffers_[threadIndex].data_;

    if (middleIsRight)
    {
        // Top half
        if (!topDegenerate)
        {
            Edge topToMiddle(gradients, vertices[top], vertices[middle], topY);
            int* row = bufferData + topY * width_;
            int* endRow = bufferData + middleY * width_;
            while (row < endRow)
            {
                int invZ = topToBottom.invZ_;
                int* dest = row + (topToBottom.x_ >> 16u);
                int* end = row + (topToMiddle.x_ >> 16u);
                while (dest < end)
                {
                    if (invZ < *dest)
                        *dest = invZ;
                    invZ += gradients.dInvZdXInt_;
                    ++dest;
                }

                topToBottom.x_ += topToBottom.xStep_;
                topToBottom.invZ_ += topToBottom.invZStep_;
                topToMiddle.x_ += topToMiddle.xStep_;
                row += width_;
            }
        }

        // Bottom half
        if (!bottomDegenerate)
        {
            Edge middleToBottom(gradients, vertices[middle], vertices[bottom], middleY);
            int* row = bufferData + middleY * width_;
            int* endRow = bufferData + bottomY * width_;
            while (row < endRow)
            {
                int invZ = topToBottom.invZ_;
                int* dest = row + (topToBottom.x_ >> 16u);
                int* end = row + (middleToBottom.x_ >> 16u);
                while (dest < end)
                {
                    if (invZ < *dest)
                        *dest = invZ;
                    invZ += gradients.dInvZdXInt_;
                    ++dest;
                }

                topToBottom.x_ += topToBottom.xStep_;
                topToBottom.invZ_ += topToBottom.invZStep_;
                middleToBottom.x_ += middleToBottom.xStep_;
                row += width_;
            }
        }
    }
    else
    {
        // Top half
        if (!topDegenerate)
        {
            Edge topToMiddle(gradients, vertices[top], vertices[middle], topY);
            int* row = bufferData + topY * width_;
            int* endRow = bufferData + middleY * width_;
            while (row < endRow)
            {
                int invZ = topToMiddle.invZ_;
                int* dest = row + (topToMiddle.x_ >> 16u);
                int* end = row + (topToBottom.x_ >> 16u);
                while (dest < end)
                {
                    if (invZ < *dest)
                        *dest = invZ;
                    invZ += gradients.dInvZdXInt_;
                    ++dest;
                }

                topToMiddle.x_ += topToMiddle.xStep_;
                topToMiddle.invZ_ += topToMiddle.invZStep_;
                topToBottom.x_ += topToBottom.xStep_;
                row += width_;
            }
        }

        // Bottom half
        if (!bottomDegenerate)
        {
            Edge middleToBottom(gradients, vertices[middle], vertices[bottom], middleY);
            int* row = bufferData + middleY * width_;
            int* endRow = bufferData + bottomY * width_;
            while (row < endRow)
            {
                int invZ = middleToBottom.invZ_;
                int* dest = row + (middleToBottom.x_ >> 16u);
                int* end = row + (topToBottom.x_ >> 16u);
                while (dest < end)
                {
                    if (invZ < *dest)
                        *dest = invZ;
                    invZ += gradients.dInvZdXInt_;
                    ++dest;
                }

                middleToBottom.x_ += middleToBottom.xStep_;
                middleToBottom.invZ_ += middleToBottom.invZStep_;
                topToBottom.x_ += topToBottom.xStep_;
                row += width_;
            }
        }
    }
}

void OcclusionBuffer::MergeBuffers()
{
    URHO3D_PROFILE(MergeBuffers);

    for (unsigned i = 1; i < buffers_.Size(); ++i)
    {
        if (!buffers_[i].used_)
            continue;

        int* src = buffers_[i].data_;
        int* dest = buffers_[0].data_;
        int count = width_ * height_;

        while (count--)
        {
            // If thread buffer's depth value is closer, overwrite the original
            if (*src < *dest)
                *dest = *src;
            ++src;
            ++dest;
        }
    }
}

void OcclusionBuffer::ClearBuffer(unsigned threadIndex)
{
    if (threadIndex >= buffers_.Size())
        return;

    int* dest = buffers_[threadIndex].data_;
    int count = width_ * height_;
    auto fillValue = (int)OCCLUSION_Z_SCALE;

    while (count--)
        *dest++ = fillValue;
}

}
>>>>>>> 76146c80
<|MERGE_RESOLUTION|>--- conflicted
+++ resolved
@@ -1,1053 +1,3 @@
-<<<<<<< HEAD
-//
-// Copyright (c) 2008-2020 the Urho3D project.
-//
-// Permission is hereby granted, free of charge, to any person obtaining a copy
-// of this software and associated documentation files (the "Software"), to deal
-// in the Software without restriction, including without limitation the rights
-// to use, copy, modify, merge, publish, distribute, sublicense, and/or sell
-// copies of the Software, and to permit persons to whom the Software is
-// furnished to do so, subject to the following conditions:
-//
-// The above copyright notice and this permission notice shall be included in
-// all copies or substantial portions of the Software.
-//
-// THE SOFTWARE IS PROVIDED "AS IS", WITHOUT WARRANTY OF ANY KIND, EXPRESS OR
-// IMPLIED, INCLUDING BUT NOT LIMITED TO THE WARRANTIES OF MERCHANTABILITY,
-// FITNESS FOR A PARTICULAR PURPOSE AND NONINFRINGEMENT. IN NO EVENT SHALL THE
-// AUTHORS OR COPYRIGHT HOLDERS BE LIABLE FOR ANY CLAIM, DAMAGES OR OTHER
-// LIABILITY, WHETHER IN AN ACTION OF CONTRACT, TORT OR OTHERWISE, ARISING FROM,
-// OUT OF OR IN CONNECTION WITH THE SOFTWARE OR THE USE OR OTHER DEALINGS IN
-// THE SOFTWARE.
-//
-
-#include "../Precompiled.h"
-
-#include "../Core/Context.h"
-#include "../Core/WorkQueue.h"
-#include "../Core/Profiler.h"
-#include "../Graphics/Camera.h"
-#include "../Graphics/OcclusionBuffer.h"
-#include "../IO/Log.h"
-
-#include "../DebugNew.h"
-
-namespace Urho3D
-{
-
-enum ClipMask : unsigned
-{
-    CLIPMASK_X_POS = 0x1,
-    CLIPMASK_X_NEG = 0x2,
-    CLIPMASK_Y_POS = 0x4,
-    CLIPMASK_Y_NEG = 0x8,
-    CLIPMASK_Z_POS = 0x10,
-    CLIPMASK_Z_NEG = 0x20,
-};
-URHO3D_FLAGSET(ClipMask, ClipMaskFlags);
-
-void DrawOcclusionBatchWork(const WorkItem* item, unsigned threadIndex)
-{
-    URHO3D_PROFILE("DrawOcclusionBatchWork");
-    auto* buffer = reinterpret_cast<OcclusionBuffer*>(item->aux_);
-    OcclusionBatch& batch = *reinterpret_cast<OcclusionBatch*>(item->start_);
-    buffer->DrawBatch(batch, threadIndex);
-}
-
-OcclusionBuffer::OcclusionBuffer(Context* context) :
-    Object(context)
-{
-}
-
-OcclusionBuffer::~OcclusionBuffer() = default;
-
-void OcclusionBuffer::RegisterObject(Context* context)
-{
-    context->RegisterFactory<OcclusionBuffer>();
-}
-
-bool OcclusionBuffer::SetSize(int width, int height, bool threaded)
-{
-    // Force the height to an even amount of pixels for better mip generation
-    if (height & 1u)
-        ++height;
-
-    if (width == width_ && height == height_)
-        return true;
-
-    if (width <= 0 || height <= 0)
-        return false;
-
-    if (!IsPowerOfTwo((unsigned)width))
-    {
-        URHO3D_LOGERRORF("Requested occlusion buffer width %d is not a power of two", width);
-        return false;
-    }
-
-    width_ = width;
-    height_ = height;
-
-    // Build work buffers for threading
-    unsigned numThreadBuffers = threaded ? GetSubsystem<WorkQueue>()->GetNumThreads() + 1 : 1;
-    buffers_.resize(numThreadBuffers);
-    for (unsigned i = 0; i < numThreadBuffers; ++i)
-    {
-        // Reserve extra memory in case 3D clipping is not exact
-        OcclusionBufferData& buffer = buffers_[i];
-        buffer.dataWithSafety_ = new int[width * (height + 2) + 2];
-        buffer.data_ = buffer.dataWithSafety_.get() + width + 1;
-        buffer.used_ = false;
-    }
-
-    mipBuffers_.clear();
-
-    // Build buffers for mip levels
-    for (;;)
-    {
-        width = (width + 1) / 2;
-        height = (height + 1) / 2;
-
-        mipBuffers_.push_back(ea::shared_array<DepthValue>(new DepthValue[width * height]));
-
-        if (width <= OCCLUSION_MIN_SIZE && height <= OCCLUSION_MIN_SIZE)
-            break;
-    }
-
-    URHO3D_LOGDEBUG("Set occlusion buffer size " + ea::to_string(width_) + "x" + ea::to_string(height_) + " with " +
-             ea::to_string(mipBuffers_.size()) + " mip levels and " + ea::to_string(numThreadBuffers) + " thread buffers");
-
-    CalculateViewport();
-    return true;
-}
-
-void OcclusionBuffer::SetView(Camera* camera)
-{
-    if (!camera)
-        return;
-
-    view_ = camera->GetView();
-    projection_ = camera->GetProjection();
-    viewProj_ = projection_ * view_;
-    nearClip_ = camera->GetNearClip();
-    farClip_ = camera->GetFarClip();
-    reverseCulling_ = camera->GetReverseCulling();
-    CalculateViewport();
-}
-
-void OcclusionBuffer::SetMaxTriangles(unsigned triangles)
-{
-    maxTriangles_ = triangles;
-}
-
-void OcclusionBuffer::SetCullMode(CullMode mode)
-{
-    if (reverseCulling_)
-    {
-        if (mode == CULL_CW)
-            mode = CULL_CCW;
-        else if (mode == CULL_CCW)
-            mode = CULL_CW;
-    }
-    cullMode_ = mode;
-}
-
-void OcclusionBuffer::Reset()
-{
-    numTriangles_ = 0;
-    batches_.clear();
-}
-
-void OcclusionBuffer::Clear()
-{
-    Reset();
-
-    // Only clear the main thread buffer. Rest are cleared on-demand when drawing the first batch
-    ClearBuffer(0);
-    for (unsigned i = 1; i < buffers_.size(); ++i)
-        buffers_[i].used_ = false;
-
-    depthHierarchyDirty_ = true;
-}
-
-bool OcclusionBuffer::AddTriangles(const Matrix3x4& model, const void* vertexData, unsigned vertexSize, unsigned vertexStart,
-    unsigned vertexCount)
-{
-    batches_.resize(batches_.size() + 1);
-    OcclusionBatch& batch = batches_.back();
-
-    batch.model_ = model;
-    batch.vertexData_ = vertexData;
-    batch.vertexSize_ = vertexSize;
-    batch.indexData_ = nullptr;
-    batch.indexSize_ = 0;
-    batch.drawStart_ = vertexStart;
-    batch.drawCount_ = vertexCount;
-
-    numTriangles_ += vertexCount / 3;
-    return numTriangles_ <= maxTriangles_;
-}
-
-bool OcclusionBuffer::AddTriangles(const Matrix3x4& model, const void* vertexData, unsigned vertexSize, const void* indexData,
-    unsigned indexSize, unsigned indexStart, unsigned indexCount)
-{
-    batches_.resize(batches_.size() + 1);
-    OcclusionBatch& batch = batches_.back();
-
-    batch.model_ = model;
-    batch.vertexData_ = vertexData;
-    batch.vertexSize_ = vertexSize;
-    batch.indexData_ = indexData;
-    batch.indexSize_ = indexSize;
-    batch.drawStart_ = indexStart;
-    batch.drawCount_ = indexCount;
-
-    numTriangles_ += indexCount / 3;
-    return numTriangles_ <= maxTriangles_;
-}
-
-void OcclusionBuffer::DrawTriangles()
-{
-    if (buffers_.size() == 1)
-    {
-        // Not threaded
-        for (auto i = batches_.begin(); i != batches_.end(); ++i)
-            DrawBatch(*i, 0);
-
-        depthHierarchyDirty_ = true;
-    }
-    else if (buffers_.size() > 1)
-    {
-        // Threaded
-        auto* queue = GetSubsystem<WorkQueue>();
-
-        for (auto i = batches_.begin(); i != batches_.end(); ++i)
-        {
-            SharedPtr<WorkItem> item = queue->GetFreeItem();
-            item->priority_ = M_MAX_UNSIGNED;
-            item->workFunction_ = DrawOcclusionBatchWork;
-            item->aux_ = this;
-            item->start_ = &(*i);
-            queue->AddWorkItem(item);
-        }
-
-        queue->Complete(M_MAX_UNSIGNED);
-
-        MergeBuffers();
-        depthHierarchyDirty_ = true;
-    }
-
-    batches_.clear();
-}
-
-void OcclusionBuffer::BuildDepthHierarchy()
-{
-    if (buffers_.empty() || !depthHierarchyDirty_)
-        return;
-
-    URHO3D_PROFILE("BuildDepthHierarchy");
-
-    // Build the first mip level from the pixel-level data
-    int width = (width_ + 1) / 2;
-    int height = (height_ + 1) / 2;
-    if (mipBuffers_.size())
-    {
-        for (int y = 0; y < height; ++y)
-        {
-            int* src = buffers_[0].data_ + (y * 2) * width_;
-            DepthValue* dest = mipBuffers_[0].get() + y * width;
-            DepthValue* end = dest + width;
-
-            if (y * 2 + 1 < height_)
-            {
-                int* src2 = src + width_;
-                while (dest < end)
-                {
-                    int minUpper = Min(src[0], src[1]);
-                    int minLower = Min(src2[0], src2[1]);
-                    dest->min_ = Min(minUpper, minLower);
-                    int maxUpper = Max(src[0], src[1]);
-                    int maxLower = Max(src2[0], src2[1]);
-                    dest->max_ = Max(maxUpper, maxLower);
-
-                    src += 2;
-                    src2 += 2;
-                    ++dest;
-                }
-            }
-            else
-            {
-                while (dest < end)
-                {
-                    dest->min_ = Min(src[0], src[1]);
-                    dest->max_ = Max(src[0], src[1]);
-
-                    src += 2;
-                    ++dest;
-                }
-            }
-        }
-    }
-
-    // Build the rest of the mip levels
-    for (unsigned i = 1; i < mipBuffers_.size(); ++i)
-    {
-        int prevWidth = width;
-        int prevHeight = height;
-        width = (width + 1) / 2;
-        height = (height + 1) / 2;
-
-        for (int y = 0; y < height; ++y)
-        {
-            DepthValue* src = mipBuffers_[i - 1].get() + (y * 2) * prevWidth;
-            DepthValue* dest = mipBuffers_[i].get() + y * width;
-            DepthValue* end = dest + width;
-
-            if (y * 2 + 1 < prevHeight)
-            {
-                DepthValue* src2 = src + prevWidth;
-                while (dest < end)
-                {
-                    int minUpper = Min(src[0].min_, src[1].min_);
-                    int minLower = Min(src2[0].min_, src2[1].min_);
-                    dest->min_ = Min(minUpper, minLower);
-                    int maxUpper = Max(src[0].max_, src[1].max_);
-                    int maxLower = Max(src2[0].max_, src2[1].max_);
-                    dest->max_ = Max(maxUpper, maxLower);
-
-                    src += 2;
-                    src2 += 2;
-                    ++dest;
-                }
-            }
-            else
-            {
-                while (dest < end)
-                {
-                    dest->min_ = Min(src[0].min_, src[1].min_);
-                    dest->max_ = Max(src[0].max_, src[1].max_);
-
-                    src += 2;
-                    ++dest;
-                }
-            }
-        }
-    }
-
-    depthHierarchyDirty_ = false;
-}
-
-void OcclusionBuffer::ResetUseTimer()
-{
-    useTimer_.Reset();
-}
-
-bool OcclusionBuffer::IsVisible(const BoundingBox& worldSpaceBox) const
-{
-    if (buffers_.empty())
-        return true;
-
-    // Transform corners to projection space
-    Vector4 vertices[8];
-    vertices[0] = ModelTransform(viewProj_, worldSpaceBox.min_);
-    vertices[1] = ModelTransform(viewProj_, Vector3(worldSpaceBox.max_.x_, worldSpaceBox.min_.y_, worldSpaceBox.min_.z_));
-    vertices[2] = ModelTransform(viewProj_, Vector3(worldSpaceBox.min_.x_, worldSpaceBox.max_.y_, worldSpaceBox.min_.z_));
-    vertices[3] = ModelTransform(viewProj_, Vector3(worldSpaceBox.max_.x_, worldSpaceBox.max_.y_, worldSpaceBox.min_.z_));
-    vertices[4] = ModelTransform(viewProj_, Vector3(worldSpaceBox.min_.x_, worldSpaceBox.min_.y_, worldSpaceBox.max_.z_));
-    vertices[5] = ModelTransform(viewProj_, Vector3(worldSpaceBox.max_.x_, worldSpaceBox.min_.y_, worldSpaceBox.max_.z_));
-    vertices[6] = ModelTransform(viewProj_, Vector3(worldSpaceBox.min_.x_, worldSpaceBox.max_.y_, worldSpaceBox.max_.z_));
-    vertices[7] = ModelTransform(viewProj_, worldSpaceBox.max_);
-
-    // Apply a far clip relative bias
-    for (auto& vertice : vertices)
-        vertice.z_ -= OCCLUSION_RELATIVE_BIAS;
-
-    // Transform to screen space. If any of the corners cross the near plane, assume visible
-    float minX, maxX, minY, maxY, minZ;
-
-    if (vertices[0].z_ <= 0.0f)
-        return true;
-
-    Vector3 projected = ViewportTransform(vertices[0]);
-    minX = maxX = projected.x_;
-    minY = maxY = projected.y_;
-    minZ = projected.z_;
-
-    // Project the rest
-    for (unsigned i = 1; i < 8; ++i)
-    {
-        if (vertices[i].z_ <= 0.0f)
-            return true;
-
-        projected = ViewportTransform(vertices[i]);
-
-        if (projected.x_ < minX) minX = projected.x_;
-        if (projected.x_ > maxX) maxX = projected.x_;
-        if (projected.y_ < minY) minY = projected.y_;
-        if (projected.y_ > maxY) maxY = projected.y_;
-        if (projected.z_ < minZ) minZ = projected.z_;
-    }
-
-    // Expand the bounding box 1 pixel in each direction to be conservative and correct rasterization offset
-    IntRect rect((int)(minX - 1.5f), (int)(minY - 1.5f), RoundToInt(maxX), RoundToInt(maxY));
-
-    // If the rect is outside, let frustum culling handle
-    if (rect.right_ < 0 || rect.bottom_ < 0)
-        return true;
-    if (rect.left_ >= width_ || rect.top_ >= height_)
-        return true;
-
-    // Clipping of rect
-    if (rect.left_ < 0)
-        rect.left_ = 0;
-    if (rect.top_ < 0)
-        rect.top_ = 0;
-    if (rect.right_ >= width_)
-        rect.right_ = width_ - 1;
-    if (rect.bottom_ >= height_)
-        rect.bottom_ = height_ - 1;
-
-    // Convert depth to integer and apply final bias
-    int z = RoundToInt(minZ) - OCCLUSION_FIXED_BIAS;
-
-    if (!depthHierarchyDirty_)
-    {
-        // Start from lowest mip level and check if a conclusive result can be found
-        for (int i = mipBuffers_.size() - 1; i >= 0; --i)
-        {
-            int shift = i + 1;
-            int width = width_ >> shift;
-            int left = rect.left_ >> shift;
-            int right = rect.right_ >> shift;
-
-            DepthValue* buffer = mipBuffers_[i].get();
-            DepthValue* row = buffer + (rect.top_ >> shift) * width;
-            DepthValue* endRow = buffer + (rect.bottom_ >> shift) * width;
-            bool allOccluded = true;
-
-            while (row <= endRow)
-            {
-                DepthValue* src = row + left;
-                DepthValue* end = row + right;
-                while (src <= end)
-                {
-                    if (z <= src->min_)
-                        return true;
-                    if (z <= src->max_)
-                        allOccluded = false;
-                    ++src;
-                }
-                row += width;
-            }
-
-            if (allOccluded)
-                return false;
-        }
-    }
-
-    // If no conclusive result, finally check the pixel-level data
-    int* row = buffers_[0].data_ + rect.top_ * width_;
-    int* endRow = buffers_[0].data_ + rect.bottom_ * width_;
-    while (row <= endRow)
-    {
-        int* src = row + rect.left_;
-        int* end = row + rect.right_;
-        while (src <= end)
-        {
-            if (z <= *src)
-                return true;
-            ++src;
-        }
-        row += width_;
-    }
-
-    return false;
-}
-
-unsigned OcclusionBuffer::GetUseTimer()
-{
-    return useTimer_.GetMSec(false);
-}
-
-
-void OcclusionBuffer::DrawBatch(const OcclusionBatch& batch, unsigned threadIndex)
-{
-    // If buffer not yet used, clear it
-    if (threadIndex > 0 && !buffers_[threadIndex].used_)
-    {
-        ClearBuffer(threadIndex);
-        buffers_[threadIndex].used_ = true;
-    }
-
-    Matrix4 modelViewProj = viewProj_ * batch.model_;
-
-    // Theoretical max. amount of vertices if each of the 6 clipping planes doubles the triangle count
-    Vector4 vertices[64 * 3];
-
-    if (!batch.indexData_)
-    {
-        const unsigned char* srcData = ((const unsigned char*)batch.vertexData_) + batch.drawStart_ * batch.vertexSize_;
-
-        unsigned index = 0;
-        while (index + 2 < batch.drawCount_)
-        {
-            const Vector3& v0 = *((const Vector3*)(&srcData[index * batch.vertexSize_]));
-            const Vector3& v1 = *((const Vector3*)(&srcData[(index + 1) * batch.vertexSize_]));
-            const Vector3& v2 = *((const Vector3*)(&srcData[(index + 2) * batch.vertexSize_]));
-
-            vertices[0] = ModelTransform(modelViewProj, v0);
-            vertices[1] = ModelTransform(modelViewProj, v1);
-            vertices[2] = ModelTransform(modelViewProj, v2);
-            DrawTriangle(vertices, threadIndex);
-
-            index += 3;
-        }
-    }
-    else
-    {
-        const auto* srcData = (const unsigned char*)batch.vertexData_;
-
-        // 16-bit indices
-        if (batch.indexSize_ == sizeof(unsigned short))
-        {
-            const unsigned short* indices = ((const unsigned short*)batch.indexData_) + batch.drawStart_;
-            const unsigned short* indicesEnd = indices + batch.drawCount_;
-
-            while (indices < indicesEnd)
-            {
-                const Vector3& v0 = *((const Vector3*)(&srcData[indices[0] * batch.vertexSize_]));
-                const Vector3& v1 = *((const Vector3*)(&srcData[indices[1] * batch.vertexSize_]));
-                const Vector3& v2 = *((const Vector3*)(&srcData[indices[2] * batch.vertexSize_]));
-
-                vertices[0] = ModelTransform(modelViewProj, v0);
-                vertices[1] = ModelTransform(modelViewProj, v1);
-                vertices[2] = ModelTransform(modelViewProj, v2);
-                DrawTriangle(vertices, threadIndex);
-
-                indices += 3;
-            }
-        }
-        else
-        {
-            const unsigned* indices = ((const unsigned*)batch.indexData_) + batch.drawStart_;
-            const unsigned* indicesEnd = indices + batch.drawCount_;
-
-            while (indices < indicesEnd)
-            {
-                const Vector3& v0 = *((const Vector3*)(&srcData[indices[0] * batch.vertexSize_]));
-                const Vector3& v1 = *((const Vector3*)(&srcData[indices[1] * batch.vertexSize_]));
-                const Vector3& v2 = *((const Vector3*)(&srcData[indices[2] * batch.vertexSize_]));
-
-                vertices[0] = ModelTransform(modelViewProj, v0);
-                vertices[1] = ModelTransform(modelViewProj, v1);
-                vertices[2] = ModelTransform(modelViewProj, v2);
-                DrawTriangle(vertices, threadIndex);
-
-                indices += 3;
-            }
-        }
-    }
-}
-
-inline Vector4 OcclusionBuffer::ModelTransform(const Matrix4& transform, const Vector3& vertex) const
-{
-    return Vector4(
-        transform.m00_ * vertex.x_ + transform.m01_ * vertex.y_ + transform.m02_ * vertex.z_ + transform.m03_,
-        transform.m10_ * vertex.x_ + transform.m11_ * vertex.y_ + transform.m12_ * vertex.z_ + transform.m13_,
-        transform.m20_ * vertex.x_ + transform.m21_ * vertex.y_ + transform.m22_ * vertex.z_ + transform.m23_,
-        transform.m30_ * vertex.x_ + transform.m31_ * vertex.y_ + transform.m32_ * vertex.z_ + transform.m33_
-    );
-}
-
-inline Vector3 OcclusionBuffer::ViewportTransform(const Vector4& vertex) const
-{
-    float invW = 1.0f / vertex.w_;
-    return Vector3(
-        invW * vertex.x_ * scaleX_ + offsetX_,
-        invW * vertex.y_ * scaleY_ + offsetY_,
-        invW * vertex.z_ * OCCLUSION_Z_SCALE
-    );
-}
-
-inline Vector4 OcclusionBuffer::ClipEdge(const Vector4& v0, const Vector4& v1, float d0, float d1) const
-{
-    float t = d0 / (d0 - d1);
-    return v0 + t * (v1 - v0);
-}
-
-inline float OcclusionBuffer::SignedArea(const Vector3& v0, const Vector3& v1, const Vector3& v2) const
-{
-    float aX = v0.x_ - v1.x_;
-    float aY = v0.y_ - v1.y_;
-    float bX = v2.x_ - v1.x_;
-    float bY = v2.y_ - v1.y_;
-    return aX * bY - aY * bX;
-}
-
-void OcclusionBuffer::CalculateViewport()
-{
-    // Add half pixel offset due to 3D frustum culling
-    scaleX_ = 0.5f * width_;
-    scaleY_ = -0.5f * height_;
-    offsetX_ = 0.5f * width_ + 0.5f;
-    offsetY_ = 0.5f * height_ + 0.5f;
-    projOffsetScaleX_ = projection_.m00_ * scaleX_;
-    projOffsetScaleY_ = projection_.m11_ * scaleY_;
-}
-
-void OcclusionBuffer::DrawTriangle(Vector4* vertices, unsigned threadIndex)
-{
-    ClipMaskFlags clipMask{};
-    ClipMaskFlags andClipMask{};
-    bool drawOk = false;
-    Vector3 projected[3];
-
-    // Build the clip plane mask for the triangle
-    for (unsigned i = 0; i < 3; ++i)
-    {
-        ClipMaskFlags vertexClipMask{};
-
-        if (vertices[i].x_ > vertices[i].w_)
-            vertexClipMask |= CLIPMASK_X_POS;
-        if (vertices[i].x_ < -vertices[i].w_)
-            vertexClipMask |= CLIPMASK_X_NEG;
-        if (vertices[i].y_ > vertices[i].w_)
-            vertexClipMask |= CLIPMASK_Y_POS;
-        if (vertices[i].y_ < -vertices[i].w_)
-            vertexClipMask |= CLIPMASK_Y_NEG;
-        if (vertices[i].z_ > vertices[i].w_)
-            vertexClipMask |= CLIPMASK_Z_POS;
-        if (vertices[i].z_ < 0.0f)
-            vertexClipMask |= CLIPMASK_Z_NEG;
-
-        clipMask |= vertexClipMask;
-
-        if (!i)
-            andClipMask = vertexClipMask;
-        else
-            andClipMask &= vertexClipMask;
-    }
-
-    // If triangle is fully behind any clip plane, can reject quickly
-    if (andClipMask)
-        return;
-
-    // Check if triangle is fully inside
-    if (!clipMask)
-    {
-        projected[0] = ViewportTransform(vertices[0]);
-        projected[1] = ViewportTransform(vertices[1]);
-        projected[2] = ViewportTransform(vertices[2]);
-
-        bool clockwise = SignedArea(projected[0], projected[1], projected[2]) < 0.0f;
-        if (cullMode_ == CULL_NONE || (cullMode_ == CULL_CCW && clockwise) || (cullMode_ == CULL_CW && !clockwise))
-        {
-            DrawTriangle2D(projected, clockwise, threadIndex);
-            drawOk = true;
-        }
-    }
-    else
-    {
-        bool triangles[64];
-
-        // Initial triangle
-        triangles[0] = true;
-        unsigned numTriangles = 1;
-
-        if (clipMask & CLIPMASK_X_POS)
-            ClipVertices(Vector4(-1.0f, 0.0f, 0.0f, 1.0f), vertices, triangles, numTriangles);
-        if (clipMask & CLIPMASK_X_NEG)
-            ClipVertices(Vector4(1.0f, 0.0f, 0.0f, 1.0f), vertices, triangles, numTriangles);
-        if (clipMask & CLIPMASK_Y_POS)
-            ClipVertices(Vector4(0.0f, -1.0f, 0.0f, 1.0f), vertices, triangles, numTriangles);
-        if (clipMask & CLIPMASK_Y_NEG)
-            ClipVertices(Vector4(0.0f, 1.0f, 0.0f, 1.0f), vertices, triangles, numTriangles);
-        if (clipMask & CLIPMASK_Z_POS)
-            ClipVertices(Vector4(0.0f, 0.0f, -1.0f, 1.0f), vertices, triangles, numTriangles);
-        if (clipMask & CLIPMASK_Z_NEG)
-            ClipVertices(Vector4(0.0f, 0.0f, 1.0f, 0.0f), vertices, triangles, numTriangles);
-
-        // Draw each accepted triangle
-        for (unsigned i = 0; i < numTriangles; ++i)
-        {
-            if (triangles[i])
-            {
-                unsigned index = i * 3;
-                projected[0] = ViewportTransform(vertices[index]);
-                projected[1] = ViewportTransform(vertices[index + 1]);
-                projected[2] = ViewportTransform(vertices[index + 2]);
-
-                bool clockwise = SignedArea(projected[0], projected[1], projected[2]) < 0.0f;
-                if (cullMode_ == CULL_NONE || (cullMode_ == CULL_CCW && clockwise) || (cullMode_ == CULL_CW && !clockwise))
-                {
-                    DrawTriangle2D(projected, clockwise, threadIndex);
-                    drawOk = true;
-                }
-            }
-        }
-    }
-
-    if (drawOk)
-        ++numTriangles_;
-}
-
-void OcclusionBuffer::ClipVertices(const Vector4& plane, Vector4* vertices, bool* triangles, unsigned& numTriangles)
-{
-    unsigned num = numTriangles;
-
-    for (unsigned i = 0; i < num; ++i)
-    {
-        if (triangles[i])
-        {
-            unsigned index = i * 3;
-            float d0 = plane.DotProduct(vertices[index]);
-            float d1 = plane.DotProduct(vertices[index + 1]);
-            float d2 = plane.DotProduct(vertices[index + 2]);
-
-            // If all vertices behind the plane, reject triangle
-            if (d0 < 0.0f && d1 < 0.0f && d2 < 0.0f)
-            {
-                triangles[i] = false;
-                continue;
-            }
-            // If 2 vertices behind the plane, create a new triangle in-place
-            else if (d0 < 0.0f && d1 < 0.0f)
-            {
-                vertices[index] = ClipEdge(vertices[index], vertices[index + 2], d0, d2);
-                vertices[index + 1] = ClipEdge(vertices[index + 1], vertices[index + 2], d1, d2);
-            }
-            else if (d0 < 0.0f && d2 < 0.0f)
-            {
-                vertices[index] = ClipEdge(vertices[index], vertices[index + 1], d0, d1);
-                vertices[index + 2] = ClipEdge(vertices[index + 2], vertices[index + 1], d2, d1);
-            }
-            else if (d1 < 0.0f && d2 < 0.0f)
-            {
-                vertices[index + 1] = ClipEdge(vertices[index + 1], vertices[index], d1, d0);
-                vertices[index + 2] = ClipEdge(vertices[index + 2], vertices[index], d2, d0);
-            }
-            // 1 vertex behind the plane: create one new triangle, and modify one in-place
-            else if (d0 < 0.0f)
-            {
-                unsigned newIdx = numTriangles * 3;
-                triangles[numTriangles] = true;
-                ++numTriangles;
-
-                vertices[newIdx] = ClipEdge(vertices[index], vertices[index + 2], d0, d2);
-                vertices[newIdx + 1] = vertices[index] = ClipEdge(vertices[index], vertices[index + 1], d0, d1);
-                vertices[newIdx + 2] = vertices[index + 2];
-            }
-            else if (d1 < 0.0f)
-            {
-                unsigned newIdx = numTriangles * 3;
-                triangles[numTriangles] = true;
-                ++numTriangles;
-
-                vertices[newIdx + 1] = ClipEdge(vertices[index + 1], vertices[index], d1, d0);
-                vertices[newIdx + 2] = vertices[index + 1] = ClipEdge(vertices[index + 1], vertices[index + 2], d1, d2);
-                vertices[newIdx] = vertices[index];
-            }
-            else if (d2 < 0.0f)
-            {
-                unsigned newIdx = numTriangles * 3;
-                triangles[numTriangles] = true;
-                ++numTriangles;
-
-                vertices[newIdx + 2] = ClipEdge(vertices[index + 2], vertices[index + 1], d2, d1);
-                vertices[newIdx] = vertices[index + 2] = ClipEdge(vertices[index + 2], vertices[index], d2, d0);
-                vertices[newIdx + 1] = vertices[index + 1];
-            }
-        }
-    }
-}
-
-// Code based on Chris Hecker's Perspective Texture Mapping series in the Game Developer magazine
-// Also available online at http://chrishecker.com/Miscellaneous_Technical_Articles
-
-/// %Gradients of a software rasterized triangle.
-struct Gradients
-{
-    /// Construct from vertices.
-    explicit Gradients(const Vector3* vertices)
-    {
-        float invdX = 1.0f / (((vertices[1].x_ - vertices[2].x_) *
-                               (vertices[0].y_ - vertices[2].y_)) -
-                              ((vertices[0].x_ - vertices[2].x_) *
-                               (vertices[1].y_ - vertices[2].y_)));
-
-        float invdY = -invdX;
-
-        dInvZdX_ = invdX * (((vertices[1].z_ - vertices[2].z_) * (vertices[0].y_ - vertices[2].y_)) -
-                            ((vertices[0].z_ - vertices[2].z_) * (vertices[1].y_ - vertices[2].y_)));
-
-        dInvZdY_ = invdY * (((vertices[1].z_ - vertices[2].z_) * (vertices[0].x_ - vertices[2].x_)) -
-                            ((vertices[0].z_ - vertices[2].z_) * (vertices[1].x_ - vertices[2].x_)));
-
-        dInvZdXInt_ = (int)dInvZdX_;
-    }
-
-    /// Integer horizontal gradient.
-    int dInvZdXInt_;
-    /// Horizontal gradient.
-    float dInvZdX_;
-    /// Vertical gradient.
-    float dInvZdY_;
-};
-
-/// %Edge of a software rasterized triangle.
-struct Edge
-{
-    /// Construct from gradients and top & bottom vertices.
-    Edge(const Gradients& gradients, const Vector3& top, const Vector3& bottom, int topY)
-    {
-        float height = (bottom.y_ - top.y_);
-        float slope = (height != 0.0f) ? (bottom.x_ - top.x_) / height : 0.0f;
-        float yPreStep = (float)(topY + 1) - top.y_;
-        float xPreStep = slope * yPreStep;
-
-        x_ = RoundToInt((xPreStep + top.x_) * OCCLUSION_X_SCALE);
-        xStep_ = RoundToInt(slope * OCCLUSION_X_SCALE);
-        invZ_ = RoundToInt(top.z_ + xPreStep * gradients.dInvZdX_ + yPreStep * gradients.dInvZdY_);
-        invZStep_ = RoundToInt(slope * gradients.dInvZdX_ + gradients.dInvZdY_);
-    }
-
-    /// X coordinate.
-    int x_;
-    /// X coordinate step.
-    int xStep_;
-    /// Inverse Z.
-    int invZ_;
-    /// Inverse Z step.
-    int invZStep_;
-};
-
-void OcclusionBuffer::DrawTriangle2D(const Vector3* vertices, bool clockwise, unsigned threadIndex)
-{
-    int top, middle, bottom;
-    bool middleIsRight;
-
-    // Sort vertices in Y-direction
-    if (vertices[0].y_ < vertices[1].y_)
-    {
-        if (vertices[2].y_ < vertices[0].y_)
-        {
-            top = 2;
-            middle = 0;
-            bottom = 1;
-            middleIsRight = true;
-        }
-        else
-        {
-            top = 0;
-            if (vertices[1].y_ < vertices[2].y_)
-            {
-                middle = 1;
-                bottom = 2;
-                middleIsRight = true;
-            }
-            else
-            {
-                middle = 2;
-                bottom = 1;
-                middleIsRight = false;
-            }
-        }
-    }
-    else
-    {
-        if (vertices[2].y_ < vertices[1].y_)
-        {
-            top = 2;
-            middle = 1;
-            bottom = 0;
-            middleIsRight = false;
-        }
-        else
-        {
-            top = 1;
-            if (vertices[0].y_ < vertices[2].y_)
-            {
-                middle = 0;
-                bottom = 2;
-                middleIsRight = false;
-            }
-            else
-            {
-                middle = 2;
-                bottom = 0;
-                middleIsRight = true;
-            }
-        }
-    }
-
-    auto topY = (int)vertices[top].y_;
-    auto middleY = (int)vertices[middle].y_;
-    auto bottomY = (int)vertices[bottom].y_;
-
-    // Check for degenerate triangle
-    if (topY == bottomY)
-        return;
-
-    // Reverse middleIsRight test if triangle is counterclockwise
-    if (!clockwise)
-        middleIsRight = !middleIsRight;
-
-    const bool topDegenerate = topY == middleY;
-    const bool bottomDegenerate = middleY == bottomY;
-
-    Gradients gradients(vertices);
-    Edge topToBottom(gradients, vertices[top], vertices[bottom], topY);
-
-    int* bufferData = buffers_[threadIndex].data_;
-
-    if (middleIsRight)
-    {
-        // Top half
-        if (!topDegenerate)
-        {
-            Edge topToMiddle(gradients, vertices[top], vertices[middle], topY);
-            int* row = bufferData + topY * width_;
-            int* endRow = bufferData + middleY * width_;
-            while (row < endRow)
-            {
-                int invZ = topToBottom.invZ_;
-                int* dest = row + (topToBottom.x_ >> 16u);
-                int* end = row + (topToMiddle.x_ >> 16u);
-                while (dest < end)
-                {
-                    if (invZ < *dest)
-                        *dest = invZ;
-                    invZ += gradients.dInvZdXInt_;
-                    ++dest;
-                }
-
-                topToBottom.x_ += topToBottom.xStep_;
-                topToBottom.invZ_ += topToBottom.invZStep_;
-                topToMiddle.x_ += topToMiddle.xStep_;
-                row += width_;
-            }
-        }
-
-        // Bottom half
-        if (!bottomDegenerate)
-        {
-            Edge middleToBottom(gradients, vertices[middle], vertices[bottom], middleY);
-            int* row = bufferData + middleY * width_;
-            int* endRow = bufferData + bottomY * width_;
-            while (row < endRow)
-            {
-                int invZ = topToBottom.invZ_;
-                int* dest = row + (topToBottom.x_ >> 16u);
-                int* end = row + (middleToBottom.x_ >> 16u);
-                while (dest < end)
-                {
-                    if (invZ < *dest)
-                        *dest = invZ;
-                    invZ += gradients.dInvZdXInt_;
-                    ++dest;
-                }
-
-                topToBottom.x_ += topToBottom.xStep_;
-                topToBottom.invZ_ += topToBottom.invZStep_;
-                middleToBottom.x_ += middleToBottom.xStep_;
-                row += width_;
-            }
-        }
-    }
-    else
-    {
-        // Top half
-        if (!topDegenerate)
-        {
-            Edge topToMiddle(gradients, vertices[top], vertices[middle], topY);
-            int* row = bufferData + topY * width_;
-            int* endRow = bufferData + middleY * width_;
-            while (row < endRow)
-            {
-                int invZ = topToMiddle.invZ_;
-                int* dest = row + (topToMiddle.x_ >> 16u);
-                int* end = row + (topToBottom.x_ >> 16u);
-                while (dest < end)
-                {
-                    if (invZ < *dest)
-                        *dest = invZ;
-                    invZ += gradients.dInvZdXInt_;
-                    ++dest;
-                }
-
-                topToMiddle.x_ += topToMiddle.xStep_;
-                topToMiddle.invZ_ += topToMiddle.invZStep_;
-                topToBottom.x_ += topToBottom.xStep_;
-                row += width_;
-            }
-        }
-
-        // Bottom half
-        if (!bottomDegenerate)
-        {
-            Edge middleToBottom(gradients, vertices[middle], vertices[bottom], middleY);
-            int* row = bufferData + middleY * width_;
-            int* endRow = bufferData + bottomY * width_;
-            while (row < endRow)
-            {
-                int invZ = middleToBottom.invZ_;
-                int* dest = row + (middleToBottom.x_ >> 16u);
-                int* end = row + (topToBottom.x_ >> 16u);
-                while (dest < end)
-                {
-                    if (invZ < *dest)
-                        *dest = invZ;
-                    invZ += gradients.dInvZdXInt_;
-                    ++dest;
-                }
-
-                middleToBottom.x_ += middleToBottom.xStep_;
-                middleToBottom.invZ_ += middleToBottom.invZStep_;
-                topToBottom.x_ += topToBottom.xStep_;
-                row += width_;
-            }
-        }
-    }
-}
-
-void OcclusionBuffer::MergeBuffers()
-{
-    URHO3D_PROFILE("MergeBuffers");
-
-    for (unsigned i = 1; i < buffers_.size(); ++i)
-    {
-        if (!buffers_[i].used_)
-            continue;
-
-        int* src = buffers_[i].data_;
-        int* dest = buffers_[0].data_;
-        int count = width_ * height_;
-
-        while (count--)
-        {
-            // If thread buffer's depth value is closer, overwrite the original
-            if (*src < *dest)
-                *dest = *src;
-            ++src;
-            ++dest;
-        }
-    }
-}
-
-void OcclusionBuffer::ClearBuffer(unsigned threadIndex)
-{
-    if (threadIndex >= buffers_.size())
-        return;
-
-    int* dest = buffers_[threadIndex].data_;
-    int count = width_ * height_;
-    auto fillValue = (int)OCCLUSION_Z_SCALE;
-
-    while (count--)
-        *dest++ = fillValue;
-}
-
-}
-=======
 //
 // Copyright (c) 2008-2022 the Urho3D project.
 //
@@ -1072,6 +22,7 @@
 
 #include "../Precompiled.h"
 
+#include "../Core/Context.h"
 #include "../Core/WorkQueue.h"
 #include "../Core/Profiler.h"
 #include "../Graphics/Camera.h"
@@ -1096,6 +47,7 @@
 
 void DrawOcclusionBatchWork(const WorkItem* item, unsigned threadIndex)
 {
+    URHO3D_PROFILE("DrawOcclusionBatchWork");
     auto* buffer = reinterpret_cast<OcclusionBuffer*>(item->aux_);
     OcclusionBatch& batch = *reinterpret_cast<OcclusionBatch*>(item->start_);
     buffer->DrawBatch(batch, threadIndex);
@@ -1108,6 +60,11 @@
 
 OcclusionBuffer::~OcclusionBuffer() = default;
 
+void OcclusionBuffer::RegisterObject(Context* context)
+{
+    context->RegisterFactory<OcclusionBuffer>();
+}
+
 bool OcclusionBuffer::SetSize(int width, int height, bool threaded)
 {
     // Force the height to an even amount of pixels for better mip generation
@@ -1131,17 +88,17 @@
 
     // Build work buffers for threading
     unsigned numThreadBuffers = threaded ? GetSubsystem<WorkQueue>()->GetNumThreads() + 1 : 1;
-    buffers_.Resize(numThreadBuffers);
+    buffers_.resize(numThreadBuffers);
     for (unsigned i = 0; i < numThreadBuffers; ++i)
     {
         // Reserve extra memory in case 3D clipping is not exact
         OcclusionBufferData& buffer = buffers_[i];
         buffer.dataWithSafety_ = new int[width * (height + 2) + 2];
-        buffer.data_ = buffer.dataWithSafety_.Get() + width + 1;
+        buffer.data_ = buffer.dataWithSafety_.get() + width + 1;
         buffer.used_ = false;
     }
 
-    mipBuffers_.Clear();
+    mipBuffers_.clear();
 
     // Build buffers for mip levels
     for (;;)
@@ -1149,14 +106,14 @@
         width = (width + 1) / 2;
         height = (height + 1) / 2;
 
-        mipBuffers_.Push(SharedArrayPtr<DepthValue>(new DepthValue[width * height]));
+        mipBuffers_.push_back(ea::shared_array<DepthValue>(new DepthValue[width * height]));
 
         if (width <= OCCLUSION_MIN_SIZE && height <= OCCLUSION_MIN_SIZE)
             break;
     }
 
-    URHO3D_LOGDEBUG("Set occlusion buffer size " + String(width_) + "x" + String(height_) + " with " +
-             String(mipBuffers_.Size()) + " mip levels and " + String(numThreadBuffers) + " thread buffers");
+    URHO3D_LOGDEBUG("Set occlusion buffer size " + ea::to_string(width_) + "x" + ea::to_string(height_) + " with " +
+             ea::to_string(mipBuffers_.size()) + " mip levels and " + ea::to_string(numThreadBuffers) + " thread buffers");
 
     CalculateViewport();
     return true;
@@ -1196,7 +153,7 @@
 void OcclusionBuffer::Reset()
 {
     numTriangles_ = 0;
-    batches_.Clear();
+    batches_.clear();
 }
 
 void OcclusionBuffer::Clear()
@@ -1205,7 +162,7 @@
 
     // Only clear the main thread buffer. Rest are cleared on-demand when drawing the first batch
     ClearBuffer(0);
-    for (unsigned i = 1; i < buffers_.Size(); ++i)
+    for (unsigned i = 1; i < buffers_.size(); ++i)
         buffers_[i].used_ = false;
 
     depthHierarchyDirty_ = true;
@@ -1214,8 +171,8 @@
 bool OcclusionBuffer::AddTriangles(const Matrix3x4& model, const void* vertexData, unsigned vertexSize, unsigned vertexStart,
     unsigned vertexCount)
 {
-    batches_.Resize(batches_.Size() + 1);
-    OcclusionBatch& batch = batches_.Back();
+    batches_.resize(batches_.size() + 1);
+    OcclusionBatch& batch = batches_.back();
 
     batch.model_ = model;
     batch.vertexData_ = vertexData;
@@ -1232,8 +189,8 @@
 bool OcclusionBuffer::AddTriangles(const Matrix3x4& model, const void* vertexData, unsigned vertexSize, const void* indexData,
     unsigned indexSize, unsigned indexStart, unsigned indexCount)
 {
-    batches_.Resize(batches_.Size() + 1);
-    OcclusionBatch& batch = batches_.Back();
+    batches_.resize(batches_.size() + 1);
+    OcclusionBatch& batch = batches_.back();
 
     batch.model_ = model;
     batch.vertexData_ = vertexData;
@@ -1249,20 +206,20 @@
 
 void OcclusionBuffer::DrawTriangles()
 {
-    if (buffers_.Size() == 1)
+    if (buffers_.size() == 1)
     {
         // Not threaded
-        for (Vector<OcclusionBatch>::Iterator i = batches_.Begin(); i != batches_.End(); ++i)
+        for (auto i = batches_.begin(); i != batches_.end(); ++i)
             DrawBatch(*i, 0);
 
         depthHierarchyDirty_ = true;
     }
-    else if (buffers_.Size() > 1)
+    else if (buffers_.size() > 1)
     {
         // Threaded
         auto* queue = GetSubsystem<WorkQueue>();
 
-        for (Vector<OcclusionBatch>::Iterator i = batches_.Begin(); i != batches_.End(); ++i)
+        for (auto i = batches_.begin(); i != batches_.end(); ++i)
         {
             SharedPtr<WorkItem> item = queue->GetFreeItem();
             item->priority_ = M_MAX_UNSIGNED;
@@ -1278,25 +235,25 @@
         depthHierarchyDirty_ = true;
     }
 
-    batches_.Clear();
+    batches_.clear();
 }
 
 void OcclusionBuffer::BuildDepthHierarchy()
 {
-    if (buffers_.Empty() || !depthHierarchyDirty_)
+    if (buffers_.empty() || !depthHierarchyDirty_)
         return;
 
-    URHO3D_PROFILE(BuildDepthHierarchy);
+    URHO3D_PROFILE("BuildDepthHierarchy");
 
     // Build the first mip level from the pixel-level data
     int width = (width_ + 1) / 2;
     int height = (height_ + 1) / 2;
-    if (mipBuffers_.Size())
+    if (mipBuffers_.size())
     {
         for (int y = 0; y < height; ++y)
         {
             int* src = buffers_[0].data_ + (y * 2) * width_;
-            DepthValue* dest = mipBuffers_[0].Get() + y * width;
+            DepthValue* dest = mipBuffers_[0].get() + y * width;
             DepthValue* end = dest + width;
 
             if (y * 2 + 1 < height_)
@@ -1331,7 +288,7 @@
     }
 
     // Build the rest of the mip levels
-    for (unsigned i = 1; i < mipBuffers_.Size(); ++i)
+    for (unsigned i = 1; i < mipBuffers_.size(); ++i)
     {
         int prevWidth = width;
         int prevHeight = height;
@@ -1340,8 +297,8 @@
 
         for (int y = 0; y < height; ++y)
         {
-            DepthValue* src = mipBuffers_[i - 1].Get() + (y * 2) * prevWidth;
-            DepthValue* dest = mipBuffers_[i].Get() + y * width;
+            DepthValue* src = mipBuffers_[i - 1].get() + (y * 2) * prevWidth;
+            DepthValue* dest = mipBuffers_[i].get() + y * width;
             DepthValue* end = dest + width;
 
             if (y * 2 + 1 < prevHeight)
@@ -1385,7 +342,7 @@
 
 bool OcclusionBuffer::IsVisible(const BoundingBox& worldSpaceBox) const
 {
-    if (buffers_.Empty())
+    if (buffers_.empty())
         return true;
 
     // Transform corners to projection space
@@ -1454,14 +411,14 @@
     if (!depthHierarchyDirty_)
     {
         // Start from lowest mip level and check if a conclusive result can be found
-        for (int i = mipBuffers_.Size() - 1; i >= 0; --i)
+        for (int i = mipBuffers_.size() - 1; i >= 0; --i)
         {
             int shift = i + 1;
             int width = width_ >> shift;
             int left = rect.left_ >> shift;
             int right = rect.right_ >> shift;
 
-            DepthValue* buffer = mipBuffers_[i].Get();
+            DepthValue* buffer = mipBuffers_[i].get();
             DepthValue* row = buffer + (rect.top_ >> shift) * width;
             DepthValue* endRow = buffer + (rect.bottom_ >> shift) * width;
             bool allOccluded = true;
@@ -2053,9 +1010,9 @@
 
 void OcclusionBuffer::MergeBuffers()
 {
-    URHO3D_PROFILE(MergeBuffers);
-
-    for (unsigned i = 1; i < buffers_.Size(); ++i)
+    URHO3D_PROFILE("MergeBuffers");
+
+    for (unsigned i = 1; i < buffers_.size(); ++i)
     {
         if (!buffers_[i].used_)
             continue;
@@ -2077,7 +1034,7 @@
 
 void OcclusionBuffer::ClearBuffer(unsigned threadIndex)
 {
-    if (threadIndex >= buffers_.Size())
+    if (threadIndex >= buffers_.size())
         return;
 
     int* dest = buffers_[threadIndex].data_;
@@ -2088,5 +1045,4 @@
         *dest++ = fillValue;
 }
 
-}
->>>>>>> 76146c80
+}