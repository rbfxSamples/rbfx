<<<<<<< HEAD
//
// Copyright (c) 2008-2019 the Urho3D project.
//
// Permission is hereby granted, free of charge, to any person obtaining a copy
// of this software and associated documentation files (the "Software"), to deal
// in the Software without restriction, including without limitation the rights
// to use, copy, modify, merge, publish, distribute, sublicense, and/or sell
// copies of the Software, and to permit persons to whom the Software is
// furnished to do so, subject to the following conditions:
//
// The above copyright notice and this permission notice shall be included in
// all copies or substantial portions of the Software.
//
// THE SOFTWARE IS PROVIDED "AS IS", WITHOUT WARRANTY OF ANY KIND, EXPRESS OR
// IMPLIED, INCLUDING BUT NOT LIMITED TO THE WARRANTIES OF MERCHANTABILITY,
// FITNESS FOR A PARTICULAR PURPOSE AND NONINFRINGEMENT. IN NO EVENT SHALL THE
// AUTHORS OR COPYRIGHT HOLDERS BE LIABLE FOR ANY CLAIM, DAMAGES OR OTHER
// LIABILITY, WHETHER IN AN ACTION OF CONTRACT, TORT OR OTHERWISE, ARISING FROM,
// OUT OF OR IN CONNECTION WITH THE SOFTWARE OR THE USE OR OTHER DEALINGS IN
// THE SOFTWARE.
//

#pragma once

#include "../Core/NonCopyable.h"

#include <Urho3D/Urho3D.h>

#include <cstddef>
#include <EASTL/utility.h>


namespace Urho3D
{

struct AllocatorBlock;
struct AllocatorNode;

/// %Allocator memory block.
struct AllocatorBlock
{
    /// Size of a node.
    unsigned nodeSize_;
    /// Number of nodes in this block.
    unsigned capacity_;
    /// First free node.
    AllocatorNode* free_;
    /// Next allocator block.
    AllocatorBlock* next_;
    /// Nodes follow.
};

/// %Allocator node.
struct AllocatorNode
{
    /// Next free node.
    AllocatorNode* next_;
    /// Data follows.
};

/// Initialize a fixed-size allocator with the node size and initial capacity.
URHO3D_API AllocatorBlock* AllocatorInitialize(unsigned nodeSize, unsigned initialCapacity = 1);
/// Uninitialize a fixed-size allocator. Frees all blocks in the chain.
URHO3D_API void AllocatorUninitialize(AllocatorBlock* allocator);
/// Reserve a node. Creates a new block if necessary.
URHO3D_API void* AllocatorReserve(AllocatorBlock* allocator);
/// Free a node. Does not free any blocks.
URHO3D_API void AllocatorFree(AllocatorBlock* allocator, void* ptr);

/// %Allocator template class. Allocates objects of a specific class.
template <class T> class Allocator : private NonCopyable
{
public:
    /// Construct.
    explicit Allocator(unsigned initialCapacity = 0) :
        allocator_(nullptr)
    {
        if (initialCapacity)
            allocator_ = AllocatorInitialize((unsigned)sizeof(T), initialCapacity);
    }

    /// Destruct.
    ~Allocator()
    {
        AllocatorUninitialize(allocator_);
    }

    /// Reserve and default-construct an object.
    template<typename... Args>
    T* Reserve(Args&&... args)
    {
        if (!allocator_)
            allocator_ = AllocatorInitialize((unsigned)sizeof(T));
        auto* newObject = static_cast<T*>(AllocatorReserve(allocator_));
        new(newObject) T(ea::forward<Args>(args)...);

        return newObject;
    }

    /// Reserve and copy-construct an object.
    T* Reserve(const T& object)
    {
        if (!allocator_)
            allocator_ = AllocatorInitialize((unsigned)sizeof(T));
        auto* newObject = static_cast<T*>(AllocatorReserve(allocator_));
        new(newObject) T(object);

        return newObject;
    }

    /// Destruct and free an object.
    void Free(T* object)
    {
        (object)->~T();
        AllocatorFree(allocator_, object);
    }

private:
    /// Allocator block.
    AllocatorBlock* allocator_;
};

}
=======
//
// Copyright (c) 2008-2020 the Urho3D project.
//
// Permission is hereby granted, free of charge, to any person obtaining a copy
// of this software and associated documentation files (the "Software"), to deal
// in the Software without restriction, including without limitation the rights
// to use, copy, modify, merge, publish, distribute, sublicense, and/or sell
// copies of the Software, and to permit persons to whom the Software is
// furnished to do so, subject to the following conditions:
//
// The above copyright notice and this permission notice shall be included in
// all copies or substantial portions of the Software.
//
// THE SOFTWARE IS PROVIDED "AS IS", WITHOUT WARRANTY OF ANY KIND, EXPRESS OR
// IMPLIED, INCLUDING BUT NOT LIMITED TO THE WARRANTIES OF MERCHANTABILITY,
// FITNESS FOR A PARTICULAR PURPOSE AND NONINFRINGEMENT. IN NO EVENT SHALL THE
// AUTHORS OR COPYRIGHT HOLDERS BE LIABLE FOR ANY CLAIM, DAMAGES OR OTHER
// LIABILITY, WHETHER IN AN ACTION OF CONTRACT, TORT OR OTHERWISE, ARISING FROM,
// OUT OF OR IN CONNECTION WITH THE SOFTWARE OR THE USE OR OTHER DEALINGS IN
// THE SOFTWARE.
//

#pragma once

#ifdef URHO3D_IS_BUILDING
#include "Urho3D.h"
#else
#include <Urho3D/Urho3D.h>
#endif

#include <cstddef>

namespace Urho3D
{

struct AllocatorBlock;
struct AllocatorNode;

/// %Allocator memory block.
struct AllocatorBlock
{
    /// Size of a node.
    unsigned nodeSize_;
    /// Number of nodes in this block.
    unsigned capacity_;
    /// First free node.
    AllocatorNode* free_;
    /// Next allocator block.
    AllocatorBlock* next_;
    /// Nodes follow.
};

/// %Allocator node.
struct AllocatorNode
{
    /// Next free node.
    AllocatorNode* next_;
    /// Data follows.
};

/// Initialize a fixed-size allocator with the node size and initial capacity.
URHO3D_API AllocatorBlock* AllocatorInitialize(unsigned nodeSize, unsigned initialCapacity = 1);
/// Uninitialize a fixed-size allocator. Frees all blocks in the chain.
URHO3D_API void AllocatorUninitialize(AllocatorBlock* allocator);
/// Reserve a node. Creates a new block if necessary.
URHO3D_API void* AllocatorReserve(AllocatorBlock* allocator);
/// Free a node. Does not free any blocks.
URHO3D_API void AllocatorFree(AllocatorBlock* allocator, void* ptr);

/// %Allocator template class. Allocates objects of a specific class.
template <class T> class Allocator
{
public:
    /// Construct.
    explicit Allocator(unsigned initialCapacity = 0) :
        allocator_(nullptr)
    {
        if (initialCapacity)
            allocator_ = AllocatorInitialize((unsigned)sizeof(T), initialCapacity);
    }

    /// Destruct.
    ~Allocator()
    {
        AllocatorUninitialize(allocator_);
    }

    /// Prevent copy construction.
    Allocator(const Allocator<T>& rhs) = delete;
    /// Prevent assignment.
    Allocator<T>& operator =(const Allocator<T>& rhs) = delete;

    /// Reserve and default-construct an object.
    T* Reserve()
    {
        if (!allocator_)
            allocator_ = AllocatorInitialize((unsigned)sizeof(T));
        auto* newObject = static_cast<T*>(AllocatorReserve(allocator_));
        new(newObject) T();

        return newObject;
    }

    /// Reserve and copy-construct an object.
    T* Reserve(const T& object)
    {
        if (!allocator_)
            allocator_ = AllocatorInitialize((unsigned)sizeof(T));
        auto* newObject = static_cast<T*>(AllocatorReserve(allocator_));
        new(newObject) T(object);

        return newObject;
    }

    /// Destruct and free an object.
    void Free(T* object)
    {
        (object)->~T();
        AllocatorFree(allocator_, object);
    }

private:
    /// Allocator block.
    AllocatorBlock* allocator_;
};

}
>>>>>>> 6296d22e
<|MERGE_RESOLUTION|>--- conflicted
+++ resolved
@@ -1,6 +1,5 @@
-<<<<<<< HEAD
 //
-// Copyright (c) 2008-2019 the Urho3D project.
+// Copyright (c) 2008-2020 the Urho3D project.
 //
 // Permission is hereby granted, free of charge, to any person obtaining a copy
 // of this software and associated documentation files (the "Software"), to deal
@@ -121,133 +120,4 @@
     AllocatorBlock* allocator_;
 };
 
-}
-=======
-//
-// Copyright (c) 2008-2020 the Urho3D project.
-//
-// Permission is hereby granted, free of charge, to any person obtaining a copy
-// of this software and associated documentation files (the "Software"), to deal
-// in the Software without restriction, including without limitation the rights
-// to use, copy, modify, merge, publish, distribute, sublicense, and/or sell
-// copies of the Software, and to permit persons to whom the Software is
-// furnished to do so, subject to the following conditions:
-//
-// The above copyright notice and this permission notice shall be included in
-// all copies or substantial portions of the Software.
-//
-// THE SOFTWARE IS PROVIDED "AS IS", WITHOUT WARRANTY OF ANY KIND, EXPRESS OR
-// IMPLIED, INCLUDING BUT NOT LIMITED TO THE WARRANTIES OF MERCHANTABILITY,
-// FITNESS FOR A PARTICULAR PURPOSE AND NONINFRINGEMENT. IN NO EVENT SHALL THE
-// AUTHORS OR COPYRIGHT HOLDERS BE LIABLE FOR ANY CLAIM, DAMAGES OR OTHER
-// LIABILITY, WHETHER IN AN ACTION OF CONTRACT, TORT OR OTHERWISE, ARISING FROM,
-// OUT OF OR IN CONNECTION WITH THE SOFTWARE OR THE USE OR OTHER DEALINGS IN
-// THE SOFTWARE.
-//
-
-#pragma once
-
-#ifdef URHO3D_IS_BUILDING
-#include "Urho3D.h"
-#else
-#include <Urho3D/Urho3D.h>
-#endif
-
-#include <cstddef>
-
-namespace Urho3D
-{
-
-struct AllocatorBlock;
-struct AllocatorNode;
-
-/// %Allocator memory block.
-struct AllocatorBlock
-{
-    /// Size of a node.
-    unsigned nodeSize_;
-    /// Number of nodes in this block.
-    unsigned capacity_;
-    /// First free node.
-    AllocatorNode* free_;
-    /// Next allocator block.
-    AllocatorBlock* next_;
-    /// Nodes follow.
-};
-
-/// %Allocator node.
-struct AllocatorNode
-{
-    /// Next free node.
-    AllocatorNode* next_;
-    /// Data follows.
-};
-
-/// Initialize a fixed-size allocator with the node size and initial capacity.
-URHO3D_API AllocatorBlock* AllocatorInitialize(unsigned nodeSize, unsigned initialCapacity = 1);
-/// Uninitialize a fixed-size allocator. Frees all blocks in the chain.
-URHO3D_API void AllocatorUninitialize(AllocatorBlock* allocator);
-/// Reserve a node. Creates a new block if necessary.
-URHO3D_API void* AllocatorReserve(AllocatorBlock* allocator);
-/// Free a node. Does not free any blocks.
-URHO3D_API void AllocatorFree(AllocatorBlock* allocator, void* ptr);
-
-/// %Allocator template class. Allocates objects of a specific class.
-template <class T> class Allocator
-{
-public:
-    /// Construct.
-    explicit Allocator(unsigned initialCapacity = 0) :
-        allocator_(nullptr)
-    {
-        if (initialCapacity)
-            allocator_ = AllocatorInitialize((unsigned)sizeof(T), initialCapacity);
-    }
-
-    /// Destruct.
-    ~Allocator()
-    {
-        AllocatorUninitialize(allocator_);
-    }
-
-    /// Prevent copy construction.
-    Allocator(const Allocator<T>& rhs) = delete;
-    /// Prevent assignment.
-    Allocator<T>& operator =(const Allocator<T>& rhs) = delete;
-
-    /// Reserve and default-construct an object.
-    T* Reserve()
-    {
-        if (!allocator_)
-            allocator_ = AllocatorInitialize((unsigned)sizeof(T));
-        auto* newObject = static_cast<T*>(AllocatorReserve(allocator_));
-        new(newObject) T();
-
-        return newObject;
-    }
-
-    /// Reserve and copy-construct an object.
-    T* Reserve(const T& object)
-    {
-        if (!allocator_)
-            allocator_ = AllocatorInitialize((unsigned)sizeof(T));
-        auto* newObject = static_cast<T*>(AllocatorReserve(allocator_));
-        new(newObject) T(object);
-
-        return newObject;
-    }
-
-    /// Destruct and free an object.
-    void Free(T* object)
-    {
-        (object)->~T();
-        AllocatorFree(allocator_, object);
-    }
-
-private:
-    /// Allocator block.
-    AllocatorBlock* allocator_;
-};
-
-}
->>>>>>> 6296d22e
+}