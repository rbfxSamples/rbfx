--- conflicted
+++ resolved
@@ -1,429 +1,3 @@
-<<<<<<< HEAD
-//
-// Copyright (c) 2008-2019 the Urho3D project.
-//
-// Permission is hereby granted, free of charge, to any person obtaining a copy
-// of this software and associated documentation files (the "Software"), to deal
-// in the Software without restriction, including without limitation the rights
-// to use, copy, modify, merge, publish, distribute, sublicense, and/or sell
-// copies of the Software, and to permit persons to whom the Software is
-// furnished to do so, subject to the following conditions:
-//
-// The above copyright notice and this permission notice shall be included in
-// all copies or substantial portions of the Software.
-//
-// THE SOFTWARE IS PROVIDED "AS IS", WITHOUT WARRANTY OF ANY KIND, EXPRESS OR
-// IMPLIED, INCLUDING BUT NOT LIMITED TO THE WARRANTIES OF MERCHANTABILITY,
-// FITNESS FOR A PARTICULAR PURPOSE AND NONINFRINGEMENT. IN NO EVENT SHALL THE
-// AUTHORS OR COPYRIGHT HOLDERS BE LIABLE FOR ANY CLAIM, DAMAGES OR OTHER
-// LIABILITY, WHETHER IN AN ACTION OF CONTRACT, TORT OR OTHERWISE, ARISING FROM,
-// OUT OF OR IN CONNECTION WITH THE SOFTWARE OR THE USE OR OTHER DEALINGS IN
-// THE SOFTWARE.
-//
-
-#pragma once
-
-#include "../Core/Object.h"
-
-namespace Urho3D
-{
-
-/// Global mouse click in the UI. Sent by the UI subsystem.
-URHO3D_EVENT(E_UIMOUSECLICK, UIMouseClick)
-{
-    URHO3D_PARAM(P_ELEMENT, Element);              // UIElement pointer
-    URHO3D_PARAM(P_X, X);                          // int
-    URHO3D_PARAM(P_Y, Y);                          // int
-    URHO3D_PARAM(P_BUTTON, Button);                // int
-    URHO3D_PARAM(P_BUTTONS, Buttons);              // int
-    URHO3D_PARAM(P_QUALIFIERS, Qualifiers);        // int
-}
-
-/// Global mouse click end in the UI. Sent by the UI subsystem.
-URHO3D_EVENT(E_UIMOUSECLICKEND, UIMouseClickEnd)
-{
-    URHO3D_PARAM(P_ELEMENT, Element);              // UIElement pointer
-    URHO3D_PARAM(P_BEGINELEMENT, BeginElement);    // UIElement pointer
-    URHO3D_PARAM(P_X, X);                          // int
-    URHO3D_PARAM(P_Y, Y);                          // int
-    URHO3D_PARAM(P_BUTTON, Button);                // int
-    URHO3D_PARAM(P_BUTTONS, Buttons);              // int
-    URHO3D_PARAM(P_QUALIFIERS, Qualifiers);        // int
-}
-
-/// Global mouse double click in the UI. Sent by the UI subsystem.
-URHO3D_EVENT(E_UIMOUSEDOUBLECLICK, UIMouseDoubleClick)
-{
-    URHO3D_PARAM(P_ELEMENT, Element);              // UIElement pointer
-    URHO3D_PARAM(P_X, X);                          // int
-    URHO3D_PARAM(P_Y, Y);                          // int
-    URHO3D_PARAM(P_XBEGIN, XBegin);                // int
-    URHO3D_PARAM(P_YBEGIN, YBegin);                // int
-    URHO3D_PARAM(P_BUTTON, Button);                // int
-    URHO3D_PARAM(P_BUTTONS, Buttons);              // int
-    URHO3D_PARAM(P_QUALIFIERS, Qualifiers);        // int
-}
-
-/// Mouse click on a UI element. Parameters are same as in UIMouseClick event, but is sent by the element.
-URHO3D_EVENT(E_CLICK, Click)
-{
-    URHO3D_PARAM(P_ELEMENT, Element);              // UIElement pointer
-    URHO3D_PARAM(P_X, X);                          // int
-    URHO3D_PARAM(P_Y, Y);                          // int
-    URHO3D_PARAM(P_BUTTON, Button);                // int
-    URHO3D_PARAM(P_BUTTONS, Buttons);              // int
-    URHO3D_PARAM(P_QUALIFIERS, Qualifiers);        // int
-}
-
-/// Mouse click end on a UI element. Parameters are same as in UIMouseClickEnd event, but is sent by the element.
-URHO3D_EVENT(E_CLICKEND, ClickEnd)
-{
-    URHO3D_PARAM(P_ELEMENT, Element);              // UIElement pointer
-    URHO3D_PARAM(P_BEGINELEMENT, BeginElement);    // UIElement pointer
-    URHO3D_PARAM(P_X, X);                          // int
-    URHO3D_PARAM(P_Y, Y);                          // int
-    URHO3D_PARAM(P_BUTTON, Button);                // int
-    URHO3D_PARAM(P_BUTTONS, Buttons);              // int
-    URHO3D_PARAM(P_QUALIFIERS, Qualifiers);        // int
-}
-
-/// Mouse double click on a UI element. Parameters are same as in UIMouseDoubleClick event, but is sent by the element.
-URHO3D_EVENT(E_DOUBLECLICK, DoubleClick)
-{
-    URHO3D_PARAM(P_ELEMENT, Element);              // UIElement pointer
-    URHO3D_PARAM(P_X, X);                          // int
-    URHO3D_PARAM(P_Y, Y);                          // int
-    URHO3D_PARAM(P_XBEGIN, XBegin);                // int
-    URHO3D_PARAM(P_YBEGIN, YBegin);                // int
-    URHO3D_PARAM(P_BUTTON, Button);                // int
-    URHO3D_PARAM(P_BUTTONS, Buttons);              // int
-    URHO3D_PARAM(P_QUALIFIERS, Qualifiers);        // int
-}
-
-/// Drag and drop test.
-URHO3D_EVENT(E_DRAGDROPTEST, DragDropTest)
-{
-    URHO3D_PARAM(P_SOURCE, Source);                // UIElement pointer
-    URHO3D_PARAM(P_TARGET, Target);                // UIElement pointer
-    URHO3D_PARAM(P_ACCEPT, Accept);                // bool
-}
-
-/// Drag and drop finish.
-URHO3D_EVENT(E_DRAGDROPFINISH, DragDropFinish)
-{
-    URHO3D_PARAM(P_SOURCE, Source);                // UIElement pointer
-    URHO3D_PARAM(P_TARGET, Target);                // UIElement pointer
-    URHO3D_PARAM(P_ACCEPT, Accept);                // bool
-}
-
-/// Focus element changed.
-URHO3D_EVENT(E_FOCUSCHANGED, FocusChanged)
-{
-    URHO3D_PARAM(P_ELEMENT, Element);              // UIElement pointer
-    URHO3D_PARAM(P_CLICKEDELEMENT, ClickedElement); // UIElement pointer
-}
-
-/// UI element name changed.
-URHO3D_EVENT(E_NAMECHANGED, NameChanged)
-{
-    URHO3D_PARAM(P_ELEMENT, Element);              // UIElement pointer
-}
-
-/// UI element resized.
-URHO3D_EVENT(E_RESIZED, Resized)
-{
-    URHO3D_PARAM(P_ELEMENT, Element);              // UIElement pointer
-    URHO3D_PARAM(P_WIDTH, Width);                  // int
-    URHO3D_PARAM(P_HEIGHT, Height);                // int
-    URHO3D_PARAM(P_DX, DX);                        // int
-    URHO3D_PARAM(P_DY, DY);                        // int
-}
-
-/// UI element positioned.
-URHO3D_EVENT(E_POSITIONED, Positioned)
-{
-    URHO3D_PARAM(P_ELEMENT, Element);              // UIElement pointer
-    URHO3D_PARAM(P_X, X);                          // int
-    URHO3D_PARAM(P_Y, Y);                          // int
-}
-
-/// UI element visibility changed.
-URHO3D_EVENT(E_VISIBLECHANGED, VisibleChanged)
-{
-    URHO3D_PARAM(P_ELEMENT, Element);              // UIElement pointer
-    URHO3D_PARAM(P_VISIBLE, Visible);              // bool
-}
-
-/// UI element focused.
-URHO3D_EVENT(E_FOCUSED, Focused)
-{
-    URHO3D_PARAM(P_ELEMENT, Element);              // UIElement pointer
-    URHO3D_PARAM(P_BYKEY, ByKey);                  // bool
-}
-
-/// UI element defocused.
-URHO3D_EVENT(E_DEFOCUSED, Defocused)
-{
-    URHO3D_PARAM(P_ELEMENT, Element);              // UIElement pointer
-}
-
-/// UI element layout updated.
-URHO3D_EVENT(E_LAYOUTUPDATED, LayoutUpdated)
-{
-    URHO3D_PARAM(P_ELEMENT, Element);              // UIElement pointer
-}
-
-/// UI button pressed.
-URHO3D_EVENT(E_PRESSED, Pressed)
-{
-    URHO3D_PARAM(P_ELEMENT, Element);              // UIElement pointer
-}
-
-/// UI button was pressed, then released.
-URHO3D_EVENT(E_RELEASED, Released)
-{
-    URHO3D_PARAM(P_ELEMENT, Element);              // UIElement pointer
-}
-
-/// UI checkbox toggled.
-URHO3D_EVENT(E_TOGGLED, Toggled)
-{
-    URHO3D_PARAM(P_ELEMENT, Element);              // UIElement pointer
-    URHO3D_PARAM(P_STATE, State);                  // bool
-}
-
-/// UI slider value changed
-URHO3D_EVENT(E_SLIDERCHANGED, SliderChanged)
-{
-    URHO3D_PARAM(P_ELEMENT, Element);              // UIElement pointer
-    URHO3D_PARAM(P_VALUE, Value);                  // float
-}
-
-/// UI slider being paged.
-URHO3D_EVENT(E_SLIDERPAGED, SliderPaged)
-{
-    URHO3D_PARAM(P_ELEMENT, Element);              // UIElement pointer
-    URHO3D_PARAM(P_OFFSET, Offset);                // int
-    URHO3D_PARAM(P_PRESSED, Pressed);              // bool
-}
-
-/// UI progressbar value changed
-URHO3D_EVENT(E_PROGRESSBARCHANGED, ProgressBarChanged)
-{
-    URHO3D_PARAM(P_ELEMENT, Element);              // UIElement pointer
-    URHO3D_PARAM(P_VALUE, Value);                  // float
-}
-
-/// UI scrollbar value changed.
-URHO3D_EVENT(E_SCROLLBARCHANGED, ScrollBarChanged)
-{
-    URHO3D_PARAM(P_ELEMENT, Element);              // UIElement pointer
-    URHO3D_PARAM(P_VALUE, Value);                  // float
-}
-
-/// UI scrollview position changed.
-URHO3D_EVENT(E_VIEWCHANGED, ViewChanged)
-{
-    URHO3D_PARAM(P_ELEMENT, Element);              // UIElement pointer
-    URHO3D_PARAM(P_X, X);                          // int
-    URHO3D_PARAM(P_Y, Y);                          // int
-}
-
-/// UI modal changed (currently only Window has modal flag).
-URHO3D_EVENT(E_MODALCHANGED, ModalChanged)
-{
-    URHO3D_PARAM(P_ELEMENT, Element);              // UIElement pointer
-    URHO3D_PARAM(P_MODAL, Modal);                  // bool
-}
-
-/// Text entry into a LineEdit. The text can be modified in the event data.
-URHO3D_EVENT(E_TEXTENTRY, TextEntry)
-{
-    URHO3D_PARAM(P_ELEMENT, Element);              // UIElement pointer
-    URHO3D_PARAM(P_TEXT, Text);                    // String [in/out]
-}
-
-/// Editable text changed
-URHO3D_EVENT(E_TEXTCHANGED, TextChanged)
-{
-    URHO3D_PARAM(P_ELEMENT, Element);              // UIElement pointer
-    URHO3D_PARAM(P_TEXT, Text);                    // String
-}
-
-/// Text editing finished (enter pressed on a LineEdit)
-URHO3D_EVENT(E_TEXTFINISHED, TextFinished)
-{
-    URHO3D_PARAM(P_ELEMENT, Element);              // UIElement pointer
-    URHO3D_PARAM(P_TEXT, Text);                    // String
-    URHO3D_PARAM(P_VALUE, Value);                  // Float
-}
-
-/// Menu selected.
-URHO3D_EVENT(E_MENUSELECTED, MenuSelected)
-{
-    URHO3D_PARAM(P_ELEMENT, Element);              // UIElement pointer
-}
-
-/// Listview or DropDownList item selected.
-URHO3D_EVENT(E_ITEMSELECTED, ItemSelected)
-{
-    URHO3D_PARAM(P_ELEMENT, Element);              // UIElement pointer
-    URHO3D_PARAM(P_SELECTION, Selection);          // int
-}
-
-/// Listview item deselected.
-URHO3D_EVENT(E_ITEMDESELECTED, ItemDeselected)
-{
-    URHO3D_PARAM(P_ELEMENT, Element);              // UIElement pointer
-    URHO3D_PARAM(P_SELECTION, Selection);          // int
-}
-
-/// Listview selection change finished.
-URHO3D_EVENT(E_SELECTIONCHANGED, SelectionChanged)
-{
-    URHO3D_PARAM(P_ELEMENT, Element);              // UIElement pointer
-}
-
-/// Listview item clicked. If this is a left-click, also ItemSelected event will be sent. If this is a right-click, only this event is sent.
-URHO3D_EVENT(E_ITEMCLICKED, ItemClicked)
-{
-    URHO3D_PARAM(P_ELEMENT, Element);              // UIElement pointer
-    URHO3D_PARAM(P_ITEM, Item);                    // UIElement pointer
-    URHO3D_PARAM(P_SELECTION, Selection);          // int
-    URHO3D_PARAM(P_BUTTON, Button);                // int
-    URHO3D_PARAM(P_BUTTONS, Buttons);              // int
-    URHO3D_PARAM(P_QUALIFIERS, Qualifiers);        // int
-}
-
-/// Listview item double clicked.
-URHO3D_EVENT(E_ITEMDOUBLECLICKED, ItemDoubleClicked)
-{
-    URHO3D_PARAM(P_ELEMENT, Element);              // UIElement pointer
-    URHO3D_PARAM(P_ITEM, Item);                    // UIElement pointer
-    URHO3D_PARAM(P_SELECTION, Selection);          // int
-    URHO3D_PARAM(P_BUTTON, Button);                // int
-    URHO3D_PARAM(P_BUTTONS, Buttons);              // int
-    URHO3D_PARAM(P_QUALIFIERS, Qualifiers);        // int
-}
-
-/// LineEdit or ListView unhandled key pressed.
-URHO3D_EVENT(E_UNHANDLEDKEY, UnhandledKey)
-{
-    URHO3D_PARAM(P_ELEMENT, Element);              // UIElement pointer
-    URHO3D_PARAM(P_KEY, Key);                      // int
-    URHO3D_PARAM(P_BUTTONS, Buttons);              // int
-    URHO3D_PARAM(P_QUALIFIERS, Qualifiers);        // int
-}
-
-/// Fileselector choice.
-URHO3D_EVENT(E_FILESELECTED, FileSelected)
-{
-    URHO3D_PARAM(P_FILENAME, FileName);            // String
-    URHO3D_PARAM(P_FILTER, Filter);                // String
-    URHO3D_PARAM(P_OK, OK);                        // bool
-}
-
-/// MessageBox acknowlegement.
-URHO3D_EVENT(E_MESSAGEACK, MessageACK)
-{
-    URHO3D_PARAM(P_OK, OK);                        // bool
-}
-
-/// A child element has been added to an element. Sent by the UI root element, or element-event-sender if set.
-URHO3D_EVENT(E_ELEMENTADDED, ElementAdded)
-{
-    URHO3D_PARAM(P_ROOT, Root);                    // UIElement pointer
-    URHO3D_PARAM(P_PARENT, Parent);                // UIElement pointer
-    URHO3D_PARAM(P_ELEMENT, Element);              // UIElement pointer
-}
-
-/// A child element is about to be removed from an element. Sent by the UI root element, or element-event-sender if set.
-URHO3D_EVENT(E_ELEMENTREMOVED, ElementRemoved)
-{
-    URHO3D_PARAM(P_ROOT, Root);                    // UIElement pointer
-    URHO3D_PARAM(P_PARENT, Parent);                // UIElement pointer
-    URHO3D_PARAM(P_ELEMENT, Element);              // UIElement pointer
-}
-
-/// Hovering on an UI element has started
-URHO3D_EVENT(E_HOVERBEGIN, HoverBegin)
-{
-    URHO3D_PARAM(P_ELEMENT, Element);              // UIElement pointer
-    URHO3D_PARAM(P_X, X);                          // int
-    URHO3D_PARAM(P_Y, Y);                          // int
-    URHO3D_PARAM(P_ELEMENTX, ElementX);            // int
-    URHO3D_PARAM(P_ELEMENTY, ElementY);            // int
-}
-
-/// Hovering on an UI element has ended
-URHO3D_EVENT(E_HOVEREND, HoverEnd)
-{
-    URHO3D_PARAM(P_ELEMENT, Element);              // UIElement pointer
-}
-
-/// Drag behavior of a UI Element has started
-URHO3D_EVENT(E_DRAGBEGIN, DragBegin)
-{
-    URHO3D_PARAM(P_ELEMENT, Element);              // UIElement pointer
-    URHO3D_PARAM(P_X, X);                          // int
-    URHO3D_PARAM(P_Y, Y);                          // int
-    URHO3D_PARAM(P_ELEMENTX, ElementX);            // int
-    URHO3D_PARAM(P_ELEMENTY, ElementY);            // int
-    URHO3D_PARAM(P_BUTTONS, Buttons);              // int
-    URHO3D_PARAM(P_NUMBUTTONS, NumButtons);        // int
-}
-
-/// Drag behavior of a UI Element when the input device has moved
-URHO3D_EVENT(E_DRAGMOVE, DragMove)
-{
-    URHO3D_PARAM(P_ELEMENT, Element);              // UIElement pointer
-    URHO3D_PARAM(P_X, X);                          // int
-    URHO3D_PARAM(P_Y, Y);                          // int
-    URHO3D_PARAM(P_DX, DX);                        // int
-    URHO3D_PARAM(P_DY, DY);                        // int
-    URHO3D_PARAM(P_ELEMENTX, ElementX);            // int
-    URHO3D_PARAM(P_ELEMENTY, ElementY);            // int
-    URHO3D_PARAM(P_BUTTONS, Buttons);              // int
-    URHO3D_PARAM(P_NUMBUTTONS, NumButtons);        // int
-}
-
-/// Drag behavior of a UI Element has finished
-URHO3D_EVENT(E_DRAGEND, DragEnd)
-{
-    URHO3D_PARAM(P_ELEMENT, Element);              // UIElement pointer
-    URHO3D_PARAM(P_X, X);                          // int
-    URHO3D_PARAM(P_Y, Y);                          // int
-    URHO3D_PARAM(P_ELEMENTX, ElementX);            // int
-    URHO3D_PARAM(P_ELEMENTY, ElementY);            // int
-    URHO3D_PARAM(P_BUTTONS, Buttons);              // int
-    URHO3D_PARAM(P_NUMBUTTONS, NumButtons);        // int
-}
-
-/// Drag of a UI Element was canceled by pressing ESC
-URHO3D_EVENT(E_DRAGCANCEL, DragCancel)
-{
-    URHO3D_PARAM(P_ELEMENT, Element);              // UIElement pointer
-    URHO3D_PARAM(P_X, X);                          // int
-    URHO3D_PARAM(P_Y, Y);                          // int
-    URHO3D_PARAM(P_ELEMENTX, ElementX);            // int
-    URHO3D_PARAM(P_ELEMENTY, ElementY);            // int
-    URHO3D_PARAM(P_BUTTONS, Buttons);              // int
-    URHO3D_PARAM(P_NUMBUTTONS, NumButtons);        // int
-}
-
-/// A file was drag-dropped into the application window. Includes also coordinates and UI element if applicable
-URHO3D_EVENT(E_UIDROPFILE, UIDropFile)
-{
-    URHO3D_PARAM(P_FILENAME, FileName);            // String
-    URHO3D_PARAM(P_ELEMENT, Element);              // UIElement pointer
-    URHO3D_PARAM(P_X, X);                          // int
-    URHO3D_PARAM(P_Y, Y);                          // int
-    URHO3D_PARAM(P_ELEMENTX, ElementX);            // int (only if element is non-null)
-    URHO3D_PARAM(P_ELEMENTY, ElementY);            // int (only if element is non-null)
-}
-
-}
-=======
 //
 // Copyright (c) 2008-2020 the Urho3D project.
 //
@@ -847,5 +421,4 @@
     URHO3D_PARAM(P_ELEMENTY, ElementY);            // int (only if element is non-null)
 }
 
-}
->>>>>>> 6296d22e
+}