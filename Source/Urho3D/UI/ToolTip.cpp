--- conflicted
+++ resolved
@@ -73,13 +73,7 @@
         {
             SharedPtr<UIElement> target = it->Lock();
             if (!target)
-<<<<<<< HEAD
                 it = altTargets_.erase(it);
-            else if (hovering = target->IsHovering() && target->IsVisibleEffective())
-                break;
-=======
-                it = altTargets_.Erase(it);
->>>>>>> c85522b1
             else
             {
                 hovering = target->IsHovering() && target->IsVisibleEffective();
