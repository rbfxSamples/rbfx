--- conflicted
+++ resolved
@@ -1,499 +1,3 @@
-<<<<<<< HEAD
-//
-// Copyright (c) 2008-2019 the Urho3D project.
-//
-// Permission is hereby granted, free of charge, to any person obtaining a copy
-// of this software and associated documentation files (the "Software"), to deal
-// in the Software without restriction, including without limitation the rights
-// to use, copy, modify, merge, publish, distribute, sublicense, and/or sell
-// copies of the Software, and to permit persons to whom the Software is
-// furnished to do so, subject to the following conditions:
-//
-// The above copyright notice and this permission notice shall be included in
-// all copies or substantial portions of the Software.
-//
-// THE SOFTWARE IS PROVIDED "AS IS", WITHOUT WARRANTY OF ANY KIND, EXPRESS OR
-// IMPLIED, INCLUDING BUT NOT LIMITED TO THE WARRANTIES OF MERCHANTABILITY,
-// FITNESS FOR A PARTICULAR PURPOSE AND NONINFRINGEMENT. IN NO EVENT SHALL THE
-// AUTHORS OR COPYRIGHT HOLDERS BE LIABLE FOR ANY CLAIM, DAMAGES OR OTHER
-// LIABILITY, WHETHER IN AN ACTION OF CONTRACT, TORT OR OTHERWISE, ARISING FROM,
-// OUT OF OR IN CONNECTION WITH THE SOFTWARE OR THE USE OR OTHER DEALINGS IN
-// THE SOFTWARE.
-//
-
-#include "../Precompiled.h"
-
-#include <EASTL/sort.h>
-
-#include "../Core/Context.h"
-#include "../IO/File.h"
-#include "../IO/FileSystem.h"
-#include "../Input/InputEvents.h"
-#include "../UI/DropDownList.h"
-#include "../UI/FileSelector.h"
-#include "../UI/LineEdit.h"
-#include "../UI/ListView.h"
-#include "../UI/Text.h"
-#include "../UI/UI.h"
-#include "../UI/UIEvents.h"
-#include "../UI/Window.h"
-
-#include "../DebugNew.h"
-
-namespace Urho3D
-{
-
-static bool CompareEntries(const FileSelectorEntry& lhs, const FileSelectorEntry& rhs)
-{
-    if (lhs.directory_ && !rhs.directory_)
-        return true;
-    if (!lhs.directory_ && rhs.directory_)
-        return false;
-    return lhs.name_.comparei(rhs.name_) < 0;
-}
-
-FileSelector::FileSelector(Context* context) :
-    Object(context),
-    directoryMode_(false),
-    ignoreEvents_(false)
-{
-    window_ = context_->CreateObject<Window>();
-    window_->SetLayout(LM_VERTICAL);
-
-    titleLayout = context_->CreateObject<UIElement>();
-    titleLayout->SetLayout(LM_HORIZONTAL);
-    window_->AddChild(titleLayout.Get());
-
-    titleText_ = context_->CreateObject<Text>();
-    titleLayout->AddChild(titleText_.Get());
-
-    closeButton_ = context_->CreateObject<Button>();
-    titleLayout->AddChild(closeButton_.Get());
-
-    pathEdit_ = context_->CreateObject<LineEdit>();
-    window_->AddChild(pathEdit_.Get());
-
-    fileList_ = context_->CreateObject<ListView>();
-    window_->AddChild(fileList_.Get());
-
-    fileNameLayout_ = context_->CreateObject<UIElement>();
-    fileNameLayout_->SetLayout(LM_HORIZONTAL);
-
-    fileNameEdit_ = context_->CreateObject<LineEdit>();
-    fileNameLayout_->AddChild(fileNameEdit_.Get());
-
-    filterList_ = context_->CreateObject<DropDownList>();
-    fileNameLayout_->AddChild(filterList_.Get());
-
-    window_->AddChild(fileNameLayout_.Get());
-
-    separatorLayout_ = context_->CreateObject<UIElement>();
-    window_->AddChild(separatorLayout_.Get());
-
-    buttonLayout_ = context_->CreateObject<UIElement>();
-    buttonLayout_->SetLayout(LM_HORIZONTAL);
-
-    auto spacer = context_->CreateObject<UIElement>();
-    buttonLayout_->AddChild(spacer.Get()); // Add spacer
-
-    cancelButton_ = context_->CreateObject<Button>();
-    cancelButtonText_ = context_->CreateObject<Text>();
-    cancelButtonText_->SetAlignment(HA_CENTER, VA_CENTER);
-    cancelButton_->AddChild(cancelButtonText_.Get());
-    buttonLayout_->AddChild(cancelButton_.Get());
-
-    okButton_ = context_->CreateObject<Button>();
-    okButtonText_ = context_->CreateObject<Text>();
-    okButtonText_->SetAlignment(HA_CENTER, VA_CENTER);
-    okButton_->AddChild(okButtonText_.Get());
-    buttonLayout_->AddChild(okButton_.Get());
-
-    window_->AddChild(buttonLayout_.Get());
-
-    ea::vector<ea::string> defaultFilters;
-    defaultFilters.push_back("*.*");
-    SetFilters(defaultFilters, 0);
-    auto* fileSystem = GetSubsystem<FileSystem>();
-    SetPath(fileSystem->GetCurrentDir());
-
-    // Focus the fileselector's filelist initially when created, and bring to front
-    auto* ui = GetSubsystem<UI>();
-    ui->GetRoot()->AddChild(window_.Get());
-    ui->SetFocusElement(fileList_.Get());
-    window_->SetModal(true);
-
-    SubscribeToEvent(filterList_, E_ITEMSELECTED, URHO3D_HANDLER(FileSelector, HandleFilterChanged));
-    SubscribeToEvent(pathEdit_, E_TEXTFINISHED, URHO3D_HANDLER(FileSelector, HandlePathChanged));
-    SubscribeToEvent(fileNameEdit_, E_TEXTFINISHED, URHO3D_HANDLER(FileSelector, HandleOKPressed));
-    SubscribeToEvent(fileList_, E_ITEMSELECTED, URHO3D_HANDLER(FileSelector, HandleFileSelected));
-    SubscribeToEvent(fileList_, E_ITEMDOUBLECLICKED, URHO3D_HANDLER(FileSelector, HandleFileDoubleClicked));
-    SubscribeToEvent(fileList_, E_UNHANDLEDKEY, URHO3D_HANDLER(FileSelector, HandleFileListKey));
-    SubscribeToEvent(okButton_, E_RELEASED, URHO3D_HANDLER(FileSelector, HandleOKPressed));
-    SubscribeToEvent(cancelButton_, E_RELEASED, URHO3D_HANDLER(FileSelector, HandleCancelPressed));
-    SubscribeToEvent(closeButton_, E_RELEASED, URHO3D_HANDLER(FileSelector, HandleCancelPressed));
-    SubscribeToEvent(window_, E_MODALCHANGED, URHO3D_HANDLER(FileSelector, HandleCancelPressed));
-}
-
-FileSelector::~FileSelector()
-{
-    window_->Remove();
-}
-
-void FileSelector::RegisterObject(Context* context)
-{
-    context->RegisterFactory<FileSelector>();
-}
-
-void FileSelector::SetDefaultStyle(XMLFile* style)
-{
-    if (!style)
-        return;
-
-    window_->SetDefaultStyle(style);
-    window_->SetStyle("FileSelector");
-
-    titleText_->SetStyle("FileSelectorTitleText");
-    closeButton_->SetStyle("CloseButton");
-
-    okButtonText_->SetStyle("FileSelectorButtonText");
-    cancelButtonText_->SetStyle("FileSelectorButtonText");
-
-    titleLayout->SetStyle("FileSelectorLayout");
-    fileNameLayout_->SetStyle("FileSelectorLayout");
-    buttonLayout_->SetStyle("FileSelectorLayout");
-    separatorLayout_->SetStyle("EditorSeparator");
-
-    fileList_->SetStyle("FileSelectorListView");
-    fileNameEdit_->SetStyle("FileSelectorLineEdit");
-    pathEdit_->SetStyle("FileSelectorLineEdit");
-
-    filterList_->SetStyle("FileSelectorFilterList");
-
-    okButton_->SetStyle("FileSelectorButton");
-    cancelButton_->SetStyle("FileSelectorButton");
-
-    const ea::vector<SharedPtr<UIElement> >& filterTexts = filterList_->GetListView()->GetContentElement()->GetChildren();
-    for (unsigned i = 0; i < filterTexts.size(); ++i)
-        filterTexts[i]->SetStyle("FileSelectorFilterText");
-
-    const ea::vector<SharedPtr<UIElement> >& listTexts = fileList_->GetContentElement()->GetChildren();
-    for (unsigned i = 0; i < listTexts.size(); ++i)
-        listTexts[i]->SetStyle("FileSelectorListText");
-
-    UpdateElements();
-}
-
-void FileSelector::SetTitle(const ea::string& text)
-{
-    titleText_->SetText(text);
-}
-
-void FileSelector::SetButtonTexts(const ea::string& okText, const ea::string& cancelText)
-{
-    okButtonText_->SetText(okText);
-    cancelButtonText_->SetText(cancelText);
-}
-
-void FileSelector::SetPath(const ea::string& path)
-{
-    auto* fileSystem = GetSubsystem<FileSystem>();
-    if (fileSystem->DirExists(path))
-    {
-        path_ = AddTrailingSlash(path);
-        SetLineEditText(pathEdit_, path_);
-        RefreshFiles();
-    }
-    else
-    {
-        // If path was invalid, restore the old path to the line edit
-        if (pathEdit_->GetText() != path_)
-            SetLineEditText(pathEdit_, path_);
-    }
-}
-
-void FileSelector::SetFileName(const ea::string& fileName)
-{
-    SetLineEditText(fileNameEdit_, fileName);
-}
-
-void FileSelector::SetFilters(const ea::vector<ea::string>& filters, unsigned defaultIndex)
-{
-    if (filters.empty())
-        return;
-
-    ignoreEvents_ = true;
-
-    filters_ = filters;
-    filterList_->RemoveAllItems();
-    for (unsigned i = 0; i < filters_.size(); ++i)
-    {
-        auto filterText = context_->CreateObject<Text>();
-        filterList_->AddItem(filterText);
-        filterText->SetText(filters_[i]);
-        filterText->SetStyle("FileSelectorFilterText");
-    }
-    if (defaultIndex > filters.size())
-        defaultIndex = 0;
-    filterList_->SetSelection(defaultIndex);
-
-    ignoreEvents_ = false;
-
-    if (GetFilter() != lastUsedFilter_)
-        RefreshFiles();
-}
-
-void FileSelector::SetDirectoryMode(bool enable)
-{
-    directoryMode_ = enable;
-}
-
-void FileSelector::UpdateElements()
-{
-    buttonLayout_->SetFixedHeight(Max(okButton_->GetHeight(), cancelButton_->GetHeight()));
-}
-
-XMLFile* FileSelector::GetDefaultStyle() const
-{
-    return window_->GetDefaultStyle(false);
-}
-
-const ea::string& FileSelector::GetTitle() const
-{
-    return titleText_->GetText();
-}
-
-const ea::string& FileSelector::GetFileName() const
-{
-    return fileNameEdit_->GetText();
-}
-
-const ea::string& FileSelector::GetFilter() const
-{
-    auto* selectedFilter = static_cast<Text*>(filterList_->GetSelectedItem());
-    if (selectedFilter)
-        return selectedFilter->GetText();
-    else
-        return EMPTY_STRING;
-}
-
-unsigned FileSelector::GetFilterIndex() const
-{
-    return filterList_->GetSelection();
-}
-
-void FileSelector::SetLineEditText(LineEdit* edit, const ea::string& text)
-{
-    ignoreEvents_ = true;
-    edit->SetText(text);
-    ignoreEvents_ = false;
-}
-
-void FileSelector::RefreshFiles()
-{
-    auto* fileSystem = GetSubsystem<FileSystem>();
-
-    ignoreEvents_ = true;
-
-    fileList_->RemoveAllItems();
-    fileEntries_.clear();
-
-    ea::vector<ea::string> directories;
-    ea::vector<ea::string> files;
-    fileSystem->ScanDir(directories, path_, "*", SCAN_DIRS, false);
-    fileSystem->ScanDir(files, path_, GetFilter(), SCAN_FILES, false);
-
-    fileEntries_.reserve(directories.size() + files.size());
-
-    for (unsigned i = 0; i < directories.size(); ++i)
-    {
-        FileSelectorEntry newEntry;
-        newEntry.name_ = directories[i];
-        newEntry.directory_ = true;
-        fileEntries_.push_back(newEntry);
-    }
-
-    for (unsigned i = 0; i < files.size(); ++i)
-    {
-        FileSelectorEntry newEntry;
-        newEntry.name_ = files[i];
-        newEntry.directory_ = false;
-        fileEntries_.push_back(newEntry);
-    }
-
-    // Sort and add to the list view
-    // While items are being added, disable layout update for performance optimization
-    ea::quick_sort(fileEntries_.begin(), fileEntries_.end(), CompareEntries);
-    UIElement* listContent = fileList_->GetContentElement();
-    listContent->DisableLayoutUpdate();
-    for (unsigned i = 0; i < fileEntries_.size(); ++i)
-    {
-        ea::string displayName;
-        if (fileEntries_[i].directory_)
-            displayName = "<DIR> " + fileEntries_[i].name_;
-        else
-            displayName = fileEntries_[i].name_;
-
-        auto entryText = context_->CreateObject<Text>();
-        fileList_->AddItem(entryText);
-        entryText->SetText(displayName);
-        entryText->SetStyle("FileSelectorListText");
-    }
-    listContent->EnableLayoutUpdate();
-    listContent->UpdateLayout();
-
-    ignoreEvents_ = false;
-
-    // Clear filename from the previous dir so that there is no confusion
-    SetFileName(EMPTY_STRING);
-    lastUsedFilter_ = GetFilter();
-}
-
-bool FileSelector::EnterFile()
-{
-    unsigned index = fileList_->GetSelection();
-    if (index >= fileEntries_.size())
-        return false;
-
-    if (fileEntries_[index].directory_)
-    {
-        // If a directory double clicked, enter it. Recognize . and .. as a special case
-        const ea::string& newPath = fileEntries_[index].name_;
-        if ((newPath != ".") && (newPath != ".."))
-            SetPath(path_ + newPath);
-        else if (newPath == "..")
-        {
-            ea::string parentPath = GetParentPath(path_);
-            SetPath(parentPath);
-        }
-
-        return true;
-    }
-    else
-    {
-        // Double clicking a file is the same as pressing OK
-        if (!directoryMode_)
-        {
-            using namespace FileSelected;
-
-            VariantMap& eventData = GetEventDataMap();
-            eventData[P_FILENAME] = path_ + fileEntries_[index].name_;
-            eventData[P_FILTER] = GetFilter();
-            eventData[P_OK] = true;
-            SendEvent(E_FILESELECTED, eventData);
-        }
-    }
-
-    return false;
-}
-
-void FileSelector::HandleFilterChanged(StringHash eventType, VariantMap& eventData)
-{
-    if (ignoreEvents_)
-        return;
-
-    if (GetFilter() != lastUsedFilter_)
-        RefreshFiles();
-}
-
-void FileSelector::HandlePathChanged(StringHash eventType, VariantMap& eventData)
-{
-    if (ignoreEvents_)
-        return;
-
-    // Attempt to set path. Restores old if does not exist
-    SetPath(pathEdit_->GetText());
-}
-
-void FileSelector::HandleFileSelected(StringHash eventType, VariantMap& eventData)
-{
-    if (ignoreEvents_)
-        return;
-
-    unsigned index = fileList_->GetSelection();
-    if (index >= fileEntries_.size())
-        return;
-    // If a file selected, update the filename edit field
-    if (!fileEntries_[index].directory_)
-        SetFileName(fileEntries_[index].name_);
-}
-
-void FileSelector::HandleFileDoubleClicked(StringHash eventType, VariantMap& eventData)
-{
-    if (ignoreEvents_)
-        return;
-
-    if (eventData[ItemDoubleClicked::P_BUTTON] == MOUSEB_LEFT)
-        EnterFile();
-}
-
-void FileSelector::HandleFileListKey(StringHash eventType, VariantMap& eventData)
-{
-    if (ignoreEvents_)
-        return;
-
-    using namespace UnhandledKey;
-
-    int key = eventData[P_KEY].GetInt();
-    if (key == KEY_RETURN || key == KEY_RETURN2 || key == KEY_KP_ENTER)
-    {
-        bool entered = EnterFile();
-        // When a key is used to enter a directory, select the first file if no selection
-        if (entered && !fileList_->GetSelectedItem())
-            fileList_->SetSelection(0);
-    }
-}
-
-void FileSelector::HandleOKPressed(StringHash eventType, VariantMap& eventData)
-{
-    if (ignoreEvents_)
-        return;
-
-    const ea::string& fileName = GetFileName();
-
-    if (!directoryMode_)
-    {
-        if (!fileName.empty())
-        {
-            using namespace FileSelected;
-
-            VariantMap& newEventData = GetEventDataMap();
-            newEventData[P_FILENAME] = path_ + GetFileName();
-            newEventData[P_FILTER] = GetFilter();
-            newEventData[P_OK] = true;
-            SendEvent(E_FILESELECTED, newEventData);
-        }
-    }
-    else if (eventType == E_RELEASED && !path_.empty())
-    {
-        using namespace FileSelected;
-
-        VariantMap& newEventData = GetEventDataMap();
-        newEventData[P_FILENAME] = path_;
-        newEventData[P_FILTER] = GetFilter();
-        newEventData[P_OK] = true;
-        SendEvent(E_FILESELECTED, newEventData);
-    }
-}
-
-void FileSelector::HandleCancelPressed(StringHash eventType, VariantMap& eventData)
-{
-    if (ignoreEvents_)
-        return;
-
-    if (eventType == E_MODALCHANGED && eventData[ModalChanged::P_MODAL].GetBool())
-        return;
-
-    using namespace FileSelected;
-
-    VariantMap& newEventData = GetEventDataMap();
-    newEventData[P_FILENAME] = EMPTY_STRING;
-    newEventData[P_FILTER] = GetFilter();
-    newEventData[P_OK] = false;
-    SendEvent(E_FILESELECTED, newEventData);
-}
-
-}
-=======
 //
 // Copyright (c) 2008-2020 the Urho3D project.
 //
@@ -518,6 +22,8 @@
 
 #include "../Precompiled.h"
 
+#include <EASTL/sort.h>
+
 #include "../Core/Context.h"
 #include "../IO/File.h"
 #include "../IO/FileSystem.h"
@@ -542,7 +48,7 @@
         return true;
     if (!lhs.directory_ && rhs.directory_)
         return false;
-    return lhs.name_.Compare(rhs.name_, false) < 0;
+    return lhs.name_.comparei(rhs.name_) < 0;
 }
 
 FileSelector::FileSelector(Context* context) :
@@ -550,68 +56,69 @@
     directoryMode_(false),
     ignoreEvents_(false)
 {
-    window_ = new Window(context_);
+    window_ = context_->CreateObject<Window>();
     window_->SetLayout(LM_VERTICAL);
 
-    titleLayout = new UIElement(context_);
+    titleLayout = context_->CreateObject<UIElement>();
     titleLayout->SetLayout(LM_HORIZONTAL);
-    window_->AddChild(titleLayout);
-
-    titleText_ = new Text(context_);
-    titleLayout->AddChild(titleText_);
-
-    closeButton_ = new Button(context_);
-    titleLayout->AddChild(closeButton_);
-
-    pathEdit_ = new LineEdit(context_);
-    window_->AddChild(pathEdit_);
-
-    fileList_ = new ListView(context_);
-    window_->AddChild(fileList_);
-
-    fileNameLayout_ = new UIElement(context_);
+    window_->AddChild(titleLayout.Get());
+
+    titleText_ = context_->CreateObject<Text>();
+    titleLayout->AddChild(titleText_.Get());
+
+    closeButton_ = context_->CreateObject<Button>();
+    titleLayout->AddChild(closeButton_.Get());
+
+    pathEdit_ = context_->CreateObject<LineEdit>();
+    window_->AddChild(pathEdit_.Get());
+
+    fileList_ = context_->CreateObject<ListView>();
+    window_->AddChild(fileList_.Get());
+
+    fileNameLayout_ = context_->CreateObject<UIElement>();
     fileNameLayout_->SetLayout(LM_HORIZONTAL);
 
-    fileNameEdit_ = new LineEdit(context_);
-    fileNameLayout_->AddChild(fileNameEdit_);
-
-    filterList_ = new DropDownList(context_);
-    fileNameLayout_->AddChild(filterList_);
-
-    window_->AddChild(fileNameLayout_);
-
-    separatorLayout_ = new UIElement(context_);
-    window_->AddChild(separatorLayout_);
-
-    buttonLayout_ = new UIElement(context_);
+    fileNameEdit_ = context_->CreateObject<LineEdit>();
+    fileNameLayout_->AddChild(fileNameEdit_.Get());
+
+    filterList_ = context_->CreateObject<DropDownList>();
+    fileNameLayout_->AddChild(filterList_.Get());
+
+    window_->AddChild(fileNameLayout_.Get());
+
+    separatorLayout_ = context_->CreateObject<UIElement>();
+    window_->AddChild(separatorLayout_.Get());
+
+    buttonLayout_ = context_->CreateObject<UIElement>();
     buttonLayout_->SetLayout(LM_HORIZONTAL);
 
-    buttonLayout_->AddChild(new UIElement(context_)); // Add spacer
-
-    cancelButton_ = new Button(context_);
-    cancelButtonText_ = new Text(context_);
+    auto spacer = context_->CreateObject<UIElement>();
+    buttonLayout_->AddChild(spacer.Get()); // Add spacer
+
+    cancelButton_ = context_->CreateObject<Button>();
+    cancelButtonText_ = context_->CreateObject<Text>();
     cancelButtonText_->SetAlignment(HA_CENTER, VA_CENTER);
-    cancelButton_->AddChild(cancelButtonText_);
-    buttonLayout_->AddChild(cancelButton_);
-
-    okButton_ = new Button(context_);
-    okButtonText_ = new Text(context_);
+    cancelButton_->AddChild(cancelButtonText_.Get());
+    buttonLayout_->AddChild(cancelButton_.Get());
+
+    okButton_ = context_->CreateObject<Button>();
+    okButtonText_ = context_->CreateObject<Text>();
     okButtonText_->SetAlignment(HA_CENTER, VA_CENTER);
-    okButton_->AddChild(okButtonText_);
-    buttonLayout_->AddChild(okButton_);
-
-    window_->AddChild(buttonLayout_);
-
-    Vector<String> defaultFilters;
-    defaultFilters.Push("*.*");
+    okButton_->AddChild(okButtonText_.Get());
+    buttonLayout_->AddChild(okButton_.Get());
+
+    window_->AddChild(buttonLayout_.Get());
+
+    ea::vector<ea::string> defaultFilters;
+    defaultFilters.push_back("*.*");
     SetFilters(defaultFilters, 0);
     auto* fileSystem = GetSubsystem<FileSystem>();
     SetPath(fileSystem->GetCurrentDir());
 
     // Focus the fileselector's filelist initially when created, and bring to front
     auto* ui = GetSubsystem<UI>();
-    ui->GetRoot()->AddChild(window_);
-    ui->SetFocusElement(fileList_);
+    ui->GetRoot()->AddChild(window_.Get());
+    ui->SetFocusElement(fileList_.Get());
     window_->SetModal(true);
 
     SubscribeToEvent(filterList_, E_ITEMSELECTED, URHO3D_HANDLER(FileSelector, HandleFilterChanged));
@@ -664,29 +171,29 @@
     okButton_->SetStyle("FileSelectorButton");
     cancelButton_->SetStyle("FileSelectorButton");
 
-    const Vector<SharedPtr<UIElement> >& filterTexts = filterList_->GetListView()->GetContentElement()->GetChildren();
-    for (unsigned i = 0; i < filterTexts.Size(); ++i)
+    const ea::vector<SharedPtr<UIElement> >& filterTexts = filterList_->GetListView()->GetContentElement()->GetChildren();
+    for (unsigned i = 0; i < filterTexts.size(); ++i)
         filterTexts[i]->SetStyle("FileSelectorFilterText");
 
-    const Vector<SharedPtr<UIElement> >& listTexts = fileList_->GetContentElement()->GetChildren();
-    for (unsigned i = 0; i < listTexts.Size(); ++i)
+    const ea::vector<SharedPtr<UIElement> >& listTexts = fileList_->GetContentElement()->GetChildren();
+    for (unsigned i = 0; i < listTexts.size(); ++i)
         listTexts[i]->SetStyle("FileSelectorListText");
 
     UpdateElements();
 }
 
-void FileSelector::SetTitle(const String& text)
+void FileSelector::SetTitle(const ea::string& text)
 {
     titleText_->SetText(text);
 }
 
-void FileSelector::SetButtonTexts(const String& okText, const String& cancelText)
+void FileSelector::SetButtonTexts(const ea::string& okText, const ea::string& cancelText)
 {
     okButtonText_->SetText(okText);
     cancelButtonText_->SetText(cancelText);
 }
 
-void FileSelector::SetPath(const String& path)
+void FileSelector::SetPath(const ea::string& path)
 {
     auto* fileSystem = GetSubsystem<FileSystem>();
     if (fileSystem->DirExists(path))
@@ -703,28 +210,28 @@
     }
 }
 
-void FileSelector::SetFileName(const String& fileName)
+void FileSelector::SetFileName(const ea::string& fileName)
 {
     SetLineEditText(fileNameEdit_, fileName);
 }
 
-void FileSelector::SetFilters(const Vector<String>& filters, unsigned defaultIndex)
-{
-    if (filters.Empty())
+void FileSelector::SetFilters(const ea::vector<ea::string>& filters, unsigned defaultIndex)
+{
+    if (filters.empty())
         return;
 
     ignoreEvents_ = true;
 
     filters_ = filters;
     filterList_->RemoveAllItems();
-    for (unsigned i = 0; i < filters_.Size(); ++i)
-    {
-        auto* filterText = new Text(context_);
+    for (unsigned i = 0; i < filters_.size(); ++i)
+    {
+        auto filterText = context_->CreateObject<Text>();
         filterList_->AddItem(filterText);
         filterText->SetText(filters_[i]);
         filterText->SetStyle("FileSelectorFilterText");
     }
-    if (defaultIndex > filters.Size())
+    if (defaultIndex > filters.size())
         defaultIndex = 0;
     filterList_->SetSelection(defaultIndex);
 
@@ -749,23 +256,23 @@
     return window_->GetDefaultStyle(false);
 }
 
-const String& FileSelector::GetTitle() const
+const ea::string& FileSelector::GetTitle() const
 {
     return titleText_->GetText();
 }
 
-const String& FileSelector::GetFileName() const
+const ea::string& FileSelector::GetFileName() const
 {
     return fileNameEdit_->GetText();
 }
 
-const String& FileSelector::GetFilter() const
+const ea::string& FileSelector::GetFilter() const
 {
     auto* selectedFilter = static_cast<Text*>(filterList_->GetSelectedItem());
     if (selectedFilter)
         return selectedFilter->GetText();
     else
-        return String::EMPTY;
+        return EMPTY_STRING;
 }
 
 unsigned FileSelector::GetFilterIndex() const
@@ -773,7 +280,7 @@
     return filterList_->GetSelection();
 }
 
-void FileSelector::SetLineEditText(LineEdit* edit, const String& text)
+void FileSelector::SetLineEditText(LineEdit* edit, const ea::string& text)
 {
     ignoreEvents_ = true;
     edit->SetText(text);
@@ -787,45 +294,45 @@
     ignoreEvents_ = true;
 
     fileList_->RemoveAllItems();
-    fileEntries_.Clear();
-
-    Vector<String> directories;
-    Vector<String> files;
+    fileEntries_.clear();
+
+    ea::vector<ea::string> directories;
+    ea::vector<ea::string> files;
     fileSystem->ScanDir(directories, path_, "*", SCAN_DIRS, false);
     fileSystem->ScanDir(files, path_, GetFilter(), SCAN_FILES, false);
 
-    fileEntries_.Reserve(directories.Size() + files.Size());
-
-    for (unsigned i = 0; i < directories.Size(); ++i)
+    fileEntries_.reserve(directories.size() + files.size());
+
+    for (unsigned i = 0; i < directories.size(); ++i)
     {
         FileSelectorEntry newEntry;
         newEntry.name_ = directories[i];
         newEntry.directory_ = true;
-        fileEntries_.Push(newEntry);
-    }
-
-    for (unsigned i = 0; i < files.Size(); ++i)
+        fileEntries_.push_back(newEntry);
+    }
+
+    for (unsigned i = 0; i < files.size(); ++i)
     {
         FileSelectorEntry newEntry;
         newEntry.name_ = files[i];
         newEntry.directory_ = false;
-        fileEntries_.Push(newEntry);
+        fileEntries_.push_back(newEntry);
     }
 
     // Sort and add to the list view
     // While items are being added, disable layout update for performance optimization
-    Sort(fileEntries_.Begin(), fileEntries_.End(), CompareEntries);
+    ea::quick_sort(fileEntries_.begin(), fileEntries_.end(), CompareEntries);
     UIElement* listContent = fileList_->GetContentElement();
     listContent->DisableLayoutUpdate();
-    for (unsigned i = 0; i < fileEntries_.Size(); ++i)
-    {
-        String displayName;
+    for (unsigned i = 0; i < fileEntries_.size(); ++i)
+    {
+        ea::string displayName;
         if (fileEntries_[i].directory_)
             displayName = "<DIR> " + fileEntries_[i].name_;
         else
             displayName = fileEntries_[i].name_;
 
-        auto* entryText = new Text(context_);
+        auto entryText = context_->CreateObject<Text>();
         fileList_->AddItem(entryText);
         entryText->SetText(displayName);
         entryText->SetStyle("FileSelectorListText");
@@ -836,25 +343,25 @@
     ignoreEvents_ = false;
 
     // Clear filename from the previous dir so that there is no confusion
-    SetFileName(String::EMPTY);
+    SetFileName(EMPTY_STRING);
     lastUsedFilter_ = GetFilter();
 }
 
 bool FileSelector::EnterFile()
 {
     unsigned index = fileList_->GetSelection();
-    if (index >= fileEntries_.Size())
+    if (index >= fileEntries_.size())
         return false;
 
     if (fileEntries_[index].directory_)
     {
         // If a directory double clicked, enter it. Recognize . and .. as a special case
-        const String& newPath = fileEntries_[index].name_;
+        const ea::string& newPath = fileEntries_[index].name_;
         if ((newPath != ".") && (newPath != ".."))
             SetPath(path_ + newPath);
         else if (newPath == "..")
         {
-            String parentPath = GetParentPath(path_);
+            ea::string parentPath = GetParentPath(path_);
             SetPath(parentPath);
         }
 
@@ -902,7 +409,7 @@
         return;
 
     unsigned index = fileList_->GetSelection();
-    if (index >= fileEntries_.Size())
+    if (index >= fileEntries_.size())
         return;
     // If a file selected, update the filename edit field
     if (!fileEntries_[index].directory_)
@@ -940,11 +447,11 @@
     if (ignoreEvents_)
         return;
 
-    const String& fileName = GetFileName();
+    const ea::string& fileName = GetFileName();
 
     if (!directoryMode_)
     {
-        if (!fileName.Empty())
+        if (!fileName.empty())
         {
             using namespace FileSelected;
 
@@ -955,7 +462,7 @@
             SendEvent(E_FILESELECTED, newEventData);
         }
     }
-    else if (eventType == E_RELEASED && !path_.Empty())
+    else if (eventType == E_RELEASED && !path_.empty())
     {
         using namespace FileSelected;
 
@@ -978,11 +485,10 @@
     using namespace FileSelected;
 
     VariantMap& newEventData = GetEventDataMap();
-    newEventData[P_FILENAME] = String::EMPTY;
+    newEventData[P_FILENAME] = EMPTY_STRING;
     newEventData[P_FILTER] = GetFilter();
     newEventData[P_OK] = false;
     SendEvent(E_FILESELECTED, newEventData);
 }
 
-}
->>>>>>> 6296d22e
+}