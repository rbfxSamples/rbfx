<<<<<<< HEAD
//
// Copyright (c) 2008-2018 the Urho3D project.
//
// Permission is hereby granted, free of charge, to any person obtaining a copy
// of this software and associated documentation files (the "Software"), to deal
// in the Software without restriction, including without limitation the rights
// to use, copy, modify, merge, publish, distribute, sublicense, and/or sell
// copies of the Software, and to permit persons to whom the Software is
// furnished to do so, subject to the following conditions:
//
// The above copyright notice and this permission notice shall be included in
// all copies or substantial portions of the Software.
//
// THE SOFTWARE IS PROVIDED "AS IS", WITHOUT WARRANTY OF ANY KIND, EXPRESS OR
// IMPLIED, INCLUDING BUT NOT LIMITED TO THE WARRANTIES OF MERCHANTABILITY,
// FITNESS FOR A PARTICULAR PURPOSE AND NONINFRINGEMENT. IN NO EVENT SHALL THE
// AUTHORS OR COPYRIGHT HOLDERS BE LIABLE FOR ANY CLAIM, DAMAGES OR OTHER
// LIABILITY, WHETHER IN AN ACTION OF CONTRACT, TORT OR OTHERWISE, ARISING FROM,
// OUT OF OR IN CONNECTION WITH THE SOFTWARE OR THE USE OR OTHER DEALINGS IN
// THE SOFTWARE.
//

#include "../Precompiled.h"

#include "../Core/Profiler.h"
#include "../Engine/Application.h"
#include "../Engine/EngineDefs.h"
#include "../Engine/EngineEvents.h"
#include "../IO/IOEvents.h"
#include "../IO/Log.h"

#if defined(IOS) || defined(TVOS)
#include "../Graphics/Graphics.h"
#include <SDL/SDL.h>
#endif
#include <Urho3D/Core/CommandLine.h>

#include "../DebugNew.h"

namespace Urho3D
{

#if defined(IOS) || defined(TVOS) || defined(__EMSCRIPTEN__)
// Code for supporting SDL_iPhoneSetAnimationCallback() and emscripten_set_main_loop_arg()
#if defined(__EMSCRIPTEN__)
#include <emscripten/emscripten.h>
#endif
void RunFrame(void* data)
{
    static_cast<Engine*>(data)->RunFrame();
}
#endif

/// Command line parser.
static CLI::App commandLine_{};

Application::Application(Context* context) :
    Object(context),
    exitCode_(EXIT_SUCCESS)
{
    // Create the Engine, but do not initialize it yet. Subsystems except Graphics & Renderer are registered at this point
    engine_ = new Engine(context);

    // Subscribe to log messages so that can show errors if ErrorExit() is called with empty message
    SubscribeToEvent(E_LOGMESSAGE, URHO3D_HANDLER(Application, HandleLogMessage));
}

int Application::Run()
{
    // Profiler requires main thread to be named "Main" as fps calculations depend on it.
    URHO3D_PROFILE_THREAD("Main");
#if !defined(__GNUC__) || __EXCEPTIONS
    try
    {
#endif
        // Register engine command line arguments
        Engine::DefineParameters(commandLine_, engineParameters_);

        // Register application command line arguments or set up engine parameters
        Setup();
        if (exitCode_)
            return exitCode_;

        // Parse command line parameters
        {
            const StringVector& rawArguments = GetArguments();
            std::vector<std::string> cliArgs;
            cliArgs.reserve(rawArguments.Size());
            // CLI11 detail - arguments must be in reversed order.
            for (auto i = static_cast<int>(rawArguments.Size() - 1); i >= 0; i--)
                cliArgs.emplace_back(rawArguments[static_cast<unsigned>(i)].CString());

            try {
                commandLine_.parse(cliArgs);
            } catch(const CLI::ParseError &e) {
                exitCode_ = commandLine_.exit(e);
                return exitCode_;
            }
        }

        if (!engine_->Initialize(engineParameters_))
        {
            ErrorExit();
            return exitCode_;
        }

        Start();
        if (exitCode_ || engine_->IsExiting())
        {
            Stop();
            return exitCode_;
        }

        SendEvent(E_APPLICATIONSTARTED);

        // Platforms other than iOS/tvOS and Emscripten run a blocking main loop
#if !defined(IOS) && !defined(TVOS) && !defined(__EMSCRIPTEN__)
        while (!engine_->IsExiting())
            engine_->RunFrame();

        Stop();
        // iOS/tvOS will setup a timer for running animation frames so eg. Game Center can run. In this case we do not
        // support calling the Stop() function, as the application will never stop manually
#else
#if defined(IOS) || defined(TVOS)
        SDL_iPhoneSetAnimationCallback(GetSubsystem<Graphics>()->GetWindow(), 1, &RunFrame, engine_);
#elif defined(__EMSCRIPTEN__)
        emscripten_set_main_loop_arg(RunFrame, engine_, 0, 1);
#endif
#endif

        return exitCode_;
#if !defined(__GNUC__) || __EXCEPTIONS
    }
    catch (std::bad_alloc&)
    {
        ErrorDialog(GetTypeName(), "An out-of-memory error occurred. The application will now exit.");
        return EXIT_FAILURE;
    }
#endif
}

void Application::ErrorExit(const String& message)
{
    engine_->Exit(); // Close the rendering window
    exitCode_ = EXIT_FAILURE;

    std::function<void(const String&)> showError;
    if (engineParameters_[EP_HEADLESS].GetBool())
    {
        showError = [this](const String& message)
        {
            URHO3D_LOGERROR(message.CString());
        };
    }
    else
    {
        showError = [this](const String& message)
        {
            ErrorDialog(GetTypeName(), message);
        };
    }

    if (!message.Length())
    {
        showError(startupErrors_.Length() ?
            startupErrors_ : String("Application has been terminated due to unexpected error."));
    }
    else
        showError(message);
}

void Application::HandleLogMessage(StringHash eventType, VariantMap& eventData)
{
    using namespace LogMessage;

    if (eventData[P_LEVEL].GetInt() == LOG_ERROR)
    {
        // Strip the timestamp if necessary
        String error = eventData[P_MESSAGE].GetString();
        unsigned bracketPos = error.Find(']');
        if (bracketPos != String::NPOS)
            error = error.Substring(bracketPos + 2);

        startupErrors_ += error + "\n";
    }
}

CLI::App& Application::GetCommandLineParser()
{
    return commandLine_;
}


}
=======
//
// Copyright (c) 2008-2019 the Urho3D project.
//
// Permission is hereby granted, free of charge, to any person obtaining a copy
// of this software and associated documentation files (the "Software"), to deal
// in the Software without restriction, including without limitation the rights
// to use, copy, modify, merge, publish, distribute, sublicense, and/or sell
// copies of the Software, and to permit persons to whom the Software is
// furnished to do so, subject to the following conditions:
//
// The above copyright notice and this permission notice shall be included in
// all copies or substantial portions of the Software.
//
// THE SOFTWARE IS PROVIDED "AS IS", WITHOUT WARRANTY OF ANY KIND, EXPRESS OR
// IMPLIED, INCLUDING BUT NOT LIMITED TO THE WARRANTIES OF MERCHANTABILITY,
// FITNESS FOR A PARTICULAR PURPOSE AND NONINFRINGEMENT. IN NO EVENT SHALL THE
// AUTHORS OR COPYRIGHT HOLDERS BE LIABLE FOR ANY CLAIM, DAMAGES OR OTHER
// LIABILITY, WHETHER IN AN ACTION OF CONTRACT, TORT OR OTHERWISE, ARISING FROM,
// OUT OF OR IN CONNECTION WITH THE SOFTWARE OR THE USE OR OTHER DEALINGS IN
// THE SOFTWARE.
//

#include "../Precompiled.h"

#include "../Engine/Application.h"
#include "../IO/IOEvents.h"
#include "../IO/Log.h"

#if defined(IOS) || defined(TVOS)
#include "../Graphics/Graphics.h"
#include <SDL/SDL.h>
#endif

#include "../DebugNew.h"

namespace Urho3D
{

#if defined(IOS) || defined(TVOS) || defined(__EMSCRIPTEN__)
// Code for supporting SDL_iPhoneSetAnimationCallback() and emscripten_set_main_loop_arg()
#if defined(__EMSCRIPTEN__)
#include <emscripten/emscripten.h>
#endif
void RunFrame(void* data)
{
    static_cast<Engine*>(data)->RunFrame();
}
#endif

Application::Application(Context* context) :
    Object(context),
    exitCode_(EXIT_SUCCESS)
{
    engineParameters_ = Engine::ParseParameters(GetArguments());

    // Create the Engine, but do not initialize it yet. Subsystems except Graphics & Renderer are registered at this point
    engine_ = new Engine(context);

    // Subscribe to log messages so that can show errors if ErrorExit() is called with empty message
    SubscribeToEvent(E_LOGMESSAGE, URHO3D_HANDLER(Application, HandleLogMessage));
}

int Application::Run()
{
#if !defined(__GNUC__) || __EXCEPTIONS
    try
    {
#endif
        Setup();
        if (exitCode_)
            return exitCode_;

        if (!engine_->Initialize(engineParameters_))
        {
            ErrorExit();
            return exitCode_;
        }

        Start();
        if (exitCode_)
            return exitCode_;

        // Platforms other than iOS/tvOS and Emscripten run a blocking main loop
#if !defined(IOS) && !defined(TVOS) && !defined(__EMSCRIPTEN__)
        while (!engine_->IsExiting())
            engine_->RunFrame();

        Stop();
        // iOS/tvOS will setup a timer for running animation frames so eg. Game Center can run. In this case we do not
        // support calling the Stop() function, as the application will never stop manually
#else
#if defined(IOS) || defined(TVOS)
        SDL_iPhoneSetAnimationCallback(GetSubsystem<Graphics>()->GetWindow(), 1, &RunFrame, engine_);
#elif defined(__EMSCRIPTEN__)
        emscripten_set_main_loop_arg(RunFrame, engine_, 0, 1);
#endif
#endif

        return exitCode_;
#if !defined(__GNUC__) || __EXCEPTIONS
    }
    catch (std::bad_alloc&)
    {
        ErrorDialog(GetTypeName(), "An out-of-memory error occurred. The application will now exit.");
        return EXIT_FAILURE;
    }
#endif
}

void Application::ErrorExit(const String& message)
{
    engine_->Exit(); // Close the rendering window
    exitCode_ = EXIT_FAILURE;

    if (!message.Length())
    {
        ErrorDialog(GetTypeName(), startupErrors_.Length() ? startupErrors_ :
            "Application has been terminated due to unexpected error.");
    }
    else
        ErrorDialog(GetTypeName(), message);
}

void Application::HandleLogMessage(StringHash eventType, VariantMap& eventData)
{
    using namespace LogMessage;

    if (eventData[P_LEVEL].GetInt() == LOG_ERROR)
    {
        // Strip the timestamp if necessary
        String error = eventData[P_MESSAGE].GetString();
        unsigned bracketPos = error.Find(']');
        if (bracketPos != String::NPOS)
            error = error.Substring(bracketPos + 2);

        startupErrors_ += error + "\n";
    }
}


}
>>>>>>> a476f0c4
<|MERGE_RESOLUTION|>--- conflicted
+++ resolved
@@ -1,6 +1,5 @@
-<<<<<<< HEAD
 //
-// Copyright (c) 2008-2018 the Urho3D project.
+// Copyright (c) 2008-2019 the Urho3D project.
 //
 // Permission is hereby granted, free of charge, to any person obtaining a copy
 // of this software and associated documentation files (the "Software"), to deal
@@ -193,147 +192,4 @@
 }
 
 
-}
-=======
-//
-// Copyright (c) 2008-2019 the Urho3D project.
-//
-// Permission is hereby granted, free of charge, to any person obtaining a copy
-// of this software and associated documentation files (the "Software"), to deal
-// in the Software without restriction, including without limitation the rights
-// to use, copy, modify, merge, publish, distribute, sublicense, and/or sell
-// copies of the Software, and to permit persons to whom the Software is
-// furnished to do so, subject to the following conditions:
-//
-// The above copyright notice and this permission notice shall be included in
-// all copies or substantial portions of the Software.
-//
-// THE SOFTWARE IS PROVIDED "AS IS", WITHOUT WARRANTY OF ANY KIND, EXPRESS OR
-// IMPLIED, INCLUDING BUT NOT LIMITED TO THE WARRANTIES OF MERCHANTABILITY,
-// FITNESS FOR A PARTICULAR PURPOSE AND NONINFRINGEMENT. IN NO EVENT SHALL THE
-// AUTHORS OR COPYRIGHT HOLDERS BE LIABLE FOR ANY CLAIM, DAMAGES OR OTHER
-// LIABILITY, WHETHER IN AN ACTION OF CONTRACT, TORT OR OTHERWISE, ARISING FROM,
-// OUT OF OR IN CONNECTION WITH THE SOFTWARE OR THE USE OR OTHER DEALINGS IN
-// THE SOFTWARE.
-//
-
-#include "../Precompiled.h"
-
-#include "../Engine/Application.h"
-#include "../IO/IOEvents.h"
-#include "../IO/Log.h"
-
-#if defined(IOS) || defined(TVOS)
-#include "../Graphics/Graphics.h"
-#include <SDL/SDL.h>
-#endif
-
-#include "../DebugNew.h"
-
-namespace Urho3D
-{
-
-#if defined(IOS) || defined(TVOS) || defined(__EMSCRIPTEN__)
-// Code for supporting SDL_iPhoneSetAnimationCallback() and emscripten_set_main_loop_arg()
-#if defined(__EMSCRIPTEN__)
-#include <emscripten/emscripten.h>
-#endif
-void RunFrame(void* data)
-{
-    static_cast<Engine*>(data)->RunFrame();
-}
-#endif
-
-Application::Application(Context* context) :
-    Object(context),
-    exitCode_(EXIT_SUCCESS)
-{
-    engineParameters_ = Engine::ParseParameters(GetArguments());
-
-    // Create the Engine, but do not initialize it yet. Subsystems except Graphics & Renderer are registered at this point
-    engine_ = new Engine(context);
-
-    // Subscribe to log messages so that can show errors if ErrorExit() is called with empty message
-    SubscribeToEvent(E_LOGMESSAGE, URHO3D_HANDLER(Application, HandleLogMessage));
-}
-
-int Application::Run()
-{
-#if !defined(__GNUC__) || __EXCEPTIONS
-    try
-    {
-#endif
-        Setup();
-        if (exitCode_)
-            return exitCode_;
-
-        if (!engine_->Initialize(engineParameters_))
-        {
-            ErrorExit();
-            return exitCode_;
-        }
-
-        Start();
-        if (exitCode_)
-            return exitCode_;
-
-        // Platforms other than iOS/tvOS and Emscripten run a blocking main loop
-#if !defined(IOS) && !defined(TVOS) && !defined(__EMSCRIPTEN__)
-        while (!engine_->IsExiting())
-            engine_->RunFrame();
-
-        Stop();
-        // iOS/tvOS will setup a timer for running animation frames so eg. Game Center can run. In this case we do not
-        // support calling the Stop() function, as the application will never stop manually
-#else
-#if defined(IOS) || defined(TVOS)
-        SDL_iPhoneSetAnimationCallback(GetSubsystem<Graphics>()->GetWindow(), 1, &RunFrame, engine_);
-#elif defined(__EMSCRIPTEN__)
-        emscripten_set_main_loop_arg(RunFrame, engine_, 0, 1);
-#endif
-#endif
-
-        return exitCode_;
-#if !defined(__GNUC__) || __EXCEPTIONS
-    }
-    catch (std::bad_alloc&)
-    {
-        ErrorDialog(GetTypeName(), "An out-of-memory error occurred. The application will now exit.");
-        return EXIT_FAILURE;
-    }
-#endif
-}
-
-void Application::ErrorExit(const String& message)
-{
-    engine_->Exit(); // Close the rendering window
-    exitCode_ = EXIT_FAILURE;
-
-    if (!message.Length())
-    {
-        ErrorDialog(GetTypeName(), startupErrors_.Length() ? startupErrors_ :
-            "Application has been terminated due to unexpected error.");
-    }
-    else
-        ErrorDialog(GetTypeName(), message);
-}
-
-void Application::HandleLogMessage(StringHash eventType, VariantMap& eventData)
-{
-    using namespace LogMessage;
-
-    if (eventData[P_LEVEL].GetInt() == LOG_ERROR)
-    {
-        // Strip the timestamp if necessary
-        String error = eventData[P_MESSAGE].GetString();
-        unsigned bracketPos = error.Find(']');
-        if (bracketPos != String::NPOS)
-            error = error.Substring(bracketPos + 2);
-
-        startupErrors_ += error + "\n";
-    }
-}
-
-
-}
->>>>>>> a476f0c4
+}